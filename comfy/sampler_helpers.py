--- conflicted
+++ resolved
@@ -3,7 +3,7 @@
 import torch
 import comfy.model_management
 import comfy.conds
-<<<<<<< HEAD
+import comfy.utils
 import comfy.hooks
 import comfy.patcher_extension
 from typing import TYPE_CHECKING
@@ -11,9 +11,6 @@
     from comfy.model_patcher import ModelPatcher
     from comfy.model_base import BaseModel
     from comfy.controlnet import ControlBase
-=======
-import comfy.utils
->>>>>>> 2d28b0b4
 
 def prepare_mask(noise_mask, shape, device):
     return comfy.utils.reshape_mask(noise_mask, shape).to(device)
