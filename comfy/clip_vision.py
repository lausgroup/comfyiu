--- conflicted
+++ resolved
@@ -2,30 +2,23 @@
 from .utils import load_torch_file, transformers_convert
 import os
 import torch
-<<<<<<< HEAD
+import contextlib
 from . import ops
-=======
-import contextlib
 
 import comfy.ops
 import comfy.model_patcher
 import comfy.model_management
->>>>>>> 968078b1
 
 class ClipVisionModel():
     def __init__(self, json_config):
         config = CLIPVisionConfig.from_json_file(json_config)
-<<<<<<< HEAD
-        with ops.use_comfy_ops():
-=======
         self.load_device = comfy.model_management.text_encoder_device()
         offload_device = comfy.model_management.text_encoder_offload_device()
         self.dtype = torch.float32
         if comfy.model_management.should_use_fp16(self.load_device, prioritize_performance=False):
             self.dtype = torch.float16
 
-        with comfy.ops.use_comfy_ops(offload_device, self.dtype):
->>>>>>> 968078b1
+        with ops.use_comfy_ops(offload_device, self.dtype):
             with modeling_utils.no_init_weights():
                 self.model = CLIPVisionModelWithProjection(config)
         self.model.to(self.dtype)
