#!/usr/bin/env python3
"""
Tiny AutoEncoder for Stable Diffusion
(DNN for encoding / decoding SD's latent space)
"""
import torch
import torch.nn as nn

<<<<<<< HEAD
from .. import utils
=======
import comfy.utils
import comfy.ops
>>>>>>> 8c649357

def conv(n_in, n_out, **kwargs):
    return comfy.ops.disable_weight_init.Conv2d(n_in, n_out, 3, padding=1, **kwargs)

class Clamp(nn.Module):
    def forward(self, x):
        return torch.tanh(x / 3) * 3

class Block(nn.Module):
    def __init__(self, n_in, n_out):
        super().__init__()
        self.conv = nn.Sequential(conv(n_in, n_out), nn.ReLU(), conv(n_out, n_out), nn.ReLU(), conv(n_out, n_out))
        self.skip = comfy.ops.disable_weight_init.Conv2d(n_in, n_out, 1, bias=False) if n_in != n_out else nn.Identity()
        self.fuse = nn.ReLU()
    def forward(self, x):
        return self.fuse(self.conv(x) + self.skip(x))

def Encoder():
    return nn.Sequential(
        conv(3, 64), Block(64, 64),
        conv(64, 64, stride=2, bias=False), Block(64, 64), Block(64, 64), Block(64, 64),
        conv(64, 64, stride=2, bias=False), Block(64, 64), Block(64, 64), Block(64, 64),
        conv(64, 64, stride=2, bias=False), Block(64, 64), Block(64, 64), Block(64, 64),
        conv(64, 4),
    )

def Decoder():
    return nn.Sequential(
        Clamp(), conv(4, 64), nn.ReLU(),
        Block(64, 64), Block(64, 64), Block(64, 64), nn.Upsample(scale_factor=2), conv(64, 64, bias=False),
        Block(64, 64), Block(64, 64), Block(64, 64), nn.Upsample(scale_factor=2), conv(64, 64, bias=False),
        Block(64, 64), Block(64, 64), Block(64, 64), nn.Upsample(scale_factor=2), conv(64, 64, bias=False),
        Block(64, 64), conv(64, 3),
    )

class TAESD(nn.Module):
    latent_magnitude = 3
    latent_shift = 0.5

    def __init__(self, encoder_path=None, decoder_path=None):
        """Initialize pretrained TAESD on the given device from the given checkpoints."""
        super().__init__()
        self.taesd_encoder = Encoder()
        self.taesd_decoder = Decoder()
        self.vae_scale = torch.nn.Parameter(torch.tensor(1.0))
        if encoder_path is not None:
            self.taesd_encoder.load_state_dict(utils.load_torch_file(encoder_path, safe_load=True))
        if decoder_path is not None:
            self.taesd_decoder.load_state_dict(utils.load_torch_file(decoder_path, safe_load=True))

    @staticmethod
    def scale_latents(x):
        """raw latents -> [0, 1]"""
        return x.div(2 * TAESD.latent_magnitude).add(TAESD.latent_shift).clamp(0, 1)

    @staticmethod
    def unscale_latents(x):
        """[0, 1] -> raw latents"""
        return x.sub(TAESD.latent_shift).mul(2 * TAESD.latent_magnitude)

    def decode(self, x):
        x_sample = self.taesd_decoder(x * self.vae_scale)
        x_sample = x_sample.sub(0.5).mul(2)
        return x_sample

    def encode(self, x):
        return self.taesd_encoder(x * 0.5 + 0.5) / self.vae_scale<|MERGE_RESOLUTION|>--- conflicted
+++ resolved
@@ -6,15 +6,11 @@
 import torch
 import torch.nn as nn
 
-<<<<<<< HEAD
 from .. import utils
-=======
-import comfy.utils
-import comfy.ops
->>>>>>> 8c649357
+from .. import ops
 
 def conv(n_in, n_out, **kwargs):
-    return comfy.ops.disable_weight_init.Conv2d(n_in, n_out, 3, padding=1, **kwargs)
+    return ops.disable_weight_init.Conv2d(n_in, n_out, 3, padding=1, **kwargs)
 
 class Clamp(nn.Module):
     def forward(self, x):
@@ -24,7 +20,7 @@
     def __init__(self, n_in, n_out):
         super().__init__()
         self.conv = nn.Sequential(conv(n_in, n_out), nn.ReLU(), conv(n_out, n_out), nn.ReLU(), conv(n_out, n_out))
-        self.skip = comfy.ops.disable_weight_init.Conv2d(n_in, n_out, 1, bias=False) if n_in != n_out else nn.Identity()
+        self.skip = ops.disable_weight_init.Conv2d(n_in, n_out, 1, bias=False) if n_in != n_out else nn.Identity()
         self.fuse = nn.ReLU()
     def forward(self, x):
         return self.fuse(self.conv(x) + self.skip(x))
