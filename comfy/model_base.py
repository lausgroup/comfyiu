--- conflicted
+++ resolved
@@ -1,18 +1,10 @@
 import torch
-<<<<<<< HEAD
-from .ldm.modules.diffusionmodules.openaimodel import UNetModel
+from .ldm.modules.diffusionmodules.openaimodel import UNetModel, Timestep
 from .ldm.modules.encoders.noise_aug_modules import CLIPEmbeddingNoiseAugmentation
-from .ldm.modules.diffusionmodules.openaimodel import Timestep
+from .ldm.modules.diffusionmodules.upscaling import ImageConcatWithNoiseAugmentation
 from . import model_management
 from . import conds
-=======
-from comfy.ldm.modules.diffusionmodules.openaimodel import UNetModel, Timestep
-from comfy.ldm.modules.encoders.noise_aug_modules import CLIPEmbeddingNoiseAugmentation
-from comfy.ldm.modules.diffusionmodules.upscaling import ImageConcatWithNoiseAugmentation
-import comfy.model_management
-import comfy.conds
-import comfy.ops
->>>>>>> 8c649357
+from . import ops
 from enum import Enum
 import contextlib
 from . import utils
@@ -23,7 +15,7 @@
     V_PREDICTION_EDM = 3
 
 
-from comfy.model_sampling import EPS, V_PREDICTION, ModelSamplingDiscrete, ModelSamplingContinuousEDM
+from .model_sampling import EPS, V_PREDICTION, ModelSamplingDiscrete, ModelSamplingContinuousEDM
 
 
 def model_sampling(model_config, model_type):
@@ -54,9 +46,9 @@
 
         if not unet_config.get("disable_unet_model_creation", False):
             if self.manual_cast_dtype is not None:
-                operations = comfy.ops.manual_cast
+                operations = ops.manual_cast
             else:
-                operations = comfy.ops.disable_weight_init
+                operations = ops.disable_weight_init
             self.diffusion_model = UNetModel(**unet_config, device=device, operations=operations)
         self.model_type = model_type
         self.model_sampling = model_sampling(model_config, model_type)
@@ -134,23 +126,14 @@
                     elif ck == "masked_image":
                         cond_concat.append(blank_inpaint_image_like(noise))
             data = torch.cat(cond_concat, dim=1)
-<<<<<<< HEAD
             out['c_concat'] = conds.CONDNoiseShape(data)
         adm = self.encode_adm(**kwargs)
         if adm is not None:
             out['y'] = conds.CONDRegular(adm)
-=======
-            out['c_concat'] = comfy.conds.CONDNoiseShape(data)
-
-        adm = self.encode_adm(**kwargs)
-        if adm is not None:
-            out['y'] = comfy.conds.CONDRegular(adm)
 
         cross_attn = kwargs.get("cross_attn", None)
         if cross_attn is not None:
-            out['c_crossattn'] = comfy.conds.CONDCrossAttn(cross_attn)
-
->>>>>>> 8c649357
+            out['c_crossattn'] = conds.CONDCrossAttn(cross_attn)
         return out
 
     def load_model_weights(self, sd, unet_prefix=""):
@@ -178,15 +161,7 @@
 
     def state_dict_for_saving(self, clip_state_dict, vae_state_dict):
         clip_state_dict = self.model_config.process_clip_state_dict_for_saving(clip_state_dict)
-<<<<<<< HEAD
-        unet_sd = self.diffusion_model.state_dict()
-        unet_state_dict = {}
-        for k in unet_sd:
-            unet_state_dict[k] = model_management.resolve_lowvram_weight(unet_sd[k], self.diffusion_model, k)
-
-=======
         unet_state_dict = self.diffusion_model.state_dict()
->>>>>>> 8c649357
         unet_state_dict = self.model_config.process_unet_state_dict_for_saving(unet_state_dict)
         vae_state_dict = self.model_config.process_vae_state_dict_for_saving(vae_state_dict)
         if self.get_dtype() == torch.float16:
@@ -202,20 +177,13 @@
         self.inpaint_model = True
 
     def memory_required(self, input_shape):
-<<<<<<< HEAD
         if model_management.xformers_enabled() or model_management.pytorch_attention_flash_attention():
-            #TODO: this needs to be tweaked
-            area = input_shape[0] * input_shape[2] * input_shape[3]
-            return (area * model_management.dtype_size(self.get_dtype()) / 50) * (1024 * 1024)
-=======
-        if comfy.model_management.xformers_enabled() or comfy.model_management.pytorch_attention_flash_attention():
             dtype = self.get_dtype()
             if self.manual_cast_dtype is not None:
                 dtype = self.manual_cast_dtype
             #TODO: this needs to be tweaked
             area = input_shape[0] * input_shape[2] * input_shape[3]
-            return (area * comfy.model_management.dtype_size(dtype) / 50) * (1024 * 1024)
->>>>>>> 8c649357
+            return (area * model_management.dtype_size(dtype) / 50) * (1024 * 1024)
         else:
             #TODO: this formula might be too aggressive since I tweaked the sub-quad and split algorithms to use less memory.
             area = input_shape[0] * input_shape[2] * input_shape[3]
@@ -357,23 +325,19 @@
 
         cross_attn = kwargs.get("cross_attn", None)
         if cross_attn is not None:
-            out['c_crossattn'] = comfy.conds.CONDCrossAttn(cross_attn)
+            out['c_crossattn'] = conds.CONDCrossAttn(cross_attn)
 
         if "time_conditioning" in kwargs:
             out["time_context"] = conds.CONDCrossAttn(kwargs["time_conditioning"])
 
-<<<<<<< HEAD
         out['image_only_indicator'] = conds.CONDConstant(torch.zeros((1,), device=device))
         out['num_video_frames'] = conds.CONDConstant(noise.shape[0])
-=======
-        out['image_only_indicator'] = comfy.conds.CONDConstant(torch.zeros((1,), device=device))
-        out['num_video_frames'] = comfy.conds.CONDConstant(noise.shape[0])
         return out
 
 class Stable_Zero123(BaseModel):
     def __init__(self, model_config, model_type=ModelType.EPS, device=None, cc_projection_weight=None, cc_projection_bias=None):
         super().__init__(model_config, model_type, device=device)
-        self.cc_projection = comfy.ops.manual_cast.Linear(cc_projection_weight.shape[1], cc_projection_weight.shape[0], dtype=self.get_dtype(), device=device)
+        self.cc_projection = ops.manual_cast.Linear(cc_projection_weight.shape[1], cc_projection_weight.shape[0], dtype=self.get_dtype(), device=device)
         self.cc_projection.weight.copy_(cc_projection_weight)
         self.cc_projection.bias.copy_(cc_projection_bias)
 
@@ -391,13 +355,13 @@
 
         latent_image = utils.resize_to_batch_size(latent_image, noise.shape[0])
 
-        out['c_concat'] = comfy.conds.CONDNoiseShape(latent_image)
+        out['c_concat'] = conds.CONDNoiseShape(latent_image)
 
         cross_attn = kwargs.get("cross_attn", None)
         if cross_attn is not None:
             if cross_attn.shape[-1] != 768:
                 cross_attn = self.cc_projection(cross_attn)
-            out['c_crossattn'] = comfy.conds.CONDCrossAttn(cross_attn)
+            out['c_crossattn'] = conds.CONDCrossAttn(cross_attn)
         return out
 
 class SD_X4Upscaler(BaseModel):
@@ -428,7 +392,6 @@
 
         image = utils.resize_to_batch_size(image, noise.shape[0])
 
-        out['c_concat'] = comfy.conds.CONDNoiseShape(image)
-        out['y'] = comfy.conds.CONDRegular(noise_level)
->>>>>>> 8c649357
+        out['c_concat'] = conds.CONDNoiseShape(image)
+        out['y'] = conds.CONDRegular(noise_level)
         return out