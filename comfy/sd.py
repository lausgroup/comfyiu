--- conflicted
+++ resolved
@@ -603,7 +603,6 @@
     left_over = sd.keys()
     if len(left_over) > 0:
         logging.debug("left over keys: {}".format(left_over))
-<<<<<<< HEAD
     if model:
         logging.debug(f"cache model of : {ckpt_path}")
         model_cache.cache_model(ckpt_path, model_patcher)
@@ -618,15 +617,7 @@
         model_cache.cache_clip_vision(ckpt_path, clipvision)
 
     model_cache.refresh_cache(clipvision)
-=======
-
-    if output_model:
-        model_patcher = comfy.model_patcher.ModelPatcher(model, load_device=load_device, offload_device=model_management.unet_offload_device())
-        if inital_load_device != torch.device("cpu"):
-            logging.info("loaded straight to GPU")
-            model_management.load_model_gpu(model_patcher)
-
->>>>>>> b334605a
+
     return (model_patcher, clip, vae, clipvision)
 
 
