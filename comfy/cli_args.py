import argparse
import enum
import comfy.options

class EnumAction(argparse.Action):
    """
    Argparse action for handling Enums
    """
    def __init__(self, **kwargs):
        # Pop off the type value
        enum_type = kwargs.pop("type", None)

        # Ensure an Enum subclass is provided
        if enum_type is None:
            raise ValueError("type must be assigned an Enum when using EnumAction")
        if not issubclass(enum_type, enum.Enum):
            raise TypeError("type must be an Enum when using EnumAction")

        # Generate choices from the Enum
        choices = tuple(e.value for e in enum_type)
        kwargs.setdefault("choices", choices)
        kwargs.setdefault("metavar", f"[{','.join(list(choices))}]")

        super(EnumAction, self).__init__(**kwargs)

        self._enum = enum_type

    def __call__(self, parser, namespace, values, option_string=None):
        # Convert value back into an Enum
        value = self._enum(values)
        setattr(namespace, self.dest, value)


parser = argparse.ArgumentParser()

parser.add_argument("--listen", type=str, default="127.0.0.1", metavar="IP", nargs="?", const="0.0.0.0", help="Specify the IP address to listen on (default: 127.0.0.1). If --listen is provided without an argument, it defaults to 0.0.0.0. (listens on all)")
parser.add_argument("--port", type=int, default=8188, help="Set the listen port.")
parser.add_argument("--enable-cors-header", type=str, default=None, metavar="ORIGIN", nargs="?", const="*", help="Enable CORS (Cross-Origin Resource Sharing) with optional origin or allow all with default '*'.")
parser.add_argument("--max-upload-size", type=float, default=100, help="Set the maximum upload size in MB.")

parser.add_argument("--extra-model-paths-config", type=str, default=None, metavar="PATH", nargs='+', action='append', help="Load one or more extra_model_paths.yaml files.")
parser.add_argument("--output-directory", type=str, default=None, help="Set the ComfyUI output directory.")
parser.add_argument("--temp-directory", type=str, default=None, help="Set the ComfyUI temp directory (default is in the ComfyUI directory).")
parser.add_argument("--input-directory", type=str, default=None, help="Set the ComfyUI input directory.")
parser.add_argument("--auto-launch", action="store_true", help="Automatically launch ComfyUI in the default browser.")
parser.add_argument("--disable-auto-launch", action="store_true", help="Disable auto launching the browser.")
parser.add_argument("--cuda-device", type=int, default=None, metavar="DEVICE_ID", help="Set the id of the cuda device this instance will use.")
cm_group = parser.add_mutually_exclusive_group()
cm_group.add_argument("--cuda-malloc", action="store_true", help="Enable cudaMallocAsync (enabled by default for torch 2.0 and up).")
cm_group.add_argument("--disable-cuda-malloc", action="store_true", help="Disable cudaMallocAsync.")

parser.add_argument("--dont-upcast-attention", action="store_true", help="Disable upcasting of attention. Can boost speed but increase the chances of black images.")

fp_group = parser.add_mutually_exclusive_group()
fp_group.add_argument("--force-fp32", action="store_true", help="Force fp32 (If this makes your GPU work better please report it).")
fp_group.add_argument("--force-fp16", action="store_true", help="Force fp16.")

fpunet_group = parser.add_mutually_exclusive_group()
fpunet_group.add_argument("--bf16-unet", action="store_true", help="Run the UNET in bf16. This should only be used for testing stuff.")
fpunet_group.add_argument("--fp16-unet", action="store_true", help="Store unet weights in fp16.")
fpunet_group.add_argument("--fp8_e4m3fn-unet", action="store_true", help="Store unet weights in fp8_e4m3fn.")
fpunet_group.add_argument("--fp8_e5m2-unet", action="store_true", help="Store unet weights in fp8_e5m2.")

fpvae_group = parser.add_mutually_exclusive_group()
fpvae_group.add_argument("--fp16-vae", action="store_true", help="Run the VAE in fp16, might cause black images.")
fpvae_group.add_argument("--fp32-vae", action="store_true", help="Run the VAE in full precision fp32.")
fpvae_group.add_argument("--bf16-vae", action="store_true", help="Run the VAE in bf16.")

parser.add_argument("--cpu-vae", action="store_true", help="Run the VAE on the CPU.")

fpte_group = parser.add_mutually_exclusive_group()
fpte_group.add_argument("--fp8_e4m3fn-text-enc", action="store_true", help="Store text encoder weights in fp8 (e4m3fn variant).")
fpte_group.add_argument("--fp8_e5m2-text-enc", action="store_true", help="Store text encoder weights in fp8 (e5m2 variant).")
fpte_group.add_argument("--fp16-text-enc", action="store_true", help="Store text encoder weights in fp16.")
fpte_group.add_argument("--fp32-text-enc", action="store_true", help="Store text encoder weights in fp32.")


parser.add_argument("--directml", type=int, nargs="?", metavar="DIRECTML_DEVICE", const=-1, help="Use torch-directml.")

parser.add_argument("--disable-ipex-optimize", action="store_true", help="Disables ipex.optimize when loading models with Intel GPUs.")

class LatentPreviewMethod(enum.Enum):
    NoPreviews = "none"
    Auto = "auto"
    Latent2RGB = "latent2rgb"
    TAESD = "taesd"

parser.add_argument("--preview-method", type=LatentPreviewMethod, default=LatentPreviewMethod.NoPreviews, help="Default preview method for sampler nodes.", action=EnumAction)

attn_group = parser.add_mutually_exclusive_group()
attn_group.add_argument("--use-split-cross-attention", action="store_true", help="Use the split cross attention optimization. Ignored when xformers is used.")
attn_group.add_argument("--use-quad-cross-attention", action="store_true", help="Use the sub-quadratic cross attention optimization . Ignored when xformers is used.")
attn_group.add_argument("--use-pytorch-cross-attention", action="store_true", help="Use the new pytorch 2.0 cross attention function.")

parser.add_argument("--disable-xformers", action="store_true", help="Disable xformers.")

vram_group = parser.add_mutually_exclusive_group()
vram_group.add_argument("--gpu-only", action="store_true", help="Store and run everything (text encoders/CLIP models, etc... on the GPU).")
vram_group.add_argument("--highvram", action="store_true", help="By default models will be unloaded to CPU memory after being used. This option keeps them in GPU memory.")
vram_group.add_argument("--normalvram", action="store_true", help="Used to force normal vram use if lowvram gets automatically enabled.")
vram_group.add_argument("--lowvram", action="store_true", help="Split the unet in parts to use less vram.")
vram_group.add_argument("--novram", action="store_true", help="When lowvram isn't enough.")
vram_group.add_argument("--cpu", action="store_true", help="To use the CPU for everything (slow).")


parser.add_argument("--disable-smart-memory", action="store_true", help="Force ComfyUI to agressively offload to regular ram instead of keeping models in vram when it can.")
<<<<<<< HEAD

parser.add_argument("--max-gpu-temperature", type=int, default=0, help="Set GPU overheating protection. Most tasks will wait until the GPU temperature drops below the value set. 0 to disable.")
=======
parser.add_argument("--deterministic", action="store_true", help="Make pytorch use slower deterministic algorithms when it can. Note that this might not make images deterministic in all cases.")
>>>>>>> b4e915e7

parser.add_argument("--dont-print-server", action="store_true", help="Don't print server output.")
parser.add_argument("--quick-test-for-ci", action="store_true", help="Quick test for CI.")
parser.add_argument("--windows-standalone-build", action="store_true", help="Windows standalone build: Enable convenient things that most people using the standalone windows build will probably enjoy (like auto opening the page on startup).")

parser.add_argument("--disable-metadata", action="store_true", help="Disable saving prompt metadata in files.")

parser.add_argument("--server-storage", action="store_true", help="Saves settings and other user configuration on the server instead of in browser storage.")
parser.add_argument("--multi-user", action="store_true", help="Enables per-user storage. If enabled, server-storage will be unconditionally enabled.")

if comfy.options.args_parsing:
    args = parser.parse_args()
else:
    args = parser.parse_args([])

if args.windows_standalone_build:
    args.auto_launch = True

if args.disable_auto_launch:
    args.auto_launch = False

if args.multi_user:
    args.server_storage = True<|MERGE_RESOLUTION|>--- conflicted
+++ resolved
@@ -104,12 +104,8 @@
 
 
 parser.add_argument("--disable-smart-memory", action="store_true", help="Force ComfyUI to agressively offload to regular ram instead of keeping models in vram when it can.")
-<<<<<<< HEAD
-
 parser.add_argument("--max-gpu-temperature", type=int, default=0, help="Set GPU overheating protection. Most tasks will wait until the GPU temperature drops below the value set. 0 to disable.")
-=======
 parser.add_argument("--deterministic", action="store_true", help="Make pytorch use slower deterministic algorithms when it can. Note that this might not make images deterministic in all cases.")
->>>>>>> b4e915e7
 
 parser.add_argument("--dont-print-server", action="store_true", help="Don't print server output.")
 parser.add_argument("--quick-test-for-ci", action="store_true", help="Quick test for CI.")
