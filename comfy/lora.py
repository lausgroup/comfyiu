--- conflicted
+++ resolved
@@ -202,22 +202,16 @@
             patch_dict["{}.bias".format(to_load[x][:-len(".weight")])] = ("diff", (diff_bias,))
             loaded_keys.add(diff_bias_name)
 
-<<<<<<< HEAD
-    if log_missing:
-        for x in lora.keys():
-            if x not in loaded_keys:
-                logging.warning("lora key not loaded: {}".format(x))
-=======
         set_weight_name = "{}.set_weight".format(x)
         set_weight = lora.get(set_weight_name, None)
         if set_weight is not None:
             patch_dict[to_load[x]] = ("set", (set_weight,))
             loaded_keys.add(set_weight_name)
 
-    for x in lora.keys():
-        if x not in loaded_keys:
-            logging.warning("lora key not loaded: {}".format(x))
->>>>>>> 8f0009aa
+    if log_missing:
+        for x in lora.keys():
+            if x not in loaded_keys:
+                logging.warning("lora key not loaded: {}".format(x))
 
     return patch_dict
 
@@ -465,16 +459,13 @@
                     logging.warning("WARNING SHAPE MISMATCH {} WEIGHT NOT MERGED {} != {}".format(key, diff.shape, weight.shape))
                 else:
                     weight += function(strength * comfy.model_management.cast_to_device(diff, weight.device, weight.dtype))
-<<<<<<< HEAD
+        elif patch_type == "set":
+            weight.copy_(v[0])
         elif patch_type == "model_as_lora":
             target_weight: torch.Tensor = v[0]
             diff_weight = comfy.model_management.cast_to_device(target_weight, weight.device, intermediate_dtype) - \
                           comfy.model_management.cast_to_device(original_weights[key][0][0], weight.device, intermediate_dtype)
             weight += function(strength * comfy.model_management.cast_to_device(diff_weight, weight.device, weight.dtype))
-=======
-        elif patch_type == "set":
-            weight.copy_(v[0])
->>>>>>> 8f0009aa
         elif patch_type == "lora": #lora/locon
             mat1 = comfy.model_management.cast_to_device(v[0], weight.device, intermediate_dtype)
             mat2 = comfy.model_management.cast_to_device(v[1], weight.device, intermediate_dtype)
