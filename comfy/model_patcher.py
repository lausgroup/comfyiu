"""
    This file is part of ComfyUI.
    Copyright (C) 2024 Comfy

    This program is free software: you can redistribute it and/or modify
    it under the terms of the GNU General Public License as published by
    the Free Software Foundation, either version 3 of the License, or
    (at your option) any later version.

    This program is distributed in the hope that it will be useful,
    but WITHOUT ANY WARRANTY; without even the implied warranty of
    MERCHANTABILITY or FITNESS FOR A PARTICULAR PURPOSE.  See the
    GNU General Public License for more details.

    You should have received a copy of the GNU General Public License
    along with this program.  If not, see <https://www.gnu.org/licenses/>.
"""

from __future__ import annotations
from typing import Optional, Callable
import torch
import copy
import inspect
import logging
import uuid
import collections
import math

import comfy.utils
import comfy.float
import comfy.model_management
import comfy.lora
import comfy.hooks
from comfy.comfy_types import UnetWrapperFunction

def string_to_seed(data):
    crc = 0xFFFFFFFF
    for byte in data:
        if isinstance(byte, str):
            byte = ord(byte)
        crc ^= byte
        for _ in range(8):
            if crc & 1:
                crc = (crc >> 1) ^ 0xEDB88320
            else:
                crc >>= 1
    return crc ^ 0xFFFFFFFF

def set_model_options_patch_replace(model_options, patch, name, block_name, number, transformer_index=None):
    to = model_options["transformer_options"].copy()

    if "patches_replace" not in to:
        to["patches_replace"] = {}
    else:
        to["patches_replace"] = to["patches_replace"].copy()

    if name not in to["patches_replace"]:
        to["patches_replace"][name] = {}
    else:
        to["patches_replace"][name] = to["patches_replace"][name].copy()

    if transformer_index is not None:
        block = (block_name, number, transformer_index)
    else:
        block = (block_name, number)
    to["patches_replace"][name][block] = patch
    model_options["transformer_options"] = to
    return model_options

def set_model_options_post_cfg_function(model_options, post_cfg_function, disable_cfg1_optimization=False):
    model_options["sampler_post_cfg_function"] = model_options.get("sampler_post_cfg_function", []) + [post_cfg_function]
    if disable_cfg1_optimization:
        model_options["disable_cfg1_optimization"] = True
    return model_options

def set_model_options_pre_cfg_function(model_options, pre_cfg_function, disable_cfg1_optimization=False):
    model_options["sampler_pre_cfg_function"] = model_options.get("sampler_pre_cfg_function", []) + [pre_cfg_function]
    if disable_cfg1_optimization:
        model_options["disable_cfg1_optimization"] = True
    return model_options

def create_model_options_clone(orig_model_options: dict):
    def copy_nested_dicts(input_dict: dict):
        new_dict = input_dict.copy()
        for key, value in input_dict.items():
            if isinstance(value, dict):
                new_dict[key] = copy_nested_dicts(value)
            elif isinstance(value, list):
                new_dict[key] = value.copy()
        return new_dict
    return copy_nested_dicts(orig_model_options)
        
def create_hook_patches_clone(orig_hook_patches):
    new_hook_patches = {}
    for hook_ref in orig_hook_patches:
        new_hook_patches[hook_ref] = {}
        for k in orig_hook_patches[hook_ref]:
            new_hook_patches[hook_ref][k] = orig_hook_patches[hook_ref][k][:]
    return new_hook_patches

def wipe_lowvram_weight(m):
    if hasattr(m, "prev_comfy_cast_weights"):
        m.comfy_cast_weights = m.prev_comfy_cast_weights
        del m.prev_comfy_cast_weights
    m.weight_function = None
    m.bias_function = None

class LowVramPatch:
    def __init__(self, key, patches):
        self.key = key
        self.patches = patches
    def __call__(self, weight):
        intermediate_dtype = weight.dtype
        if intermediate_dtype not in [torch.float32, torch.float16, torch.bfloat16]: #intermediate_dtype has to be one that is supported in math ops
            intermediate_dtype = torch.float32
            return comfy.float.stochastic_rounding(comfy.lora.calculate_weight(self.patches[self.key], weight.to(intermediate_dtype), self.key, intermediate_dtype=intermediate_dtype), weight.dtype, seed=string_to_seed(self.key))

        return comfy.lora.calculate_weight(self.patches[self.key], weight, self.key, intermediate_dtype=intermediate_dtype)

def get_key_weight(model, key):
    set_func = None
    convert_func = None
    op_keys = key.rsplit('.', 1)
    if len(op_keys) < 2:
        weight = comfy.utils.get_attr(model, key)
    else:
        op = comfy.utils.get_attr(model, op_keys[0])
        try:
            set_func = getattr(op, "set_{}".format(op_keys[1]))
        except AttributeError:
            pass

        try:
            convert_func = getattr(op, "convert_{}".format(op_keys[1]))
        except AttributeError:
            pass

        weight = getattr(op, op_keys[1])
        if convert_func is not None:
            weight = comfy.utils.get_attr(model, key)

    return weight, set_func, convert_func

class CallbacksMP:
    ON_CLONE = "on_clone"
    ON_LOAD = "on_load_after"
    ON_CLEANUP = "on_cleanup"
    ON_PRE_RUN = "on_pre_run"
    ON_PREPARE_STATE = "on_prepare_state"
    ON_APPLY_HOOKS = "on_apply_hooks"
    ON_REGISTER_ALL_HOOK_PATCHES = "on_register_all_hook_patches"
    ON_INJECT_MODEL = "on_inject_model"
    ON_EJECT_MODEL = "on_eject_model"

    @classmethod
    def init_callbacks(cls):
        return {
            cls.ON_CLONE: {None: []},
            cls.ON_LOAD: {None: []},
            cls.ON_CLEANUP: {None: []},
            cls.ON_PRE_RUN: {None: []},
            cls.ON_PREPARE_STATE: {None: []},
            cls.ON_APPLY_HOOKS: {None: []},
            cls.ON_REGISTER_ALL_HOOK_PATCHES: {None: []},
            cls.ON_INJECT_MODEL: {None: []},
            cls.ON_EJECT_MODEL: {None: []},
        }

class WrappersMP:
    OUTER_SAMPLE = "outer_sample"
    CALC_COND_BATCH = "calc_cond_batch"
    SAMPLER_SAMPLE = "sampler_sample"

    @classmethod
    def init_wrappers(cls):
        return {
            cls.OUTER_SAMPLE: {None: []},
            cls.SAMPLER_SAMPLE: {None: []},
            cls.CALC_COND_BATCH: {None: []},
        }

class WrapperExecutor:
    """Handles call stack of wrappers around a function in an ordered manner."""
    def __init__(self, original: Callable, class_obj: object, wrappers: list[Callable], idx: int):
        self.original = original
        self.class_obj = class_obj
        self.wrappers = wrappers.copy()
        self.idx = idx
        self.is_last = idx == len(wrappers)
    
    def __call__(self, *args, **kwargs):
        """Calls the next wrapper in line or original function, whichever is appropriate."""
        new_executor = self._create_next_executor()
        return new_executor.execute(*args, **kwargs)
    
    def execute(self, *args, **kwargs):
        """Used to initiate executor internally - DO NOT use this if you received executor in wrapper."""
        args = list(args)
        kwargs = dict(kwargs)
        if self.is_last:
            return self.original(*args, **kwargs)
        return self.wrappers[self.idx](self, *args, **kwargs)

    def _create_next_executor(self) -> 'WrapperExecutor':
        new_idx = self.idx + 1
        if new_idx > len(self.wrappers):
            raise Exception(f"Wrapper idx exceeded available wrappers; something went very wrong.")
        if self.class_obj is None:
            return WrapperExecutor.new_executor(self.original, self.wrappers, new_idx)
        return WrapperExecutor.new_class_executor(self.original, self.class_obj, self.wrappers, new_idx)

    @classmethod
    def new_executor(cls, original: Callable, wrappers: list[Callable], idx=0):
        return cls(original, class_obj=None, wrappers=wrappers, idx=idx)
    
    @classmethod
    def new_class_executor(cls, original: Callable, class_obj: object, wrappers: list[Callable], idx=0):
        return cls(original, class_obj, wrappers, idx=idx)

class AutoPatcherEjector:
    def __init__(self, model: 'ModelPatcher', skip_and_inject_on_exit_only=False):
        self.model = model
        self.was_injected = False
        self.prev_skip_injection = False
        self.skip_and_inject_on_exit_only = skip_and_inject_on_exit_only
    
    def __enter__(self):
        self.was_injected = False
        self.prev_skip_injection = self.model.skip_injection
        if self.skip_and_inject_on_exit_only:
            self.model.skip_injection = True
        if self.model.is_injected:
            self.model.eject_model()
            self.was_injected = True

    def __exit__(self, *args):
        if self.skip_and_inject_on_exit_only:
            self.model.skip_injection = self.prev_skip_injection
            self.model.inject_model()
        if self.was_injected and not self.model.skip_injection:
            self.model.inject_model()
        self.model.skip_injection = self.prev_skip_injection

class PatcherInjection:
    def __init__(self, inject: Callable, eject: Callable):
        self.inject = inject
        self.eject = eject

class MemoryCounter:
    def __init__(self, initial: int, minimum=0):
        self.value = initial
        self.minimum = minimum
        # TODO: add a safe limit besides 0
    
    def use(self, weight: torch.Tensor):
        weight_size = weight.nelement() * weight.element_size()
        if self.is_useable(weight_size):
            self.decrement(weight_size)
            return True
        return False

    def is_useable(self, used: int):
        return self.value - used > self.minimum

    def decrement(self, used: int):
        self.value -= used

class ModelPatcher:
    def __init__(self, model, load_device, offload_device, size=0, weight_inplace_update=False):
        self.size = size
        self.model = model
        if not hasattr(self.model, 'device'):
            logging.debug("Model doesn't have a device attribute.")
            self.model.device = offload_device
        elif self.model.device is None:
            self.model.device = offload_device

        self.patches = {}
        self.backup = {}
        self.object_patches = {}
        self.object_patches_backup = {}
        self.model_options = {"transformer_options":{}}
        self.model_size()
        self.load_device = load_device
        self.offload_device = offload_device
        self.weight_inplace_update = weight_inplace_update
        self.patches_uuid = uuid.uuid4()
        self.parent = None

        self.attachments: dict[str] = {}
        self.additional_models: dict[str, list[ModelPatcher]] = {}
        self.callbacks: dict[str, dict[str, list[Callable]]] = CallbacksMP.init_callbacks()
        self.wrappers: dict[str, dict[str, list[Callable]]] = WrappersMP.init_wrappers()

        self.is_injected = False
        self.skip_injection = False
        self.injections: dict[str, list[PatcherInjection]] = {}

        self.hook_patches: dict[comfy.hooks._HookRef] = {}
        self.hook_patches_backup: dict[comfy.hooks._HookRef] = {}
        self.hook_backup: dict[str, tuple[torch.Tensor, torch.device]] = {}
        self.cached_hook_patches: dict[comfy.hooks.HookGroup, dict[str, torch.Tensor]] = {}
        self.current_hooks: Optional[comfy.hooks.HookGroup] = None
        self.forced_hooks: Optional[comfy.hooks.HookGroup] = None  # NOTE: only used for CLIP
        # TODO: hook_mode should be entirely removed; behavior should be determined by remaining VRAM/memory
        self.hook_mode = comfy.hooks.EnumHookMode.MaxSpeed

        if not hasattr(self.model, 'model_loaded_weight_memory'):
            self.model.model_loaded_weight_memory = 0

        if not hasattr(self.model, 'lowvram_patch_counter'):
            self.model.lowvram_patch_counter = 0

        if not hasattr(self.model, 'model_lowvram'):
            self.model.model_lowvram = False

        if not hasattr(self.model, 'current_weight_patches_uuid'):
            self.model.current_weight_patches_uuid = None

    def model_size(self):
        if self.size > 0:
            return self.size
        self.size = comfy.model_management.module_size(self.model)
        return self.size

    def loaded_size(self):
        return self.model.model_loaded_weight_memory

    def lowvram_patch_counter(self):
        return self.model.lowvram_patch_counter

    def clone(self):
        n = ModelPatcher(self.model, self.load_device, self.offload_device, self.size, weight_inplace_update=self.weight_inplace_update)
        n.patches = {}
        for k in self.patches:
            n.patches[k] = self.patches[k][:]
        n.patches_uuid = self.patches_uuid

        n.object_patches = self.object_patches.copy()
        n.model_options = copy.deepcopy(self.model_options)
        n.backup = self.backup
        n.object_patches_backup = self.object_patches_backup
<<<<<<< HEAD

        # attachments
        n.attachments = {}
        for k in self.attachments:
            if hasattr(self.attachments[k], "on_model_patcher_clone"):
                n.attachments[k] = self.attachments[k].on_model_patcher_clone()
            else:
                n.attachments[k] = self.attachments[k]
        # additional models
        for k, c in self.additional_models.items():
            n.additional_models[k] = [x.clone() for x in c]
        # callbacks
        for k, c in self.callbacks.items():
            n.callbacks[k] = {}
            for k1, c1 in c.items():
                n.callbacks[k][k1] = c1.copy()
        # sample wrappers
        for k, w in self.wrappers.items():
            n.wrappers[k] = {}
            for k1, w1 in w.items():
                n.wrappers[k][k1] = w1.copy()
        # injection
        n.is_injected = self.is_injected
        n.skip_injection = self.skip_injection
        for k, i in self.injections.items():
            n.injections[k] = i.copy()
        # hooks
        n.hook_patches = create_hook_patches_clone(self.hook_patches)
        n.hook_patches_backup = create_hook_patches_clone(self.hook_patches_backup)
        # TODO: do we really need to clone cached_hook_patches/current_hooks?
        for group in self.cached_hook_patches:
            n.cached_hook_patches[group] = {}
            for k in self.cached_hook_patches[group]:
                n.cached_hook_patches[group][k] = self.cached_hook_patches[group][k]
        n.hook_backup = self.hook_backup
        n.current_hooks = self.current_hooks.clone() if self.current_hooks else self.current_hooks
        n.forced_hooks = self.forced_hooks.clone() if self.forced_hooks else self.forced_hooks
        n.hook_mode = self.hook_mode

        for callback in self.get_all_callbacks(CallbacksMP.ON_CLONE):
            callback(self, n)
=======
        n.parent = self
>>>>>>> d8bd2a9b
        return n

    def is_clone(self, other):
        if hasattr(other, 'model') and self.model is other.model:
            return True
        return False

    def clone_has_same_weights(self, clone: 'ModelPatcher'):
        if not self.is_clone(clone):
            return False

        if len(self.hook_patches) > 0:  # TODO: check if this workaround is necessary
            return False
        if self.current_hooks != clone.current_hooks:
            return False
        if self.forced_hooks != clone.forced_hooks:
            return False
        if self.hook_patches.keys() != clone.hook_patches.keys():
            return False
        if self.attachments.keys() != clone.attachments.keys():
            return False
        if self.additional_models.keys() != clone.additional_models.keys():
            return False
        for key in self.callbacks:
            if len(self.callbacks[key]) != len(clone.callbacks[key]):
                return False
        for key in self.wrappers:
            if len(self.wrappers[key]) != len(clone.wrappers[key]):
                return False
        if self.injections.keys() != clone.injections.keys():
            return False

        if len(self.patches) == 0 and len(clone.patches) == 0:
            return True

        if self.patches_uuid == clone.patches_uuid:
            if len(self.patches) != len(clone.patches):
                logging.warning("WARNING: something went wrong, same patch uuid but different length of patches.")
            else:
                return True

    def memory_required(self, input_shape):
        return self.model.memory_required(input_shape=input_shape)

    def set_model_sampler_cfg_function(self, sampler_cfg_function, disable_cfg1_optimization=False):
        if len(inspect.signature(sampler_cfg_function).parameters) == 3:
            self.model_options["sampler_cfg_function"] = lambda args: sampler_cfg_function(args["cond"], args["uncond"], args["cond_scale"]) #Old way
        else:
            self.model_options["sampler_cfg_function"] = sampler_cfg_function
        if disable_cfg1_optimization:
            self.model_options["disable_cfg1_optimization"] = True

    def set_model_sampler_post_cfg_function(self, post_cfg_function, disable_cfg1_optimization=False):
        self.model_options = set_model_options_post_cfg_function(self.model_options, post_cfg_function, disable_cfg1_optimization)

    def set_model_sampler_pre_cfg_function(self, pre_cfg_function, disable_cfg1_optimization=False):
        self.model_options = set_model_options_pre_cfg_function(self.model_options, pre_cfg_function, disable_cfg1_optimization)

    def set_model_unet_function_wrapper(self, unet_wrapper_function: UnetWrapperFunction):
        self.model_options["model_function_wrapper"] = unet_wrapper_function

    def set_model_denoise_mask_function(self, denoise_mask_function):
        self.model_options["denoise_mask_function"] = denoise_mask_function

    def set_model_patch(self, patch, name):
        to = self.model_options["transformer_options"]
        if "patches" not in to:
            to["patches"] = {}
        to["patches"][name] = to["patches"].get(name, []) + [patch]

    def set_model_patch_replace(self, patch, name, block_name, number, transformer_index=None):
        self.model_options = set_model_options_patch_replace(self.model_options, patch, name, block_name, number, transformer_index=transformer_index)

    def set_model_attn1_patch(self, patch):
        self.set_model_patch(patch, "attn1_patch")

    def set_model_attn2_patch(self, patch):
        self.set_model_patch(patch, "attn2_patch")

    def set_model_attn1_replace(self, patch, block_name, number, transformer_index=None):
        self.set_model_patch_replace(patch, "attn1", block_name, number, transformer_index)

    def set_model_attn2_replace(self, patch, block_name, number, transformer_index=None):
        self.set_model_patch_replace(patch, "attn2", block_name, number, transformer_index)

    def set_model_attn1_output_patch(self, patch):
        self.set_model_patch(patch, "attn1_output_patch")

    def set_model_attn2_output_patch(self, patch):
        self.set_model_patch(patch, "attn2_output_patch")

    def set_model_input_block_patch(self, patch):
        self.set_model_patch(patch, "input_block_patch")

    def set_model_input_block_patch_after_skip(self, patch):
        self.set_model_patch(patch, "input_block_patch_after_skip")

    def set_model_output_block_patch(self, patch):
        self.set_model_patch(patch, "output_block_patch")

    def set_model_emb_patch(self, patch):
        self.set_model_patch(patch, "emb_patch")

    def set_model_forward_timestep_embed_patch(self, patch):
        self.set_model_patch(patch, "forward_timestep_embed_patch")

    def add_object_patch(self, name, obj):
        self.object_patches[name] = obj

    def get_model_object(self, name):
        if name in self.object_patches:
            return self.object_patches[name]
        else:
            if name in self.object_patches_backup:
                return self.object_patches_backup[name]
            else:
                return comfy.utils.get_attr(self.model, name)

    def model_patches_to(self, device):
        to = self.model_options["transformer_options"]
        if "patches" in to:
            patches = to["patches"]
            for name in patches:
                patch_list = patches[name]
                for i in range(len(patch_list)):
                    if hasattr(patch_list[i], "to"):
                        patch_list[i] = patch_list[i].to(device)
        if "patches_replace" in to:
            patches = to["patches_replace"]
            for name in patches:
                patch_list = patches[name]
                for k in patch_list:
                    if hasattr(patch_list[k], "to"):
                        patch_list[k] = patch_list[k].to(device)
        if "model_function_wrapper" in self.model_options:
            wrap_func = self.model_options["model_function_wrapper"]
            if hasattr(wrap_func, "to"):
                self.model_options["model_function_wrapper"] = wrap_func.to(device)

    def model_dtype(self):
        if hasattr(self.model, "get_dtype"):
            return self.model.get_dtype()

    def add_patches(self, patches, strength_patch=1.0, strength_model=1.0):
        with self.use_ejected():
            p = set()
            model_sd = self.model.state_dict()
            for k in patches:
                offset = None
                function = None
                if isinstance(k, str):
                    key = k
                else:
                    offset = k[1]
                    key = k[0]
                    if len(k) > 2:
                        function = k[2]

                if key in model_sd:
                    p.add(k)
                    current_patches = self.patches.get(key, [])
                    current_patches.append((strength_patch, patches[k], strength_model, offset, function))
                    self.patches[key] = current_patches

            self.patches_uuid = uuid.uuid4()
            return list(p)

    def get_key_patches(self, filter_prefix=None):
        model_sd = self.model_state_dict()
        p = {}
        for k in model_sd:
            if filter_prefix is not None:
                if not k.startswith(filter_prefix):
                    continue
            bk = self.backup.get(k, None)
            hbk = self.hook_backup.get(k, None)
            weight, set_func, convert_func = get_key_weight(self.model, k)
            if bk is not None:
                weight = bk.weight
            if hbk is not None:
                weight = hbk[0]
            if convert_func is None:
                convert_func = lambda a, **kwargs: a

            if k in self.patches:
                p[k] = [(weight, convert_func)] + self.patches[k]
            else:
                p[k] = [(weight, convert_func)]
        return p

    def model_state_dict(self, filter_prefix=None):
        with self.use_ejected():
            sd = self.model.state_dict()
            keys = list(sd.keys())
            if filter_prefix is not None:
                for k in keys:
                    if not k.startswith(filter_prefix):
                        sd.pop(k)
            return sd

    def patch_weight_to_device(self, key, device_to=None, inplace_update=False):
        if key not in self.patches:
            return

        weight, set_func, convert_func = get_key_weight(self.model, key)
        inplace_update = self.weight_inplace_update or inplace_update

        if key not in self.backup:
            self.backup[key] = collections.namedtuple('Dimension', ['weight', 'inplace_update'])(weight.to(device=self.offload_device, copy=inplace_update), inplace_update)

        if device_to is not None:
            temp_weight = comfy.model_management.cast_to_device(weight, device_to, torch.float32, copy=True)
        else:
            temp_weight = weight.to(torch.float32, copy=True)
        if convert_func is not None:
            temp_weight = convert_func(temp_weight, inplace=True)

        out_weight = comfy.lora.calculate_weight(self.patches[key], temp_weight, key)
        if set_func is None:
            out_weight = comfy.float.stochastic_rounding(out_weight, weight.dtype, seed=string_to_seed(key))
            if inplace_update:
                comfy.utils.copy_to_param(self.model, key, out_weight)
            else:
                comfy.utils.set_attr_param(self.model, key, out_weight)
        else:
            set_func(out_weight, inplace_update=inplace_update, seed=string_to_seed(key))

    def load(self, device_to=None, lowvram_model_memory=0, force_patch_weights=False, full_load=False):
        with self.use_ejected():
            self.unpatch_hooks()
            mem_counter = 0
            patch_counter = 0
            lowvram_counter = 0
            loading = []
            for n, m in self.model.named_modules():
                if hasattr(m, "comfy_cast_weights") or hasattr(m, "weight"):
                    loading.append((comfy.model_management.module_size(m), n, m))

            load_completely = []
            loading.sort(reverse=True)
            for x in loading:
                n = x[1]
                m = x[2]
                module_mem = x[0]

                lowvram_weight = False

                if not full_load and hasattr(m, "comfy_cast_weights"):
                    if mem_counter + module_mem >= lowvram_model_memory:
                        lowvram_weight = True
                        lowvram_counter += 1
                        if hasattr(m, "prev_comfy_cast_weights"): #Already lowvramed
                            continue

                weight_key = "{}.weight".format(n)
                bias_key = "{}.bias".format(n)

                if lowvram_weight:
                    if weight_key in self.patches:
                        if force_patch_weights:
                            self.patch_weight_to_device(weight_key)
                        else:
                            m.weight_function = LowVramPatch(weight_key, self.patches)
                            patch_counter += 1
                    if bias_key in self.patches:
                        if force_patch_weights:
                            self.patch_weight_to_device(bias_key)
                        else:
                            m.bias_function = LowVramPatch(bias_key, self.patches)
                            patch_counter += 1

                    m.prev_comfy_cast_weights = m.comfy_cast_weights
                    m.comfy_cast_weights = True
                else:
                    if hasattr(m, "comfy_cast_weights"):
                        if m.comfy_cast_weights:
                            wipe_lowvram_weight(m)

                    if hasattr(m, "weight"):
                        mem_counter += module_mem
                        load_completely.append((module_mem, n, m))

            load_completely.sort(reverse=True)
            for x in load_completely:
                n = x[1]
                m = x[2]
                weight_key = "{}.weight".format(n)
                bias_key = "{}.bias".format(n)
                if hasattr(m, "comfy_patched_weights"):
                    if m.comfy_patched_weights == True:
                        continue

                self.patch_weight_to_device(weight_key, device_to=device_to)
                self.patch_weight_to_device(bias_key, device_to=device_to)
                logging.debug("lowvram: loaded module regularly {} {}".format(n, m))
                m.comfy_patched_weights = True

            for x in load_completely:
                x[2].to(device_to)

            if lowvram_counter > 0:
                logging.info("loaded partially {} {} {}".format(lowvram_model_memory / (1024 * 1024), mem_counter / (1024 * 1024), patch_counter))
                self.model.model_lowvram = True
            else:
                logging.info("loaded completely {} {} {}".format(lowvram_model_memory / (1024 * 1024), mem_counter / (1024 * 1024), full_load))
                self.model.model_lowvram = False
                if full_load:
                    self.model.to(device_to)
                    mem_counter = self.model_size()

            self.model.lowvram_patch_counter += patch_counter
            self.model.device = device_to
            self.model.model_loaded_weight_memory = mem_counter

            for callback in self.get_all_callbacks(CallbacksMP.ON_LOAD):
                callback(self, device_to, lowvram_model_memory, force_patch_weights, full_load)

<<<<<<< HEAD
            self.apply_hooks(self.forced_hooks)
=======
        self.model.lowvram_patch_counter += patch_counter
        self.model.device = device_to
        self.model.model_loaded_weight_memory = mem_counter
        self.model.current_weight_patches_uuid = self.patches_uuid
>>>>>>> d8bd2a9b

    def patch_model(self, device_to=None, lowvram_model_memory=0, load_weights=True, force_patch_weights=False):
        with self.use_ejected():
            for k in self.object_patches:
                old = comfy.utils.set_attr(self.model, k, self.object_patches[k])
                if k not in self.object_patches_backup:
                    self.object_patches_backup[k] = old

            if lowvram_model_memory == 0:
                full_load = True
            else:
                full_load = False

            if load_weights:
                self.load(device_to, lowvram_model_memory=lowvram_model_memory, force_patch_weights=force_patch_weights, full_load=full_load)
        self.inject_model()
        return self.model

    def unpatch_model(self, device_to=None, unpatch_weights=True):
        self.eject_model()
        if unpatch_weights:
            self.unpatch_hooks()
            if self.model.model_lowvram:
                for m in self.model.modules():
                    wipe_lowvram_weight(m)

                self.model.model_lowvram = False
                self.model.lowvram_patch_counter = 0

            keys = list(self.backup.keys())

            for k in keys:
                bk = self.backup[k]
                if bk.inplace_update:
                    comfy.utils.copy_to_param(self.model, k, bk.weight)
                else:
                    comfy.utils.set_attr_param(self.model, k, bk.weight)

            self.model.current_weight_patches_uuid = None
            self.backup.clear()

            if device_to is not None:
                self.model.to(device_to)
                self.model.device = device_to
            self.model.model_loaded_weight_memory = 0

            for m in self.model.modules():
                if hasattr(m, "comfy_patched_weights"):
                    del m.comfy_patched_weights

        keys = list(self.object_patches_backup.keys())
        for k in keys:
            comfy.utils.set_attr(self.model, k, self.object_patches_backup[k])

        self.object_patches_backup.clear()

    def partially_unload(self, device_to, memory_to_free=0):
        with self.use_ejected():
            memory_freed = 0
            patch_counter = 0
            unload_list = []

            for n, m in self.model.named_modules():
                shift_lowvram = False
                if hasattr(m, "comfy_cast_weights"):
                    module_mem = comfy.model_management.module_size(m)
                    unload_list.append((module_mem, n, m))

            unload_list.sort()
            for unload in unload_list:
                if memory_to_free < memory_freed:
                    break
                module_mem = unload[0]
                n = unload[1]
                m = unload[2]
                weight_key = "{}.weight".format(n)
                bias_key = "{}.bias".format(n)

                if hasattr(m, "comfy_patched_weights") and m.comfy_patched_weights == True:
                    for key in [weight_key, bias_key]:
                        bk = self.backup.get(key, None)
                        if bk is not None:
                            if bk.inplace_update:
                                comfy.utils.copy_to_param(self.model, key, bk.weight)
                            else:
                                comfy.utils.set_attr_param(self.model, key, bk.weight)
                            self.backup.pop(key)

                    m.to(device_to)
                    if weight_key in self.patches:
                        m.weight_function = LowVramPatch(weight_key, self.patches)
                        patch_counter += 1
                    if bias_key in self.patches:
                        m.bias_function = LowVramPatch(bias_key, self.patches)
                        patch_counter += 1

                    m.prev_comfy_cast_weights = m.comfy_cast_weights
                    m.comfy_cast_weights = True
                    m.comfy_patched_weights = False
                    memory_freed += module_mem
                    logging.debug("freed {}".format(n))

            self.model.model_lowvram = True
            self.model.lowvram_patch_counter += patch_counter
            self.model.model_loaded_weight_memory -= memory_freed
            return memory_freed

<<<<<<< HEAD
    def partially_load(self, device_to, extra_memory=0):
        with self.use_ejected(skip_and_inject_on_exit_only=True):
            self.unpatch_model(unpatch_weights=False)
            self.patch_model(load_weights=False)
            full_load = False
            if self.model.model_lowvram == False:
                return 0
            if self.model.model_loaded_weight_memory + extra_memory > self.model_size():
                full_load = True
            current_used = self.model.model_loaded_weight_memory
            self.load(device_to, lowvram_model_memory=current_used + extra_memory, full_load=full_load)
            return self.model.model_loaded_weight_memory - current_used
=======
    def partially_load(self, device_to, extra_memory=0, force_patch_weights=False):
        unpatch_weights = self.model.current_weight_patches_uuid is not None and (self.model.current_weight_patches_uuid != self.patches_uuid or force_patch_weights)
        # TODO: force_patch_weights should not unload + reload full model
        used = self.model.model_loaded_weight_memory
        self.unpatch_model(self.offload_device, unpatch_weights=unpatch_weights)
        if unpatch_weights:
            extra_memory += (used - self.model.model_loaded_weight_memory)

        self.patch_model(load_weights=False)
        full_load = False
        if self.model.model_lowvram == False and self.model.model_loaded_weight_memory > 0:
            return 0
        if self.model.model_loaded_weight_memory + extra_memory > self.model_size():
            full_load = True
        current_used = self.model.model_loaded_weight_memory
        try:
            self.load(device_to, lowvram_model_memory=current_used + extra_memory, force_patch_weights=force_patch_weights, full_load=full_load)
        except Exception as e:
            self.detach()
            raise e

        return self.model.model_loaded_weight_memory - current_used
>>>>>>> d8bd2a9b

    def detach(self, unpatch_all=True):
        self.model_patches_to(self.offload_device)
        if unpatch_all:
            self.unpatch_model(self.offload_device, unpatch_weights=unpatch_all)
        return self.model

    def current_loaded_device(self):
        return self.model.device

    def calculate_weight(self, patches, weight, key, intermediate_dtype=torch.float32):
        print("WARNING the ModelPatcher.calculate_weight function is deprecated, please use: comfy.lora.calculate_weight instead")
        return comfy.lora.calculate_weight(patches, weight, key, intermediate_dtype=intermediate_dtype)

<<<<<<< HEAD
    def cleanup(self):
        self.clean_hooks()
        if hasattr(self.model, "current_patcher"):
            self.model.current_patcher = None
        for callback in self.get_all_callbacks(CallbacksMP.ON_CLEANUP):
            callback(self)

    def add_callback(self, call_type: str, callback: Callable):
        self.add_callback_with_key(call_type, None, callback)

    def add_callback_with_key(self, call_type: str, key: str, callback: Callable):
        if call_type not in self.callbacks:
            raise Exception(f"Callback '{call_type}' is not recognized.")
        c = self.callbacks[call_type].setdefault(key, [])
        c.append(callback)
    
    def remove_callbacks_with_key(self, call_type: str, key: str):
        c = self.callbacks.get(call_type, {})
        if key in c:
            c.pop(key)

    def get_callbacks(self, call_type: str, key: str):
        return self.callbacks.get(call_type, {}).get(key, [])
    
    def get_all_callbacks(self, call_type: str):
        c_list = []
        for c in self.callbacks.get(call_type, {}).values():
            c_list.extend(c)
        return c_list

    def add_wrapper(self, wrapper_type: str, wrapper: Callable):
        self.add_wrapper_with_key(wrapper_type, None, wrapper)

    def add_wrapper_with_key(self, wrapper_type: str, key: str, wrapper: Callable):
        if wrapper_type not in self.wrappers:
            raise Exception(f"Wrapper '{wrapper_type}' is not recognized.")
        w = self.wrappers[wrapper_type].setdefault(key, [])
        w.append(wrapper)
    
    def remove_wrappers_with_key(self, wrapper_type: str, key: str):
        w = self.wrappers.get(wrapper_type, {})
        if key in w:
            w.pop(key)

    def get_wrappers(self, wrapper_type: str, key: str):
        return self.wrappers.get(wrapper_type, {}).get(key, [])

    def get_all_wrappers(self, wrapper_type: str):
        w_list = []
        for w in self.wrappers.get(wrapper_type, {}).values():
            w_list.extend(w)
        return w_list

    def set_attachments(self, key: str, attachment):
        self.attachments[key] = attachment

    def remove_attachments(self, key: str):
        if key in self.attachments:
            self.attachments.pop(key)
    
    def get_attachment(self, key: str):
        return self.attachments.get(key, None)

    def set_injections(self, key: str, injections: list[PatcherInjection]):
        self.injections[key] = injections

    def remove_injections(self, key: str):
        if key in self.injections:
            self.injections.pop(key)

    def set_additional_models(self, key: str, models: list['ModelPatcher']):
        self.additional_models[key] = models

    def remove_additional_models(self, key: str):
        if key in self.additional_models:
            self.additional_models.pop(key)

    def get_all_additional_models(self):
        all_models = []
        for models in self.additional_models.values():
            all_models.extend(models)
        return all_models

    def use_ejected(self, skip_and_inject_on_exit_only=False):
        return AutoPatcherEjector(self, skip_and_inject_on_exit_only=skip_and_inject_on_exit_only)

    def inject_model(self):
        if self.is_injected or self.skip_injection:
            return
        for injections in self.injections.values():
            for inj in injections:
                inj.inject(self)
                self.is_injected = True
        if self.is_injected:
            for callback in self.get_all_callbacks(CallbacksMP.ON_INJECT_MODEL):
                callback(self)

    def eject_model(self):
        if not self.is_injected:
            return
        for injections in self.injections.values():
            for inj in injections:
                inj.eject(self)
        self.is_injected = False
        for callback in self.get_all_callbacks(CallbacksMP.ON_EJECT_MODEL):
            callback(self)

    def pre_run(self):
        if hasattr(self.model, "current_patcher"):
            self.model.current_patcher = self
        for callback in self.get_all_callbacks(CallbacksMP.ON_PRE_RUN):
            callback(self)
    
    def prepare_state(self, timestep):
        for callback in self.get_all_callbacks(CallbacksMP.ON_PREPARE_STATE):
            callback(self, timestep)

    def restore_hook_patches(self):
        if len(self.hook_patches_backup) > 0:
            self.hook_patches = self.hook_patches_backup
            self.hook_patches_backup = {}

    def set_hook_mode(self, hook_mode: comfy.hooks.EnumHookMode):
        self.hook_mode = hook_mode
    
    def prepare_hook_patches_current_keyframe(self, t: torch.Tensor, hook_group: comfy.hooks.HookGroup):
        curr_t = t[0]
        for hook in hook_group.hooks:
            changed = hook.hook_keyframe.prepare_current_keyframe(curr_t=curr_t)
            # if keyframe changed, remove any cached HookGroups that contain hook with the same hook_ref;
            # this will cause the weights to be recalculated when sampling
            if changed:
                # reset current_hooks if contains hook that changed
                if self.current_hooks is not None:
                    for current_hook in self.current_hooks.hooks:
                        if current_hook == hook:
                            self.current_hooks = None
                            break
                for cached_group in list(self.cached_hook_patches.keys()):
                    if cached_group.contains(hook):
                        self.cached_hook_patches.pop(cached_group)

    def register_all_hook_patches(self, hooks_dict: dict[comfy.hooks.EnumHookType, dict[comfy.hooks.Hook, None]], target: comfy.hooks.EnumWeightTarget):
        self.restore_hook_patches()
        weight_hooks_to_register: list[comfy.hooks.WeightHook] = []
        registered_hooks: list[comfy.hooks.Hook] = []
        for hook in hooks_dict.get(comfy.hooks.EnumHookType.Weight, {}):
            if hook.hook_ref not in self.hook_patches:
                weight_hooks_to_register.append(hook)
        if len(weight_hooks_to_register) > 0:
            # clone hook_patches to become backup so that any non-dynamic hooks will return to their original state
            self.hook_patches_backup = create_hook_patches_clone(self.hook_patches)
            for hook in weight_hooks_to_register:
                hook.add_hook_patches(self, target, registered_hooks)
        for callback in self.get_all_callbacks(CallbacksMP.ON_REGISTER_ALL_HOOK_PATCHES):
            callback(self, hooks_dict, target)

    def add_hook_patches(self, hook: comfy.hooks.WeightHook, patches, strength_patch=1.0, strength_model=1.0, is_diff=False):
        with self.use_ejected():
            # NOTE: this mirrors behavior of add_patches func
            if is_diff:
                comfy.model_management.unload_model_clones(self)
            current_hook_patches: dict[str,list] = self.hook_patches.get(hook.hook_ref, {})
            p = set()
            model_sd = self.model.state_dict()
            for k in patches:
                offset = None
                function = None
                if isinstance(k, str):
                    key = k
                else:
                    offset = k[1]
                    key = k[0]
                    if len(k) > 2:
                        function = k[2]
                
                if key in model_sd:
                    p.add(k)
                    current_patches: list[tuple] = current_hook_patches.get(key, [])
                    if is_diff:
                        # take difference between desired weight and existing weight to get diff
                        model_dtype = comfy.utils.get_attr(self.model, key).dtype
                        if model_dtype in [torch.float8_e5m2, torch.float8_e4m3fn]:
                            diff_weight = (patches[k].to(torch.float32)-comfy.utils.get_attr(self.model, key).to(torch.float32)).to(model_dtype)
                        else:
                            diff_weight = patches[k]-comfy.utils.get_attr(self.model, key)
                        current_patches.append((strength_patch, (diff_weight,), strength_model, offset, function))
                    else:
                        current_patches.append((strength_patch, patches[k], strength_model, offset, function))
                    current_hook_patches[key] = current_patches
            self.hook_patches[hook.hook_ref] = current_hook_patches
            # since should care about these patches too to determine if same model, reroll patches_uuid
            self.patches_uuid = uuid.uuid4()
            return list(p)

    def get_weight_diffs(self, patches):
        with self.use_ejected():
            comfy.model_management.unload_model_clones(self)
            weights: dict[str, tuple] = {}
            p = set()
            model_sd = self.model.state_dict()
            for k in patches:
                if k in model_sd:
                    p.add(k)
                    model_dtype = comfy.utils.get_attr(self.model, k).dtype
                    if model_dtype in [torch.float8_e5m2, torch.float8_e4m3fn]:
                        diff_weight = (patches[k].to(torch.float32)-comfy.utils.get_attr(self.model, k).to(torch.float32)).to(model_dtype)
                    else:
                        diff_weight = patches[k]-comfy.utils.get_attr(self.model, k)
                    weights[k] = (diff_weight,)
            return weights, p

    def get_combined_hook_patches(self, hooks: comfy.hooks.HookGroup):
        # combined_patches will contain  weights of all relevant hooks, per key
        combined_patches = {}
        if hooks is not None:
            for hook in hooks.hooks:
                hook_patches: dict = self.hook_patches.get(hook.hook_ref, {})
                for key in hook_patches.keys():
                    current_patches: list[tuple] = combined_patches.get(key, [])
                    if math.isclose(hook.strength, 1.0):
                        current_patches.extend(hook_patches[key])
                    else:
                        # patches are stored as tuples: (strength_patch, (tuple_with_weights,), strength_model)
                        for patch in hook_patches[key]:
                            new_patch = list(patch)
                            new_patch[0] *= hook.strength
                            current_patches.append(tuple(new_patch))
                    combined_patches[key] = current_patches
        return combined_patches

    def apply_hooks(self, hooks: comfy.hooks.HookGroup):
        if self.current_hooks == hooks:
            return
        self.patch_hooks(hooks=hooks)
        for callback in self.get_all_callbacks(CallbacksMP.ON_APPLY_HOOKS):
            callback(self, hooks)

    def patch_hooks(self, hooks: comfy.hooks.HookGroup):
        with self.use_ejected():
            self.unpatch_hooks()
            model_sd = self.model_state_dict()
            memory_counter = None
            if self.hook_mode == comfy.hooks.EnumHookMode.MaxSpeed:
                # TODO: minimum_counter should have a minimum that conforms to loaded model requirements
                memory_counter = MemoryCounter(initial=comfy.model_management.get_free_memory(self.load_device),
                                               minimum=comfy.model_management.minimum_inference_memory())
            # if have cached weights for hooks, use it
            cached_weights = self.cached_hook_patches.get(hooks, None)
            if cached_weights is not None:
                for key in cached_weights:
                    if key not in model_sd:
                        print(f"WARNING cached hook could not patch. key does not exist in model: {key}")
                        continue
                    self.patch_cached_hook_weights(cached_weights=cached_weights, key=key, memory_counter=memory_counter)
            else:
                relevant_patches = self.get_combined_hook_patches(hooks=hooks)
                original_weights = None
                if len(relevant_patches) > 0:
                    original_weights = self.get_key_patches()
                for key in relevant_patches:
                    if key not in model_sd:
                        print(f"WARNING cached hook would not patch. key does not exist in model: {key}")
                        continue
                    self.patch_hook_weight_to_device(hooks=hooks, combined_patches=relevant_patches, key=key, original_weights=original_weights,
                                                     memory_counter=memory_counter)
            self.current_hooks = hooks

    def patch_cached_hook_weights(self, cached_weights: dict, key: str, memory_counter: MemoryCounter):
        if key not in self.hook_backup:
            weight: torch.Tensor = comfy.utils.get_attr(self.model, key)
            target_device = self.offload_device
            if self.hook_mode == comfy.hooks.EnumHookMode.MaxSpeed:
                used = memory_counter.use(weight)
                if used:
                    target_device = weight.device
            self.hook_backup[key] = (weight.to(device=target_device, copy=self.weight_inplace_update), weight.device)
        if self.weight_inplace_update:
            comfy.utils.copy_to_param(self.model, key, cached_weights[key])
        else:
            comfy.utils.set_attr_param(self.model, key, cached_weights[key])

    def clear_cached_hook_weights(self):
        self.cached_hook_patches.clear()
        self.current_hooks = None

    def patch_hook_weight_to_device(self, hooks: comfy.hooks.HookGroup, combined_patches: dict, key: str, original_weights: dict, memory_counter: MemoryCounter):
        if key not in combined_patches:
            return
        weight: torch.Tensor = comfy.utils.get_attr(self.model, key)
        if key not in self.hook_backup:
            target_device = self.offload_device
            if self.hook_mode == comfy.hooks.EnumHookMode.MaxSpeed:
                used = memory_counter.use(weight)
                if used:
                    target_device = weight.device
            self.hook_backup[key] = (weight.to(device=target_device, copy=self.weight_inplace_update), weight.device)
        
        # TODO: properly handle lowvram situations for cached hook patches
        temp_weight = comfy.model_management.cast_to_device(weight, weight.device, torch.float32, copy=True)
        out_weight = comfy.lora.calculate_weight(combined_patches[key], temp_weight, key, original_weights=original_weights).to(weight.dtype)
        out_weight = comfy.float.stochastic_rounding(out_weight, weight.dtype, seed=string_to_seed(key))
        if self.hook_mode == comfy.hooks.EnumHookMode.MaxSpeed:
            # TODO: disable caching if not enough system RAM to do so
            self.cached_hook_patches.setdefault(hooks, {})
            self.cached_hook_patches[hooks][key] = out_weight
        if self.weight_inplace_update:
            comfy.utils.copy_to_param(self.model, key, out_weight)
        else:
            comfy.utils.set_attr_param(self.model, key, out_weight)
    
    def unpatch_hooks(self) -> None:
        with self.use_ejected():
            if len(self.hook_backup) == 0:
                self.current_hooks = None
                return
            keys = list(self.hook_backup.keys())
            if self.weight_inplace_update:
                for k in keys:
                    comfy.utils.copy_to_param(self.model, k, self.hook_backup[k][0].to(device=self.hook_backup[k][1]))
            else:
                for k in keys:
                    comfy.utils.set_attr_param(self.model, k, self.hook_backup[k][0].to(device=self.hook_backup[k][1]))
                    
            self.hook_backup.clear()
            self.current_hooks = None

    def clean_hooks(self):
        self.unpatch_hooks()
        self.clear_cached_hook_weights()
=======
    def __del__(self):
        self.detach(unpatch_all=False)
>>>>>>> d8bd2a9b
<|MERGE_RESOLUTION|>--- conflicted
+++ resolved
@@ -340,7 +340,7 @@
         n.model_options = copy.deepcopy(self.model_options)
         n.backup = self.backup
         n.object_patches_backup = self.object_patches_backup
-<<<<<<< HEAD
+        n.parent = self
 
         # attachments
         n.attachments = {}
@@ -382,9 +382,6 @@
 
         for callback in self.get_all_callbacks(CallbacksMP.ON_CLONE):
             callback(self, n)
-=======
-        n.parent = self
->>>>>>> d8bd2a9b
         return n
 
     def is_clone(self, other):
@@ -698,18 +695,12 @@
             self.model.lowvram_patch_counter += patch_counter
             self.model.device = device_to
             self.model.model_loaded_weight_memory = mem_counter
+            self.model.current_weight_patches_uuid = self.patches_uuid
 
             for callback in self.get_all_callbacks(CallbacksMP.ON_LOAD):
                 callback(self, device_to, lowvram_model_memory, force_patch_weights, full_load)
 
-<<<<<<< HEAD
             self.apply_hooks(self.forced_hooks)
-=======
-        self.model.lowvram_patch_counter += patch_counter
-        self.model.device = device_to
-        self.model.model_loaded_weight_memory = mem_counter
-        self.model.current_weight_patches_uuid = self.patches_uuid
->>>>>>> d8bd2a9b
 
     def patch_model(self, device_to=None, lowvram_model_memory=0, load_weights=True, force_patch_weights=False):
         with self.use_ejected():
@@ -817,45 +808,32 @@
             self.model.model_loaded_weight_memory -= memory_freed
             return memory_freed
 
-<<<<<<< HEAD
-    def partially_load(self, device_to, extra_memory=0):
+    def partially_load(self, device_to, extra_memory=0, force_patch_weights=False):
         with self.use_ejected(skip_and_inject_on_exit_only=True):
-            self.unpatch_model(unpatch_weights=False)
+            unpatch_weights = self.model.current_weight_patches_uuid is not None and (self.model.current_weight_patches_uuid != self.patches_uuid or force_patch_weights)
+            # TODO: force_patch_weights should not unload + reload full model
+            used = self.model.model_loaded_weight_memory
+            self.unpatch_model(self.offload_device, unpatch_weights=unpatch_weights)
+            if unpatch_weights:
+                extra_memory += (used - self.model.model_loaded_weight_memory)
+
             self.patch_model(load_weights=False)
             full_load = False
-            if self.model.model_lowvram == False:
+            if self.model.model_lowvram == False and self.model.model_loaded_weight_memory > 0:
                 return 0
             if self.model.model_loaded_weight_memory + extra_memory > self.model_size():
                 full_load = True
             current_used = self.model.model_loaded_weight_memory
-            self.load(device_to, lowvram_model_memory=current_used + extra_memory, full_load=full_load)
+            try:
+                self.load(device_to, lowvram_model_memory=current_used + extra_memory, force_patch_weights=force_patch_weights, full_load=full_load)
+            except Exception as e:
+                self.detach()
+                raise e
+
             return self.model.model_loaded_weight_memory - current_used
-=======
-    def partially_load(self, device_to, extra_memory=0, force_patch_weights=False):
-        unpatch_weights = self.model.current_weight_patches_uuid is not None and (self.model.current_weight_patches_uuid != self.patches_uuid or force_patch_weights)
-        # TODO: force_patch_weights should not unload + reload full model
-        used = self.model.model_loaded_weight_memory
-        self.unpatch_model(self.offload_device, unpatch_weights=unpatch_weights)
-        if unpatch_weights:
-            extra_memory += (used - self.model.model_loaded_weight_memory)
-
-        self.patch_model(load_weights=False)
-        full_load = False
-        if self.model.model_lowvram == False and self.model.model_loaded_weight_memory > 0:
-            return 0
-        if self.model.model_loaded_weight_memory + extra_memory > self.model_size():
-            full_load = True
-        current_used = self.model.model_loaded_weight_memory
-        try:
-            self.load(device_to, lowvram_model_memory=current_used + extra_memory, force_patch_weights=force_patch_weights, full_load=full_load)
-        except Exception as e:
-            self.detach()
-            raise e
-
-        return self.model.model_loaded_weight_memory - current_used
->>>>>>> d8bd2a9b
 
     def detach(self, unpatch_all=True):
+        self.eject_model()
         self.model_patches_to(self.offload_device)
         if unpatch_all:
             self.unpatch_model(self.offload_device, unpatch_weights=unpatch_all)
@@ -868,7 +846,6 @@
         print("WARNING the ModelPatcher.calculate_weight function is deprecated, please use: comfy.lora.calculate_weight instead")
         return comfy.lora.calculate_weight(patches, weight, key, intermediate_dtype=intermediate_dtype)
 
-<<<<<<< HEAD
     def cleanup(self):
         self.clean_hooks()
         if hasattr(self.model, "current_patcher"):
@@ -1199,7 +1176,6 @@
     def clean_hooks(self):
         self.unpatch_hooks()
         self.clear_cached_hook_weights()
-=======
+
     def __del__(self):
         self.detach(unpatch_all=False)
->>>>>>> d8bd2a9b
