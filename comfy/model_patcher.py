"""
    This file is part of ComfyUI.
    Copyright (C) 2024 Comfy

    This program is free software: you can redistribute it and/or modify
    it under the terms of the GNU General Public License as published by
    the Free Software Foundation, either version 3 of the License, or
    (at your option) any later version.

    This program is distributed in the hope that it will be useful,
    but WITHOUT ANY WARRANTY; without even the implied warranty of
    MERCHANTABILITY or FITNESS FOR A PARTICULAR PURPOSE.  See the
    GNU General Public License for more details.

    You should have received a copy of the GNU General Public License
    along with this program.  If not, see <https://www.gnu.org/licenses/>.
"""

from __future__ import annotations
from typing import Optional, Callable
import torch
import copy
import inspect
import logging
import uuid
import collections
import math

import comfy.utils
import comfy.float
import comfy.model_management
import comfy.lora
import comfy.hooks
from comfy.comfy_types import UnetWrapperFunction

def string_to_seed(data):
    crc = 0xFFFFFFFF
    for byte in data:
        if isinstance(byte, str):
            byte = ord(byte)
        crc ^= byte
        for _ in range(8):
            if crc & 1:
                crc = (crc >> 1) ^ 0xEDB88320
            else:
                crc >>= 1
    return crc ^ 0xFFFFFFFF

def set_model_options_patch_replace(model_options, patch, name, block_name, number, transformer_index=None):
    to = model_options["transformer_options"].copy()

    if "patches_replace" not in to:
        to["patches_replace"] = {}
    else:
        to["patches_replace"] = to["patches_replace"].copy()

    if name not in to["patches_replace"]:
        to["patches_replace"][name] = {}
    else:
        to["patches_replace"][name] = to["patches_replace"][name].copy()

    if transformer_index is not None:
        block = (block_name, number, transformer_index)
    else:
        block = (block_name, number)
    to["patches_replace"][name][block] = patch
    model_options["transformer_options"] = to
    return model_options

def set_model_options_post_cfg_function(model_options, post_cfg_function, disable_cfg1_optimization=False):
    model_options["sampler_post_cfg_function"] = model_options.get("sampler_post_cfg_function", []) + [post_cfg_function]
    if disable_cfg1_optimization:
        model_options["disable_cfg1_optimization"] = True
    return model_options

def set_model_options_pre_cfg_function(model_options, pre_cfg_function, disable_cfg1_optimization=False):
    model_options["sampler_pre_cfg_function"] = model_options.get("sampler_pre_cfg_function", []) + [pre_cfg_function]
    if disable_cfg1_optimization:
        model_options["disable_cfg1_optimization"] = True
    return model_options

def create_model_options_clone(orig_model_options: dict):
    def copy_nested_dicts(input_dict: dict):
        new_dict = input_dict.copy()
        for key, value in input_dict.items():
            if isinstance(value, dict):
                new_dict[key] = copy_nested_dicts(value)
            elif isinstance(value, list):
                new_dict[key] = value.copy()
        return new_dict
    return copy_nested_dicts(orig_model_options)
        
def create_hook_patches_clone(orig_hook_patches):
    new_hook_patches = {}
    for hook_ref in orig_hook_patches:
        new_hook_patches[hook_ref] = {}
        for k in orig_hook_patches[hook_ref]:
            new_hook_patches[hook_ref][k] = orig_hook_patches[hook_ref][k][:]
    return new_hook_patches

def wipe_lowvram_weight(m):
    if hasattr(m, "prev_comfy_cast_weights"):
        m.comfy_cast_weights = m.prev_comfy_cast_weights
        del m.prev_comfy_cast_weights
    m.weight_function = None
    m.bias_function = None

class LowVramPatch:
    def __init__(self, key, patches):
        self.key = key
        self.patches = patches
    def __call__(self, weight):
        intermediate_dtype = weight.dtype
        if intermediate_dtype not in [torch.float32, torch.float16, torch.bfloat16]: #intermediate_dtype has to be one that is supported in math ops
            intermediate_dtype = torch.float32
            return comfy.float.stochastic_rounding(comfy.lora.calculate_weight(self.patches[self.key], weight.to(intermediate_dtype), self.key, intermediate_dtype=intermediate_dtype), weight.dtype, seed=string_to_seed(self.key))

<<<<<<< HEAD
class CallbacksMP:
    ON_CLONE = "on_clone"
    ON_LOAD = "on_load_after"
    ON_CLEANUP = "on_cleanup"
    ON_PRE_RUN = "on_pre_run"
    ON_PREPARE_STATE = "on_prepare_state"
    ON_APPLY_HOOKS = "on_apply_hooks"
    ON_REGISTER_ALL_HOOK_PATCHES = "on_register_all_hook_patches"
    ON_INJECT_MODEL = "on_inject_model"
    ON_EJECT_MODEL = "on_eject_model"

    @classmethod
    def init_callbacks(cls):
        return {
            cls.ON_CLONE: {None: []},
            cls.ON_LOAD: {None: []},
            cls.ON_CLEANUP: {None: []},
            cls.ON_PRE_RUN: {None: []},
            cls.ON_PREPARE_STATE: {None: []},
            cls.ON_APPLY_HOOKS: {None: []},
            cls.ON_REGISTER_ALL_HOOK_PATCHES: {None: []},
            cls.ON_INJECT_MODEL: {None: []},
            cls.ON_EJECT_MODEL: {None: []},
        }

class WrappersMP:
    OUTER_SAMPLE = "outer_sample"
    CALC_COND_BATCH = "calc_cond_batch"
    SAMPLER_SAMPLE = "sampler_sample"

    @classmethod
    def init_wrappers(cls):
        return {
            cls.OUTER_SAMPLE: {None: []},
            cls.SAMPLER_SAMPLE: {None: []},
            cls.CALC_COND_BATCH: {None: []},
        }

class WrapperExecutor:
    """Handles call stack of wrappers around a function in an ordered manner."""
    def __init__(self, original: Callable, class_obj: object, wrappers: list[Callable], idx: int):
        self.original = original
        self.class_obj = class_obj
        self.wrappers = wrappers.copy()
        self.idx = idx
        self.is_last = idx == len(wrappers)
    
    def __call__(self, *args, **kwargs):
        """Calls the next wrapper in line or original function, whichever is appropriate."""
        new_executor = self._create_next_executor()
        return new_executor.execute(*args, **kwargs)
    
    def execute(self, *args, **kwargs):
        """Used to initiate executor internally - DO NOT use this if you received executor in wrapper."""
        args = list(args)
        kwargs = dict(kwargs)
        if self.is_last:
            if self.class_obj is None:
                return self.original(*args, **kwargs)
            return self.original(*args, **kwargs)
        return self.wrappers[self.idx](self, *args, **kwargs)

    def _create_next_executor(self) -> 'WrapperExecutor':
        new_idx = self.idx + 1
        if new_idx > len(self.wrappers):
            raise Exception(f"Wrapper idx exceeded available wrappers; something went very wrong.")
        if self.class_obj is None:
            return WrapperExecutor.new_executor(self.original, self.wrappers, new_idx)
        return WrapperExecutor.new_class_executor(self.original, self.class_obj, self.wrappers, new_idx)

    @classmethod
    def new_executor(cls, original: Callable, wrappers: list[Callable], idx=0):
        return cls(original, class_obj=None, wrappers=wrappers, idx=idx)
    
    @classmethod
    def new_class_executor(cls, original: Callable, class_obj: object, wrappers: list[Callable], idx=0):
        return cls(original, class_obj, wrappers, idx=idx)

class AutoPatcherEjector:
    def __init__(self, model: 'ModelPatcher', skip_and_inject_on_exit_only=False):
        self.model = model
        self.was_injected = False
        self.prev_skip_injection = False
        self.skip_and_inject_on_exit_only = skip_and_inject_on_exit_only
    
    def __enter__(self):
        self.was_injected = False
        self.prev_skip_injection = self.model.skip_injection
        if self.skip_and_inject_on_exit_only:
            self.model.skip_injection = True
        if self.model.is_injected:
            self.model.eject_model()
            self.was_injected = True

    def __exit__(self, *args):
        if self.skip_and_inject_on_exit_only:
            self.model.skip_injection = self.prev_skip_injection
            self.model.inject_model()
        if self.was_injected and not self.model.skip_injection:
            self.model.inject_model()
        self.model.skip_injection = self.prev_skip_injection

class PatcherInjection:
    def __init__(self, inject: Callable, eject: Callable):
        self.inject = inject
        self.eject = eject

class MemoryCounter:
    def __init__(self, initial: int, minimum=0):
        self.value = initial
        self.minimum = minimum
        # TODO: add a safe limit besides 0
    
    def use(self, weight: torch.Tensor):
        weight_size = weight.nelement() * weight.element_size()
        if self.is_useable(weight_size):
            self.decrement(weight_size)
            return True
        return False

    def is_useable(self, used: int):
        return self.value - used > self.minimum

    def decrement(self, used: int):
        self.value -= used

=======
        return comfy.lora.calculate_weight(self.patches[self.key], weight, self.key, intermediate_dtype=intermediate_dtype)
>>>>>>> 6f021d8a
class ModelPatcher:
    def __init__(self, model, load_device, offload_device, size=0, weight_inplace_update=False):
        self.size = size
        self.model = model
        if not hasattr(self.model, 'device'):
            logging.debug("Model doesn't have a device attribute.")
            self.model.device = offload_device
        elif self.model.device is None:
            self.model.device = offload_device

        self.patches = {}
        self.backup = {}
        self.object_patches = {}
        self.object_patches_backup = {}
        self.model_options = {"transformer_options":{}}
        self.model_size()
        self.load_device = load_device
        self.offload_device = offload_device
        self.weight_inplace_update = weight_inplace_update
        self.patches_uuid = uuid.uuid4()

        self.attachments: dict[str] = {}
        self.additional_models: dict[str, list[ModelPatcher]] = {}
        self.callbacks: dict[str, dict[str, list[Callable]]] = CallbacksMP.init_callbacks()
        self.wrappers: dict[str, dict[str, list[Callable]]] = WrappersMP.init_wrappers()

        self.is_injected = False
        self.skip_injection = False
        self.injections: dict[str, list[PatcherInjection]] = {}

        self.hook_patches: dict[comfy.hooks._HookRef] = {}
        self.hook_patches_backup: dict[comfy.hooks._HookRef] = {}
        self.hook_backup: dict[str, tuple[torch.Tensor, torch.device]] = {}
        self.cached_hook_patches: dict[comfy.hooks.HookGroup, dict[str, torch.Tensor]] = {}
        self.current_hooks: Optional[comfy.hooks.HookGroup] = None
        self.forced_hooks: Optional[comfy.hooks.HookGroup] = None  # NOTE: only used for CLIP
        # TODO: hook_mode should be entirely removed; behavior should be determined by remaining VRAM/memory
        self.hook_mode = comfy.hooks.EnumHookMode.MaxSpeed

        if not hasattr(self.model, 'model_loaded_weight_memory'):
            self.model.model_loaded_weight_memory = 0

        if not hasattr(self.model, 'lowvram_patch_counter'):
            self.model.lowvram_patch_counter = 0

        if not hasattr(self.model, 'model_lowvram'):
            self.model.model_lowvram = False

    def model_size(self):
        if self.size > 0:
            return self.size
        self.size = comfy.model_management.module_size(self.model)
        return self.size

    def loaded_size(self):
        return self.model.model_loaded_weight_memory

    def lowvram_patch_counter(self):
        return self.model.lowvram_patch_counter

    def clone(self):
        n = ModelPatcher(self.model, self.load_device, self.offload_device, self.size, weight_inplace_update=self.weight_inplace_update)
        n.patches = {}
        for k in self.patches:
            n.patches[k] = self.patches[k][:]
        n.patches_uuid = self.patches_uuid

        n.object_patches = self.object_patches.copy()
        n.model_options = copy.deepcopy(self.model_options)
        n.backup = self.backup
        n.object_patches_backup = self.object_patches_backup

        # attachments
        n.attachments = {}
        for k in self.attachments:
            if hasattr(self.attachments[k], "on_model_patcher_clone"):
                n.attachments[k] = self.attachments[k].on_model_patcher_clone()
            else:
                n.attachments[k] = self.attachments[k]
        # additional models
        for k, c in self.additional_models.items():
            n.additional_models[k] = [x.clone() for x in c]
        # callbacks
        for k, c in self.callbacks.items():
            n.callbacks[k] = {}
            for k1, c1 in c.items():
                n.callbacks[k][k1] = c1.copy()
        # sample wrappers
        for k, w in self.wrappers.items():
            n.wrappers[k] = {}
            for k1, w1 in w.items():
                n.wrappers[k][k1] = w1.copy()
        # injection
        n.is_injected = self.is_injected
        n.skip_injection = self.skip_injection
        for k, i in self.injections.items():
            n.injections[k] = i.copy()
        # hooks
        n.hook_patches = create_hook_patches_clone(self.hook_patches)
        n.hook_patches_backup = create_hook_patches_clone(self.hook_patches_backup)
        # TODO: do we really need to clone cached_hook_patches/current_hooks?
        for group in self.cached_hook_patches:
            n.cached_hook_patches[group] = {}
            for k in self.cached_hook_patches[group]:
                n.cached_hook_patches[group][k] = self.cached_hook_patches[group][k]
        n.hook_backup = self.hook_backup
        n.current_hooks = self.current_hooks.clone() if self.current_hooks else self.current_hooks
        n.forced_hooks = self.forced_hooks.clone() if self.forced_hooks else self.forced_hooks
        n.hook_mode = self.hook_mode

        for callback in self.get_all_callbacks(CallbacksMP.ON_CLONE):
            callback(self, n)
        return n

    def is_clone(self, other):
        if hasattr(other, 'model') and self.model is other.model:
            return True
        return False

    def clone_has_same_weights(self, clone: 'ModelPatcher'):
        if not self.is_clone(clone):
            return False

        if len(self.hook_patches) > 0:  # TODO: check if this workaround is necessary
            return False
        if self.current_hooks != clone.current_hooks:
            return False
        if self.forced_hooks != clone.forced_hooks:
            return False
        if self.hook_patches.keys() != clone.hook_patches.keys():
            return False
        if self.attachments.keys() != clone.attachments.keys():
            return False
        if self.additional_models.keys() != clone.additional_models.keys():
            return False
        for key in self.callbacks:
            if len(self.callbacks[key]) != len(clone.callbacks[key]):
                return False
        for key in self.wrappers:
            if len(self.wrappers[key]) != len(clone.wrappers[key]):
                return False
        if self.injections.keys() != clone.injections.keys():
            return False

        if len(self.patches) == 0 and len(clone.patches) == 0:
            return True

        if self.patches_uuid == clone.patches_uuid:
            if len(self.patches) != len(clone.patches):
                logging.warning("WARNING: something went wrong, same patch uuid but different length of patches.")
            else:
                return True

    def memory_required(self, input_shape):
        return self.model.memory_required(input_shape=input_shape)

    def set_model_sampler_cfg_function(self, sampler_cfg_function, disable_cfg1_optimization=False):
        if len(inspect.signature(sampler_cfg_function).parameters) == 3:
            self.model_options["sampler_cfg_function"] = lambda args: sampler_cfg_function(args["cond"], args["uncond"], args["cond_scale"]) #Old way
        else:
            self.model_options["sampler_cfg_function"] = sampler_cfg_function
        if disable_cfg1_optimization:
            self.model_options["disable_cfg1_optimization"] = True

    def set_model_sampler_post_cfg_function(self, post_cfg_function, disable_cfg1_optimization=False):
        self.model_options = set_model_options_post_cfg_function(self.model_options, post_cfg_function, disable_cfg1_optimization)

    def set_model_sampler_pre_cfg_function(self, pre_cfg_function, disable_cfg1_optimization=False):
        self.model_options = set_model_options_pre_cfg_function(self.model_options, pre_cfg_function, disable_cfg1_optimization)

    def set_model_unet_function_wrapper(self, unet_wrapper_function: UnetWrapperFunction):
        self.model_options["model_function_wrapper"] = unet_wrapper_function

    def set_model_denoise_mask_function(self, denoise_mask_function):
        self.model_options["denoise_mask_function"] = denoise_mask_function

    def set_model_patch(self, patch, name):
        to = self.model_options["transformer_options"]
        if "patches" not in to:
            to["patches"] = {}
        to["patches"][name] = to["patches"].get(name, []) + [patch]

    def set_model_patch_replace(self, patch, name, block_name, number, transformer_index=None):
        self.model_options = set_model_options_patch_replace(self.model_options, patch, name, block_name, number, transformer_index=transformer_index)

    def set_model_attn1_patch(self, patch):
        self.set_model_patch(patch, "attn1_patch")

    def set_model_attn2_patch(self, patch):
        self.set_model_patch(patch, "attn2_patch")

    def set_model_attn1_replace(self, patch, block_name, number, transformer_index=None):
        self.set_model_patch_replace(patch, "attn1", block_name, number, transformer_index)

    def set_model_attn2_replace(self, patch, block_name, number, transformer_index=None):
        self.set_model_patch_replace(patch, "attn2", block_name, number, transformer_index)

    def set_model_attn1_output_patch(self, patch):
        self.set_model_patch(patch, "attn1_output_patch")

    def set_model_attn2_output_patch(self, patch):
        self.set_model_patch(patch, "attn2_output_patch")

    def set_model_input_block_patch(self, patch):
        self.set_model_patch(patch, "input_block_patch")

    def set_model_input_block_patch_after_skip(self, patch):
        self.set_model_patch(patch, "input_block_patch_after_skip")

    def set_model_output_block_patch(self, patch):
        self.set_model_patch(patch, "output_block_patch")

    def set_model_emb_patch(self, patch):
        self.set_model_patch(patch, "emb_patch")

    def set_model_forward_timestep_embed_patch(self, patch):
        self.set_model_patch(patch, "forward_timestep_embed_patch")

    def add_object_patch(self, name, obj):
        self.object_patches[name] = obj

    def get_model_object(self, name):
        if name in self.object_patches:
            return self.object_patches[name]
        else:
            if name in self.object_patches_backup:
                return self.object_patches_backup[name]
            else:
                return comfy.utils.get_attr(self.model, name)

    def model_patches_to(self, device):
        to = self.model_options["transformer_options"]
        if "patches" in to:
            patches = to["patches"]
            for name in patches:
                patch_list = patches[name]
                for i in range(len(patch_list)):
                    if hasattr(patch_list[i], "to"):
                        patch_list[i] = patch_list[i].to(device)
        if "patches_replace" in to:
            patches = to["patches_replace"]
            for name in patches:
                patch_list = patches[name]
                for k in patch_list:
                    if hasattr(patch_list[k], "to"):
                        patch_list[k] = patch_list[k].to(device)
        if "model_function_wrapper" in self.model_options:
            wrap_func = self.model_options["model_function_wrapper"]
            if hasattr(wrap_func, "to"):
                self.model_options["model_function_wrapper"] = wrap_func.to(device)

    def model_dtype(self):
        if hasattr(self.model, "get_dtype"):
            return self.model.get_dtype()

    def add_patches(self, patches, strength_patch=1.0, strength_model=1.0):
        with self.use_ejected():
            p = set()
            model_sd = self.model.state_dict()
            for k in patches:
                offset = None
                function = None
                if isinstance(k, str):
                    key = k
                else:
                    offset = k[1]
                    key = k[0]
                    if len(k) > 2:
                        function = k[2]

                if key in model_sd:
                    p.add(k)
                    current_patches = self.patches.get(key, [])
                    current_patches.append((strength_patch, patches[k], strength_model, offset, function))
                    self.patches[key] = current_patches

            self.patches_uuid = uuid.uuid4()
            return list(p)

    def get_key_patches(self, filter_prefix=None):
        model_sd = self.model_state_dict()
        p = {}
        for k in model_sd:
            if filter_prefix is not None:
                if not k.startswith(filter_prefix):
                    continue
            bk = self.backup.get(k, None)
            hbk = self.hook_backup.get(k, None)
            if bk is not None:
                weight = bk.weight
            if hbk is not None:
                weight = hbk[0]
            else:
                weight = model_sd[k]
            if k in self.patches:
                p[k] = [weight] + self.patches[k]
            else:
                p[k] = (weight,)
        return p

    def model_state_dict(self, filter_prefix=None):
        with self.use_ejected():
            sd = self.model.state_dict()
            keys = list(sd.keys())
            if filter_prefix is not None:
                for k in keys:
                    if not k.startswith(filter_prefix):
                        sd.pop(k)
            return sd

    def patch_weight_to_device(self, key, device_to=None, inplace_update=False):
        if key not in self.patches:
            return

        weight = comfy.utils.get_attr(self.model, key)

        inplace_update = self.weight_inplace_update or inplace_update

        if key not in self.backup:
            self.backup[key] = collections.namedtuple('Dimension', ['weight', 'inplace_update'])(weight.to(device=self.offload_device, copy=inplace_update), inplace_update)

        if device_to is not None:
            temp_weight = comfy.model_management.cast_to_device(weight, device_to, torch.float32, copy=True)
        else:
            temp_weight = weight.to(torch.float32, copy=True)
        out_weight = comfy.lora.calculate_weight(self.patches[key], temp_weight, key)
        out_weight = comfy.float.stochastic_rounding(out_weight, weight.dtype, seed=string_to_seed(key))
        if inplace_update:
            comfy.utils.copy_to_param(self.model, key, out_weight)
        else:
            comfy.utils.set_attr_param(self.model, key, out_weight)

    def load(self, device_to=None, lowvram_model_memory=0, force_patch_weights=False, full_load=False):
        with self.use_ejected():
            self.unpatch_hooks()
            mem_counter = 0
            patch_counter = 0
            lowvram_counter = 0
            loading = []
            for n, m in self.model.named_modules():
                if hasattr(m, "comfy_cast_weights") or hasattr(m, "weight"):
                    loading.append((comfy.model_management.module_size(m), n, m))

            load_completely = []
            loading.sort(reverse=True)
            for x in loading:
                n = x[1]
                m = x[2]
                module_mem = x[0]

                lowvram_weight = False

                if not full_load and hasattr(m, "comfy_cast_weights"):
                    if mem_counter + module_mem >= lowvram_model_memory:
                        lowvram_weight = True
                        lowvram_counter += 1
                        if hasattr(m, "prev_comfy_cast_weights"): #Already lowvramed
                            continue

                weight_key = "{}.weight".format(n)
                bias_key = "{}.bias".format(n)

                if lowvram_weight:
                    if weight_key in self.patches:
                        if force_patch_weights:
                            self.patch_weight_to_device(weight_key)
                        else:
                            m.weight_function = LowVramPatch(weight_key, self.patches)
                            patch_counter += 1
                    if bias_key in self.patches:
                        if force_patch_weights:
                            self.patch_weight_to_device(bias_key)
                        else:
                            m.bias_function = LowVramPatch(bias_key, self.patches)
                            patch_counter += 1

                    m.prev_comfy_cast_weights = m.comfy_cast_weights
                    m.comfy_cast_weights = True
                else:
                    if hasattr(m, "comfy_cast_weights"):
                        if m.comfy_cast_weights:
                            wipe_lowvram_weight(m)

                    if hasattr(m, "weight"):
                        mem_counter += module_mem
                        load_completely.append((module_mem, n, m))

            load_completely.sort(reverse=True)
            for x in load_completely:
                n = x[1]
                m = x[2]
                weight_key = "{}.weight".format(n)
                bias_key = "{}.bias".format(n)
                if hasattr(m, "comfy_patched_weights"):
                    if m.comfy_patched_weights == True:
                        continue

                self.patch_weight_to_device(weight_key, device_to=device_to)
                self.patch_weight_to_device(bias_key, device_to=device_to)
                logging.debug("lowvram: loaded module regularly {} {}".format(n, m))
                m.comfy_patched_weights = True

            for x in load_completely:
                x[2].to(device_to)

            if lowvram_counter > 0:
                logging.info("loaded partially {} {} {}".format(lowvram_model_memory / (1024 * 1024), mem_counter / (1024 * 1024), patch_counter))
                self.model.model_lowvram = True
            else:
                logging.info("loaded completely {} {} {}".format(lowvram_model_memory / (1024 * 1024), mem_counter / (1024 * 1024), full_load))
                self.model.model_lowvram = False
                if full_load:
                    self.model.to(device_to)
                    mem_counter = self.model_size()

            self.model.lowvram_patch_counter += patch_counter
            self.model.device = device_to
            self.model.model_loaded_weight_memory = mem_counter

            for callback in self.get_all_callbacks(CallbacksMP.ON_LOAD):
                callback(self, device_to, lowvram_model_memory, force_patch_weights, full_load)

            self.apply_hooks(self.forced_hooks)

    def patch_model(self, device_to=None, lowvram_model_memory=0, load_weights=True, force_patch_weights=False):
        with self.use_ejected():
            for k in self.object_patches:
                old = comfy.utils.set_attr(self.model, k, self.object_patches[k])
                if k not in self.object_patches_backup:
                    self.object_patches_backup[k] = old

            if lowvram_model_memory == 0:
                full_load = True
            else:
                full_load = False

            if load_weights:
                self.load(device_to, lowvram_model_memory=lowvram_model_memory, force_patch_weights=force_patch_weights, full_load=full_load)
        self.inject_model()
        return self.model

    def unpatch_model(self, device_to=None, unpatch_weights=True):
        self.eject_model()
        if unpatch_weights:
            self.unpatch_hooks()
            if self.model.model_lowvram:
                for m in self.model.modules():
                    wipe_lowvram_weight(m)

                self.model.model_lowvram = False
                self.model.lowvram_patch_counter = 0

            keys = list(self.backup.keys())

            for k in keys:
                bk = self.backup[k]
                if bk.inplace_update:
                    comfy.utils.copy_to_param(self.model, k, bk.weight)
                else:
                    comfy.utils.set_attr_param(self.model, k, bk.weight)

            self.backup.clear()

            if device_to is not None:
                self.model.to(device_to)
                self.model.device = device_to
            self.model.model_loaded_weight_memory = 0

            for m in self.model.modules():
                if hasattr(m, "comfy_patched_weights"):
                    del m.comfy_patched_weights

        keys = list(self.object_patches_backup.keys())
        for k in keys:
            comfy.utils.set_attr(self.model, k, self.object_patches_backup[k])

        self.object_patches_backup.clear()

    def partially_unload(self, device_to, memory_to_free=0):
        with self.use_ejected():
            memory_freed = 0
            patch_counter = 0
            unload_list = []

            for n, m in self.model.named_modules():
                shift_lowvram = False
                if hasattr(m, "comfy_cast_weights"):
                    module_mem = comfy.model_management.module_size(m)
                    unload_list.append((module_mem, n, m))

            unload_list.sort()
            for unload in unload_list:
                if memory_to_free < memory_freed:
                    break
                module_mem = unload[0]
                n = unload[1]
                m = unload[2]
                weight_key = "{}.weight".format(n)
                bias_key = "{}.bias".format(n)

                if hasattr(m, "comfy_patched_weights") and m.comfy_patched_weights == True:
                    for key in [weight_key, bias_key]:
                        bk = self.backup.get(key, None)
                        if bk is not None:
                            if bk.inplace_update:
                                comfy.utils.copy_to_param(self.model, key, bk.weight)
                            else:
                                comfy.utils.set_attr_param(self.model, key, bk.weight)
                            self.backup.pop(key)

                    m.to(device_to)
                    if weight_key in self.patches:
                        m.weight_function = LowVramPatch(weight_key, self.patches)
                        patch_counter += 1
                    if bias_key in self.patches:
                        m.bias_function = LowVramPatch(bias_key, self.patches)
                        patch_counter += 1

                    m.prev_comfy_cast_weights = m.comfy_cast_weights
                    m.comfy_cast_weights = True
                    m.comfy_patched_weights = False
                    memory_freed += module_mem
                    logging.debug("freed {}".format(n))

            self.model.model_lowvram = True
            self.model.lowvram_patch_counter += patch_counter
            self.model.model_loaded_weight_memory -= memory_freed
            return memory_freed

    def partially_load(self, device_to, extra_memory=0):
        with self.use_ejected(skip_and_inject_on_exit_only=True):
            self.unpatch_model(unpatch_weights=False)
            self.patch_model(load_weights=False)
            full_load = False
            if self.model.model_lowvram == False:
                return 0
            if self.model.model_loaded_weight_memory + extra_memory > self.model_size():
                full_load = True
            current_used = self.model.model_loaded_weight_memory
            self.load(device_to, lowvram_model_memory=current_used + extra_memory, full_load=full_load)
            return self.model.model_loaded_weight_memory - current_used

    def current_loaded_device(self):
        return self.model.device

    def calculate_weight(self, patches, weight, key, intermediate_dtype=torch.float32):
        print("WARNING the ModelPatcher.calculate_weight function is deprecated, please use: comfy.lora.calculate_weight instead")
        return comfy.lora.calculate_weight(patches, weight, key, intermediate_dtype=intermediate_dtype)

    def cleanup(self):
        self.clean_hooks()
        for callback in self.get_all_callbacks(CallbacksMP.ON_CLEANUP):
            callback(self)

    def add_callback(self, call_type: str, callback: Callable):
        self.add_callback_with_key(call_type, None, callback)

    def add_callback_with_key(self, call_type: str, key: str, callback: Callable):
        if call_type not in self.callbacks:
            raise Exception(f"Callback '{call_type}' is not recognized.")
        c = self.callbacks[call_type].setdefault(key, [])
        c.append(callback)
    
    def remove_callbacks_with_key(self, call_type: str, key: str):
        c = self.callbacks.get(call_type, {})
        if key in c:
            c.pop(key)

    def get_callbacks(self, call_type: str, key: str):
        return self.callbacks.get(call_type, {}).get(key, [])
    
    def get_all_callbacks(self, call_type: str):
        c_list = []
        for c in self.callbacks.get(call_type, {}).values():
            c_list.extend(c)
        return c_list

    def add_wrapper(self, wrapper_type: str, wrapper: Callable):
        self.add_wrapper_with_key(wrapper_type, None, wrapper)

    def add_wrapper_with_key(self, wrapper_type: str, key: str, wrapper: Callable):
        if wrapper_type not in self.wrappers:
            raise Exception(f"Wrapper '{wrapper_type}' is not recognized.")
        w = self.wrappers[wrapper_type].setdefault(key, [])
        w.append(wrapper)
    
    def remove_wrappers_with_key(self, wrapper_type: str, key: str):
        w = self.wrappers.get(wrapper_type, {})
        if key in w:
            w.pop(key)

    def get_wrappers(self, wrapper_type: str, key: str):
        return self.wrappers.get(wrapper_type, {}).get(key, [])

    def get_all_wrappers(self, wrapper_type: str):
        w_list = []
        for w in self.wrappers.get(wrapper_type, {}).values():
            w_list.extend(w)
        return w_list

    def set_attachments(self, key: str, attachment):
        self.attachments[key] = attachment

    def remove_attachments(self, key: str):
        if key in self.attachments:
            self.attachments.pop(key)
    
    def get_attachment(self, key: str):
        return self.attachments.get(key, None)

    def set_injections(self, key: str, injections: list[PatcherInjection]):
        self.injections[key] = injections

    def remove_injections(self, key: str):
        if key in self.injections:
            self.injections.pop(key)

    def set_additional_models(self, key: str, models: list['ModelPatcher']):
        self.additional_models[key] = models

    def remove_additional_models(self, key: str):
        if key in self.additional_models:
            self.additional_models.pop(key)

    def get_all_additional_models(self):
        all_models = []
        for models in self.additional_models.values():
            all_models.extend(models)
        return all_models

    def use_ejected(self, skip_and_inject_on_exit_only=False):
        return AutoPatcherEjector(self, skip_and_inject_on_exit_only=skip_and_inject_on_exit_only)

    def inject_model(self):
        if self.is_injected or self.skip_injection:
            return
        for injections in self.injections.values():
            for inj in injections:
                inj.inject(self)
                self.is_injected = True
        if self.is_injected:
            for callback in self.get_all_callbacks(CallbacksMP.ON_INJECT_MODEL):
                callback(self)

    def eject_model(self):
        if not self.is_injected:
            return
        for injections in self.injections.values():
            for inj in injections:
                inj.eject(self)
        self.is_injected = False
        for callback in self.get_all_callbacks(CallbacksMP.ON_EJECT_MODEL):
            callback(self)

    def pre_run(self):
        for callback in self.get_all_callbacks(CallbacksMP.ON_PRE_RUN):
            callback(self)
    
    def prepare_state(self, timestep):
        for callback in self.get_all_callbacks(CallbacksMP.ON_PREPARE_STATE):
            callback(self, timestep)

    def restore_hook_patches(self):
        if len(self.hook_patches_backup) > 0:
            self.hook_patches = self.hook_patches_backup
            self.hook_patches_backup = {}

    def set_hook_mode(self, hook_mode: comfy.hooks.EnumHookMode):
        self.hook_mode = hook_mode
    
    def prepare_hook_patches_current_keyframe(self, t: torch.Tensor, hook_group: comfy.hooks.HookGroup):
        curr_t = t[0]
        for hook in hook_group.hooks:
            changed = hook.hook_keyframe.prepare_current_keyframe(curr_t=curr_t)
            # if keyframe changed, remove any cached HookGroups that contain hook with the same hook_ref;
            # this will cause the weights to be recalculated when sampling
            if changed:
                # reset current_hooks if contains hook that changed
                if self.current_hooks is not None:
                    for current_hook in self.current_hooks.hooks:
                        if current_hook == hook:
                            self.current_hooks = None
                            break
                for cached_group in list(self.cached_hook_patches.keys()):
                    if cached_group.contains(hook):
                        self.cached_hook_patches.pop(cached_group)

    def register_all_hook_patches(self, hooks_dict: dict[comfy.hooks.EnumHookType, dict[comfy.hooks.Hook, None]], target: comfy.hooks.EnumWeightTarget):
        self.restore_hook_patches()
        weight_hooks_to_register: list[comfy.hooks.WeightHook] = []
        for hook in hooks_dict.get(comfy.hooks.EnumHookType.Weight, {}):
            if hook.hook_ref not in self.hook_patches:
                weight_hooks_to_register.append(hook)
        if len(weight_hooks_to_register) > 0:
            self.hook_patches_backup = create_hook_patches_clone(self.hook_patches)
            for hook in weight_hooks_to_register:
                hook.add_hook_patches(self, target)
        for callback in self.get_all_callbacks(CallbacksMP.ON_REGISTER_ALL_HOOK_PATCHES):
            callback(self, hooks_dict, target)

    def add_hook_patches(self, hook: comfy.hooks.WeightHook, patches, strength_patch=1.0, strength_model=1.0, is_diff=False):
        with self.use_ejected():
            # NOTE: this mirrors behavior of add_patches func
            if is_diff:
                comfy.model_management.unload_model_clones(self)
            current_hook_patches: dict[str,list] = self.hook_patches.get(hook.hook_ref, {})
            p = set()
            model_sd = self.model.state_dict()
            for k in patches:
                offset = None
                function = None
                if isinstance(k, str):
                    key = k
                else:
                    offset = k[1]
                    key = k[0]
                    if len(k) > 2:
                        function = k[2]
                
                if key in model_sd:
                    p.add(k)
                    current_patches: list[tuple] = current_hook_patches.get(key, [])
                    if is_diff:
                        # take difference between desired weight and existing weight to get diff
                        # TODO: try to implement diff via strength_path/strength_model diff
                        model_dtype = comfy.utils.get_attr(self.model, key).dtype
                        if model_dtype in [torch.float8_e5m2, torch.float8_e4m3fn]:
                            diff_weight = (patches[k].to(torch.float32)-comfy.utils.get_attr(self.model, key).to(torch.float32)).to(model_dtype)
                        else:
                            diff_weight = patches[k]-comfy.utils.get_attr(self.model, key)
                        current_patches.append((strength_patch, (diff_weight,), strength_model, offset, function))
                    else:
                        current_patches.append((strength_patch, patches[k], strength_model, offset, function))
                    current_hook_patches[key] = current_patches
            self.hook_patches[hook.hook_ref] = current_hook_patches
            # since should care about these patches too to determine if same model, reroll patches_uuid
            self.patches_uuid = uuid.uuid4()
            return list(p)

    def get_weight_diffs(self, patches):
        with self.use_ejected():
            comfy.model_management.unload_model_clones(self)
            weights: dict[str, tuple] = {}
            p = set()
            model_sd = self.model.state_dict()
            for k in patches:
                if k in model_sd:
                    p.add(k)
                    model_dtype = comfy.utils.get_attr(self.model, k).dtype
                    if model_dtype in [torch.float8_e5m2, torch.float8_e4m3fn]:
                        diff_weight = (patches[k].to(torch.float32)-comfy.utils.get_attr(self.model, k).to(torch.float32)).to(model_dtype)
                    else:
                        diff_weight = patches[k]-comfy.utils.get_attr(self.model, k)
                    weights[k] = (diff_weight,)
            return weights, p

    def get_combined_hook_patches(self, hooks: comfy.hooks.HookGroup):
        # combined_patches will contain  weights of all relevant hooks, per key
        combined_patches = {}
        if hooks is not None:
            for hook in hooks.hooks:
                hook_patches: dict = self.hook_patches.get(hook.hook_ref, {})
                for key in hook_patches.keys():
                    current_patches: list[tuple] = combined_patches.get(key, [])
                    if math.isclose(hook.strength, 1.0):
                        current_patches.extend(hook_patches[key])
                    else:
                        # patches are stored as tuples: (strength_patch, (tuple_with_weights,), strength_model)
                        for patch in hook_patches[key]:
                            new_patch = list(patch)
                            new_patch[0] *= hook.strength
                            current_patches.append(tuple(new_patch))
                    combined_patches[key] = current_patches
        return combined_patches

    def apply_hooks(self, hooks: comfy.hooks.HookGroup):
        if self.current_hooks == hooks:
            return
        self.patch_hooks(hooks=hooks)
        for callback in self.get_all_callbacks(CallbacksMP.ON_APPLY_HOOKS):
            callback(self, hooks)

    def patch_hooks(self, hooks: comfy.hooks.HookGroup):
        with self.use_ejected():
            self.unpatch_hooks()
            model_sd = self.model_state_dict()
            memory_counter = None
            if self.hook_mode == comfy.hooks.EnumHookMode.MaxSpeed:
                memory_counter = MemoryCounter(comfy.model_management.get_free_memory(self.load_device))
            # if have cached weights for hooks, use it
            cached_weights = self.cached_hook_patches.get(hooks, None)
            if cached_weights is not None:
                for key in cached_weights:
                    if key not in model_sd:
                        print(f"WARNING cached hook could not patch. key does not exist in model: {key}")
                        continue
                    self.patch_cached_hook_weights(cached_weights=cached_weights, key=key, memory_counter=memory_counter)
            else:
                relevant_patches = self.get_combined_hook_patches(hooks=hooks)
                original_weights = None
                if len(relevant_patches) > 0:
                    original_weights = self.get_key_patches()
                for key in relevant_patches:
                    if key not in model_sd:
                        print(f"WARNING cached hook would not patch. key does not exist in model: {key}")
                        continue
                    self.patch_hook_weight_to_device(hooks=hooks, combined_patches=relevant_patches, key=key, original_weights=original_weights,
                                                     memory_counter=memory_counter)
            self.current_hooks = hooks

    def patch_cached_hook_weights(self, cached_weights: dict, key: str, memory_counter: MemoryCounter):
        if key not in self.hook_backup:
            weight: torch.Tensor = comfy.utils.get_attr(self.model, key)
            target_device = self.offload_device
            if self.hook_mode == comfy.hooks.EnumHookMode.MaxSpeed:
                used = memory_counter.use(weight)
                if used:
                    target_device = weight.device
            self.hook_backup[key] = (weight.to(device=target_device, copy=self.weight_inplace_update), weight.device)
        if self.weight_inplace_update:
            comfy.utils.copy_to_param(self.model, key, cached_weights[key])
        else:
            comfy.utils.set_attr_param(self.model, key, cached_weights[key])

    def clear_cached_hook_weights(self):
        self.cached_hook_patches.clear()
        self.current_hooks = None

    def patch_hook_weight_to_device(self, hooks: comfy.hooks.HookGroup, combined_patches: dict, key: str, original_weights: dict, memory_counter: MemoryCounter):
        if key not in combined_patches:
            return
        weight: torch.Tensor = comfy.utils.get_attr(self.model, key)
        if key not in self.hook_backup:
            target_device = self.offload_device
            if self.hook_mode == comfy.hooks.EnumHookMode.MaxSpeed:
                used = memory_counter.use(weight)
                if used:
                    target_device = weight.device
            self.hook_backup[key] = (weight.to(device=target_device, copy=self.weight_inplace_update), weight.device)
        
        # TODO: properly handle lowvram situations for cached hook patches
        temp_weight = comfy.model_management.cast_to_device(weight, weight.device, torch.float32, copy=True)
        out_weight = comfy.lora.calculate_weight(combined_patches[key], temp_weight, key, original_weights=original_weights).to(weight.dtype)
        out_weight = comfy.float.stochastic_rounding(out_weight, weight.dtype, seed=string_to_seed(key))
        if self.hook_mode == comfy.hooks.EnumHookMode.MaxSpeed:
            # TODO: disable caching if not enough system RAM to do so
            self.cached_hook_patches.setdefault(hooks, {})
            self.cached_hook_patches[hooks][key] = out_weight
        if self.weight_inplace_update:
            comfy.utils.copy_to_param(self.model, key, out_weight)
        else:
            comfy.utils.set_attr_param(self.model, key, out_weight)
    
    def unpatch_hooks(self) -> None:
        with self.use_ejected():
            if len(self.hook_backup) == 0:
                self.current_hooks = None
                return
            keys = list(self.hook_backup.keys())
            if self.weight_inplace_update:
                for k in keys:
                    comfy.utils.copy_to_param(self.model, k, self.hook_backup[k][0].to(device=self.hook_backup[k][1]))
            else:
                for k in keys:
                    comfy.utils.set_attr_param(self.model, k, self.hook_backup[k][0].to(device=self.hook_backup[k][1]))
                    
            self.hook_backup.clear()
            self.current_hooks = None

    def clean_hooks(self):
        self.unpatch_hooks()
        self.clear_cached_hook_weights()<|MERGE_RESOLUTION|>--- conflicted
+++ resolved
@@ -115,7 +115,7 @@
             intermediate_dtype = torch.float32
             return comfy.float.stochastic_rounding(comfy.lora.calculate_weight(self.patches[self.key], weight.to(intermediate_dtype), self.key, intermediate_dtype=intermediate_dtype), weight.dtype, seed=string_to_seed(self.key))
 
-<<<<<<< HEAD
+        return comfy.lora.calculate_weight(self.patches[self.key], weight, self.key, intermediate_dtype=intermediate_dtype)
 class CallbacksMP:
     ON_CLONE = "on_clone"
     ON_LOAD = "on_load_after"
@@ -242,9 +242,6 @@
     def decrement(self, used: int):
         self.value -= used
 
-=======
-        return comfy.lora.calculate_weight(self.patches[self.key], weight, self.key, intermediate_dtype=intermediate_dtype)
->>>>>>> 6f021d8a
 class ModelPatcher:
     def __init__(self, model, load_device, offload_device, size=0, weight_inplace_update=False):
         self.size = size
