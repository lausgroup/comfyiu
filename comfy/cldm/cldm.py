#taken from: https://github.com/lllyasviel/ControlNet
#and modified

import torch
import torch as th
import torch.nn as nn

from ..ldm.modules.diffusionmodules.util import (
    zero_module,
    timestep_embedding,
)

from ..ldm.modules.attention import SpatialTransformer
from ..ldm.modules.diffusionmodules.openaimodel import UNetModel, TimestepEmbedSequential, ResBlock, Downsample
from ..ldm.util import exists
from .. import ops

class ControlledUnetModel(UNetModel):
    #implemented in the ldm unet
    pass

class ControlNet(nn.Module):
    def __init__(
        self,
        image_size,
        in_channels,
        model_channels,
        hint_channels,
        num_res_blocks,
        dropout=0,
        channel_mult=(1, 2, 4, 8),
        conv_resample=True,
        dims=2,
        num_classes=None,
        use_checkpoint=False,
        dtype=torch.float32,
        num_heads=-1,
        num_head_channels=-1,
        num_heads_upsample=-1,
        use_scale_shift_norm=False,
        resblock_updown=False,
        use_new_attention_order=False,
        use_spatial_transformer=False,    # custom transformer support
        transformer_depth=1,              # custom transformer support
        context_dim=None,                 # custom transformer support
        n_embed=None,                     # custom support for prediction of discrete ids into codebook of first stage vq model
        legacy=True,
        disable_self_attentions=None,
        num_attention_blocks=None,
        disable_middle_self_attn=False,
        use_linear_in_transformer=False,
        adm_in_channels=None,
        transformer_depth_middle=None,
        transformer_depth_output=None,
        device=None,
<<<<<<< HEAD
        operations=ops,
=======
        operations=comfy.ops.disable_weight_init,
>>>>>>> 8c649357
        **kwargs,
    ):
        super().__init__()
        assert use_spatial_transformer == True, "use_spatial_transformer has to be true"
        if use_spatial_transformer:
            assert context_dim is not None, 'Fool!! You forgot to include the dimension of your cross-attention conditioning...'

        if context_dim is not None:
            assert use_spatial_transformer, 'Fool!! You forgot to use the spatial transformer for your cross-attention conditioning...'
            # from omegaconf.listconfig import ListConfig
            # if type(context_dim) == ListConfig:
            #     context_dim = list(context_dim)

        if num_heads_upsample == -1:
            num_heads_upsample = num_heads

        if num_heads == -1:
            assert num_head_channels != -1, 'Either num_heads or num_head_channels has to be set'

        if num_head_channels == -1:
            assert num_heads != -1, 'Either num_heads or num_head_channels has to be set'

        self.dims = dims
        self.image_size = image_size
        self.in_channels = in_channels
        self.model_channels = model_channels

        if isinstance(num_res_blocks, int):
            self.num_res_blocks = len(channel_mult) * [num_res_blocks]
        else:
            if len(num_res_blocks) != len(channel_mult):
                raise ValueError("provide num_res_blocks either as an int (globally constant) or "
                                 "as a list/tuple (per-level) with the same length as channel_mult")
            self.num_res_blocks = num_res_blocks

        if disable_self_attentions is not None:
            # should be a list of booleans, indicating whether to disable self-attention in TransformerBlocks or not
            assert len(disable_self_attentions) == len(channel_mult)
        if num_attention_blocks is not None:
            assert len(num_attention_blocks) == len(self.num_res_blocks)
            assert all(map(lambda i: self.num_res_blocks[i] >= num_attention_blocks[i], range(len(num_attention_blocks))))

        transformer_depth = transformer_depth[:]

        self.dropout = dropout
        self.channel_mult = channel_mult
        self.conv_resample = conv_resample
        self.num_classes = num_classes
        self.use_checkpoint = use_checkpoint
        self.dtype = dtype
        self.num_heads = num_heads
        self.num_head_channels = num_head_channels
        self.num_heads_upsample = num_heads_upsample
        self.predict_codebook_ids = n_embed is not None

        time_embed_dim = model_channels * 4
        self.time_embed = nn.Sequential(
            operations.Linear(model_channels, time_embed_dim, dtype=self.dtype, device=device),
            nn.SiLU(),
            operations.Linear(time_embed_dim, time_embed_dim, dtype=self.dtype, device=device),
        )

        if self.num_classes is not None:
            if isinstance(self.num_classes, int):
                self.label_emb = nn.Embedding(num_classes, time_embed_dim)
            elif self.num_classes == "continuous":
                print("setting up linear c_adm embedding layer")
                self.label_emb = nn.Linear(1, time_embed_dim)
            elif self.num_classes == "sequential":
                assert adm_in_channels is not None
                self.label_emb = nn.Sequential(
                    nn.Sequential(
                        operations.Linear(adm_in_channels, time_embed_dim, dtype=self.dtype, device=device),
                        nn.SiLU(),
                        operations.Linear(time_embed_dim, time_embed_dim, dtype=self.dtype, device=device),
                    )
                )
            else:
                raise ValueError()

        self.input_blocks = nn.ModuleList(
            [
                TimestepEmbedSequential(
                    operations.conv_nd(dims, in_channels, model_channels, 3, padding=1, dtype=self.dtype, device=device)
                )
            ]
        )
        self.zero_convs = nn.ModuleList([self.make_zero_conv(model_channels, operations=operations, dtype=self.dtype, device=device)])

        self.input_hint_block = TimestepEmbedSequential(
                    operations.conv_nd(dims, hint_channels, 16, 3, padding=1, dtype=self.dtype, device=device),
                    nn.SiLU(),
                    operations.conv_nd(dims, 16, 16, 3, padding=1, dtype=self.dtype, device=device),
                    nn.SiLU(),
                    operations.conv_nd(dims, 16, 32, 3, padding=1, stride=2, dtype=self.dtype, device=device),
                    nn.SiLU(),
                    operations.conv_nd(dims, 32, 32, 3, padding=1, dtype=self.dtype, device=device),
                    nn.SiLU(),
                    operations.conv_nd(dims, 32, 96, 3, padding=1, stride=2, dtype=self.dtype, device=device),
                    nn.SiLU(),
                    operations.conv_nd(dims, 96, 96, 3, padding=1, dtype=self.dtype, device=device),
                    nn.SiLU(),
                    operations.conv_nd(dims, 96, 256, 3, padding=1, stride=2, dtype=self.dtype, device=device),
                    nn.SiLU(),
                    operations.conv_nd(dims, 256, model_channels, 3, padding=1, dtype=self.dtype, device=device)
        )

        self._feature_size = model_channels
        input_block_chans = [model_channels]
        ch = model_channels
        ds = 1
        for level, mult in enumerate(channel_mult):
            for nr in range(self.num_res_blocks[level]):
                layers = [
                    ResBlock(
                        ch,
                        time_embed_dim,
                        dropout,
                        out_channels=mult * model_channels,
                        dims=dims,
                        use_checkpoint=use_checkpoint,
                        use_scale_shift_norm=use_scale_shift_norm,
                        dtype=self.dtype,
                        device=device,
                        operations=operations,
                    )
                ]
                ch = mult * model_channels
                num_transformers = transformer_depth.pop(0)
                if num_transformers > 0:
                    if num_head_channels == -1:
                        dim_head = ch // num_heads
                    else:
                        num_heads = ch // num_head_channels
                        dim_head = num_head_channels
                    if legacy:
                        #num_heads = 1
                        dim_head = ch // num_heads if use_spatial_transformer else num_head_channels
                    if exists(disable_self_attentions):
                        disabled_sa = disable_self_attentions[level]
                    else:
                        disabled_sa = False

                    if not exists(num_attention_blocks) or nr < num_attention_blocks[level]:
                        layers.append(
                            SpatialTransformer(
                                ch, num_heads, dim_head, depth=num_transformers, context_dim=context_dim,
                                disable_self_attn=disabled_sa, use_linear=use_linear_in_transformer,
                                use_checkpoint=use_checkpoint, dtype=self.dtype, device=device, operations=operations
                            )
                        )
                self.input_blocks.append(TimestepEmbedSequential(*layers))
                self.zero_convs.append(self.make_zero_conv(ch, operations=operations, dtype=self.dtype, device=device))
                self._feature_size += ch
                input_block_chans.append(ch)
            if level != len(channel_mult) - 1:
                out_ch = ch
                self.input_blocks.append(
                    TimestepEmbedSequential(
                        ResBlock(
                            ch,
                            time_embed_dim,
                            dropout,
                            out_channels=out_ch,
                            dims=dims,
                            use_checkpoint=use_checkpoint,
                            use_scale_shift_norm=use_scale_shift_norm,
                            down=True,
                            dtype=self.dtype,
                            device=device,
                            operations=operations
                        )
                        if resblock_updown
                        else Downsample(
                            ch, conv_resample, dims=dims, out_channels=out_ch, dtype=self.dtype, device=device, operations=operations
                        )
                    )
                )
                ch = out_ch
                input_block_chans.append(ch)
                self.zero_convs.append(self.make_zero_conv(ch, operations=operations, dtype=self.dtype, device=device))
                ds *= 2
                self._feature_size += ch

        if num_head_channels == -1:
            dim_head = ch // num_heads
        else:
            num_heads = ch // num_head_channels
            dim_head = num_head_channels
        if legacy:
            #num_heads = 1
            dim_head = ch // num_heads if use_spatial_transformer else num_head_channels
        mid_block = [
            ResBlock(
                ch,
                time_embed_dim,
                dropout,
                dims=dims,
                use_checkpoint=use_checkpoint,
                use_scale_shift_norm=use_scale_shift_norm,
                dtype=self.dtype,
                device=device,
                operations=operations
            )]
        if transformer_depth_middle >= 0:
            mid_block += [SpatialTransformer(  # always uses a self-attn
                            ch, num_heads, dim_head, depth=transformer_depth_middle, context_dim=context_dim,
                            disable_self_attn=disable_middle_self_attn, use_linear=use_linear_in_transformer,
                            use_checkpoint=use_checkpoint, dtype=self.dtype, device=device, operations=operations
                        ),
            ResBlock(
                ch,
                time_embed_dim,
                dropout,
                dims=dims,
                use_checkpoint=use_checkpoint,
                use_scale_shift_norm=use_scale_shift_norm,
                dtype=self.dtype,
                device=device,
                operations=operations
            )]
        self.middle_block = TimestepEmbedSequential(*mid_block)
        self.middle_block_out = self.make_zero_conv(ch, operations=operations, dtype=self.dtype, device=device)
        self._feature_size += ch

    def make_zero_conv(self, channels, operations=None, dtype=None, device=None):
        return TimestepEmbedSequential(operations.conv_nd(self.dims, channels, channels, 1, padding=0, dtype=dtype, device=device))

    def forward(self, x, hint, timesteps, context, y=None, **kwargs):
        t_emb = timestep_embedding(timesteps, self.model_channels, repeat_only=False).to(x.dtype)
        emb = self.time_embed(t_emb)

        guided_hint = self.input_hint_block(hint, emb, context)

        outs = []

        hs = []
        if self.num_classes is not None:
            assert y.shape[0] == x.shape[0]
            emb = emb + self.label_emb(y)

        h = x
        for module, zero_conv in zip(self.input_blocks, self.zero_convs):
            if guided_hint is not None:
                h = module(h, emb, context)
                h += guided_hint
                guided_hint = None
            else:
                h = module(h, emb, context)
            outs.append(zero_conv(h, emb, context))

        h = self.middle_block(h, emb, context)
        outs.append(self.middle_block_out(h, emb, context))

        return outs
<|MERGE_RESOLUTION|>--- conflicted
+++ resolved
@@ -53,11 +53,7 @@
         transformer_depth_middle=None,
         transformer_depth_output=None,
         device=None,
-<<<<<<< HEAD
-        operations=ops,
-=======
-        operations=comfy.ops.disable_weight_init,
->>>>>>> 8c649357
+        operations=ops.disable_weight_init,
         **kwargs,
     ):
         super().__init__()
