--- conflicted
+++ resolved
@@ -47,12 +47,8 @@
         temp = c[1].copy()
         model_conds = temp.get("model_conds", {})
         if c[0] is not None:
-<<<<<<< HEAD
-            model_conds["c_crossattn"] = conds.CONDCrossAttn(c[0])
-=======
-            model_conds["c_crossattn"] = comfy.conds.CONDCrossAttn(c[0]) #TODO: remove
+            model_conds["c_crossattn"] = conds.CONDCrossAttn(c[0]) #TODO: remove
             temp["cross_attn"] = c[0]
->>>>>>> 8c649357
         temp["model_conds"] = model_conds
         out.append(temp)
     return out
@@ -103,7 +99,7 @@
     sampler = samplers.KSampler(real_model, steps=steps, device=model.load_device, sampler=sampler_name, scheduler=scheduler, denoise=denoise, model_options=model.model_options)
 
     samples = sampler.sample(noise, positive_copy, negative_copy, cfg=cfg, latent_image=latent_image, start_step=start_step, last_step=last_step, force_full_denoise=force_full_denoise, denoise_mask=noise_mask, sigmas=sigmas, callback=callback, disable_pbar=disable_pbar, seed=seed)
-    samples = samples.to(comfy.model_management.intermediate_device())
+    samples = samples.to(model_management.intermediate_device())
 
     cleanup_additional_models(models)
     cleanup_additional_models(set(get_models_from_cond(positive_copy, "control") + get_models_from_cond(negative_copy, "control")))
@@ -115,13 +111,8 @@
     latent_image = latent_image.to(model.load_device)
     sigmas = sigmas.to(model.load_device)
 
-<<<<<<< HEAD
     samples = samplers.sample(real_model, noise, positive_copy, negative_copy, cfg, model.load_device, sampler, sigmas, model_options=model.model_options, latent_image=latent_image, denoise_mask=noise_mask, callback=callback, disable_pbar=disable_pbar, seed=seed)
-    samples = samples.cpu()
-=======
-    samples = comfy.samplers.sample(real_model, noise, positive_copy, negative_copy, cfg, model.load_device, sampler, sigmas, model_options=model.model_options, latent_image=latent_image, denoise_mask=noise_mask, callback=callback, disable_pbar=disable_pbar, seed=seed)
-    samples = samples.to(comfy.model_management.intermediate_device())
->>>>>>> 8c649357
+    samples = samples.to(model_management.intermediate_device())
     cleanup_additional_models(models)
     cleanup_additional_models(set(get_models_from_cond(positive_copy, "control") + get_models_from_cond(negative_copy, "control")))
     return samples
