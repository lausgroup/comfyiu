--- conflicted
+++ resolved
@@ -79,13 +79,8 @@
         noise_mask = prepare_mask(noise_mask, noise.shape, device)
 
     real_model = None
-<<<<<<< HEAD
-    models = get_additional_models(positive, negative)
-    model_management.load_models_gpu([model] + models, model_management.batch_area_memory(noise.shape[0] * noise.shape[2] * noise.shape[3]))
-=======
     models, inference_memory = get_additional_models(positive, negative, model.model_dtype())
-    comfy.model_management.load_models_gpu([model] + models, comfy.model_management.batch_area_memory(noise.shape[0] * noise.shape[2] * noise.shape[3]) + inference_memory)
->>>>>>> 968078b1
+    model_management.load_models_gpu([model] + models, model_management.batch_area_memory(noise.shape[0] * noise.shape[2] * noise.shape[3]) + inference_memory)
     real_model = model.model
 
     noise = noise.to(device)
