--- conflicted
+++ resolved
@@ -104,15 +104,11 @@
             mask = 1.0 - attention_mask.to(x.dtype).reshape((attention_mask.shape[0], 1, -1, attention_mask.shape[-1])).expand(attention_mask.shape[0], 1, attention_mask.shape[-1], attention_mask.shape[-1])
             mask = mask.masked_fill(mask.to(torch.bool), -torch.finfo(x.dtype).max)
 
-<<<<<<< HEAD
         if comfy.model_management.is_directml_enabled():
             causal_mask = torch.empty(x.shape[1], x.shape[1], dtype=x.dtype, device=x.device).triu_(1)
         else:
             causal_mask = torch.empty(x.shape[1], x.shape[1], dtype=x.dtype, device=x.device).fill_(float("-inf")).triu_(1)
 
-=======
-        causal_mask = torch.empty(x.shape[1], x.shape[1], dtype=x.dtype, device=x.device).fill_(-torch.finfo(x.dtype).max).triu_(1)
->>>>>>> fca304de
         if mask is not None:
             mask += causal_mask
         else:
