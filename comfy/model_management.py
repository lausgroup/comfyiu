--- conflicted
+++ resolved
@@ -583,13 +583,9 @@
     to_delete = []
 
     for i in range(len(current_loaded_models)):
-<<<<<<< HEAD
-        if sys.getrefcount(current_loaded_models[i].model) <= 3:
-=======
         #TODO: very fragile function needs improvement
         num_refs = sys.getrefcount(current_loaded_models[i].model)
         if num_refs <= 2:
->>>>>>> 9230f658
             if not keep_clone_weights_loaded:
                 to_delete = [i] + to_delete
             # TODO: find a less fragile way to do this.
