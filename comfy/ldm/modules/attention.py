from inspect import isfunction
import math
import torch
import torch.nn.functional as F
from torch import nn, einsum
from einops import rearrange, repeat
from typing import Optional, Any

from .diffusionmodules.util import checkpoint
from .sub_quadratic_attention import efficient_dot_product_attention
from ... import model_management

if model_management.xformers_enabled():
    import xformers
    import xformers.ops

from ...cli_args import args
from ... import ops

# CrossAttn precision handling
if args.dont_upcast_attention:
    print("disabling upcasting of attention")
    _ATTN_PRECISION = "fp16"
else:
    _ATTN_PRECISION = "fp32"


def exists(val):
    return val is not None


def uniq(arr):
    return{el: True for el in arr}.keys()


def default(val, d):
    if exists(val):
        return val
    return d


def max_neg_value(t):
    return -torch.finfo(t.dtype).max


def init_(tensor):
    dim = tensor.shape[-1]
    std = 1 / math.sqrt(dim)
    tensor.uniform_(-std, std)
    return tensor


# feedforward
class GEGLU(nn.Module):
    def __init__(self, dim_in, dim_out, dtype=None, device=None, operations=ops):
        super().__init__()
        self.proj = operations.Linear(dim_in, dim_out * 2, dtype=dtype, device=device)

    def forward(self, x):
        x, gate = self.proj(x).chunk(2, dim=-1)
        return x * F.gelu(gate)


class FeedForward(nn.Module):
    def __init__(self, dim, dim_out=None, mult=4, glu=False, dropout=0., dtype=None, device=None, operations=ops):
        super().__init__()
        inner_dim = int(dim * mult)
        dim_out = default(dim_out, dim)
        project_in = nn.Sequential(
            operations.Linear(dim, inner_dim, dtype=dtype, device=device),
            nn.GELU()
        ) if not glu else GEGLU(dim, inner_dim, dtype=dtype, device=device, operations=operations)

        self.net = nn.Sequential(
            project_in,
            nn.Dropout(dropout),
            operations.Linear(inner_dim, dim_out, dtype=dtype, device=device)
        )

    def forward(self, x):
        return self.net(x)


def zero_module(module):
    """
    Zero out the parameters of a module and return it.
    """
    for p in module.parameters():
        p.detach().zero_()
    return module


def Normalize(in_channels, dtype=None, device=None):
    return torch.nn.GroupNorm(num_groups=32, num_channels=in_channels, eps=1e-6, affine=True, dtype=dtype, device=device)

def attention_basic(q, k, v, heads, mask=None):
    h = heads
    scale = (q.shape[-1] // heads) ** -0.5
    q, k, v = map(lambda t: rearrange(t, 'b n (h d) -> (b h) n d', h=h), (q, k, v))

    # force cast to fp32 to avoid overflowing
    if _ATTN_PRECISION =="fp32":
        with torch.autocast(enabled=False, device_type = 'cuda'):
            q, k = q.float(), k.float()
            sim = einsum('b i d, b j d -> b i j', q, k) * scale
    else:
        sim = einsum('b i d, b j d -> b i j', q, k) * scale

<<<<<<< HEAD
class SpatialSelfAttention(nn.Module):
    def __init__(self, in_channels):
        super().__init__()
        self.in_channels = in_channels

        self.norm = Normalize(in_channels)
        self.q = torch.nn.Conv2d(in_channels,
                                 in_channels,
                                 kernel_size=1,
                                 stride=1,
                                 padding=0)
        self.k = torch.nn.Conv2d(in_channels,
                                 in_channels,
                                 kernel_size=1,
                                 stride=1,
                                 padding=0)
        self.v = torch.nn.Conv2d(in_channels,
                                 in_channels,
                                 kernel_size=1,
                                 stride=1,
                                 padding=0)
        self.proj_out = torch.nn.Conv2d(in_channels,
                                        in_channels,
                                        kernel_size=1,
                                        stride=1,
                                        padding=0)

    def forward(self, x):
        h_ = x
        h_ = self.norm(h_)
        q = self.q(h_)
        k = self.k(h_)
        v = self.v(h_)

        # compute attention
        b,c,h,w = q.shape
        q = rearrange(q, 'b c h w -> b (h w) c')
        k = rearrange(k, 'b c h w -> b c (h w)')
        w_ = torch.einsum('bij,bjk->bik', q, k)

        w_ = w_ * (int(c)**(-0.5))
        w_ = torch.nn.functional.softmax(w_, dim=2)

        # attend to values
        v = rearrange(v, 'b c h w -> b c (h w)')
        w_ = rearrange(w_, 'b i j -> b j i')
        h_ = torch.einsum('bij,bjk->bik', v, w_)
        h_ = rearrange(h_, 'b c (h w) -> b c h w', h=h)
        h_ = self.proj_out(h_)

        return x+h_


class CrossAttentionBirchSan(nn.Module):
    def __init__(self, query_dim, context_dim=None, heads=8, dim_head=64, dropout=0., dtype=None, device=None, operations=ops):
        super().__init__()
        inner_dim = dim_head * heads
        context_dim = default(context_dim, query_dim)

        self.scale = dim_head ** -0.5
        self.heads = heads

        self.to_q = operations.Linear(query_dim, inner_dim, bias=False, dtype=dtype, device=device)
        self.to_k = operations.Linear(context_dim, inner_dim, bias=False, dtype=dtype, device=device)
        self.to_v = operations.Linear(context_dim, inner_dim, bias=False, dtype=dtype, device=device)

        self.to_out = nn.Sequential(
            operations.Linear(inner_dim, query_dim, dtype=dtype, device=device),
            nn.Dropout(dropout)
        )

    def forward(self, x, context=None, value=None, mask=None):
        h = self.heads

        query = self.to_q(x)
        context = default(context, x)
        key = self.to_k(context)
        if value is not None:
            value = self.to_v(value)
        else:
            value = self.to_v(context)

        del context, x

        query = query.unflatten(-1, (self.heads, -1)).transpose(1,2).flatten(end_dim=1)
        key_t = key.transpose(1,2).unflatten(1, (self.heads, -1)).flatten(end_dim=1)
        del key
        value = value.unflatten(-1, (self.heads, -1)).transpose(1,2).flatten(end_dim=1)

        dtype = query.dtype
        upcast_attention = _ATTN_PRECISION =="fp32" and query.dtype != torch.float32
        if upcast_attention:
            bytes_per_token = torch.finfo(torch.float32).bits//8
        else:
            bytes_per_token = torch.finfo(query.dtype).bits//8
        batch_x_heads, q_tokens, _ = query.shape
        _, _, k_tokens = key_t.shape
        qk_matmul_size_bytes = batch_x_heads * bytes_per_token * q_tokens * k_tokens

        mem_free_total, mem_free_torch = model_management.get_free_memory(query.device, True)

        chunk_threshold_bytes = mem_free_torch * 0.5 #Using only this seems to work better on AMD

        kv_chunk_size_min = None

        #not sure at all about the math here
        #TODO: tweak this
        if mem_free_total > 8192 * 1024 * 1024 * 1.3:
            query_chunk_size_x = 1024 * 4
        elif mem_free_total > 4096 * 1024 * 1024 * 1.3:
            query_chunk_size_x = 1024 * 2
        else:
            query_chunk_size_x = 1024
        kv_chunk_size_min_x = None
        kv_chunk_size_x = (int((chunk_threshold_bytes // (batch_x_heads * bytes_per_token * query_chunk_size_x)) * 2.0) // 1024) * 1024
        if kv_chunk_size_x < 1024:
            kv_chunk_size_x = None

        if chunk_threshold_bytes is not None and qk_matmul_size_bytes <= chunk_threshold_bytes:
            # the big matmul fits into our memory limit; do everything in 1 chunk,
            # i.e. send it down the unchunked fast-path
            query_chunk_size = q_tokens
            kv_chunk_size = k_tokens
        else:
            query_chunk_size = query_chunk_size_x
            kv_chunk_size = kv_chunk_size_x
            kv_chunk_size_min = kv_chunk_size_min_x

        hidden_states = efficient_dot_product_attention(
            query,
            key_t,
            value,
            query_chunk_size=query_chunk_size,
            kv_chunk_size=kv_chunk_size,
            kv_chunk_size_min=kv_chunk_size_min,
            use_checkpoint=self.training,
            upcast_attention=upcast_attention,
        )

        hidden_states = hidden_states.to(dtype)
=======
    del q, k
>>>>>>> 88ceeb3f

    if exists(mask):
        mask = rearrange(mask, 'b ... -> b (...)')
        max_neg_value = -torch.finfo(sim.dtype).max
        mask = repeat(mask, 'b j -> (b h) () j', h=h)
        sim.masked_fill_(~mask, max_neg_value)

    # attention, what we cannot get enough of
    sim = sim.softmax(dim=-1)

    out = einsum('b i j, b j d -> b i d', sim.to(v.dtype), v)
    out = rearrange(out, '(b h) n d -> b n (h d)', h=h)
    return out


<<<<<<< HEAD
class CrossAttentionDoggettx(nn.Module):
    def __init__(self, query_dim, context_dim=None, heads=8, dim_head=64, dropout=0., dtype=None, device=None, operations=ops):
        super().__init__()
        inner_dim = dim_head * heads
        context_dim = default(context_dim, query_dim)
=======
def attention_sub_quad(query, key, value, heads, mask=None):
    scale = (query.shape[-1] // heads) ** -0.5
    query = query.unflatten(-1, (heads, -1)).transpose(1,2).flatten(end_dim=1)
    key_t = key.transpose(1,2).unflatten(1, (heads, -1)).flatten(end_dim=1)
    del key
    value = value.unflatten(-1, (heads, -1)).transpose(1,2).flatten(end_dim=1)
>>>>>>> 88ceeb3f

    dtype = query.dtype
    upcast_attention = _ATTN_PRECISION =="fp32" and query.dtype != torch.float32
    if upcast_attention:
        bytes_per_token = torch.finfo(torch.float32).bits//8
    else:
        bytes_per_token = torch.finfo(query.dtype).bits//8
    batch_x_heads, q_tokens, _ = query.shape
    _, _, k_tokens = key_t.shape
    qk_matmul_size_bytes = batch_x_heads * bytes_per_token * q_tokens * k_tokens

    mem_free_total, mem_free_torch = model_management.get_free_memory(query.device, True)

    chunk_threshold_bytes = mem_free_torch * 0.5 #Using only this seems to work better on AMD

    kv_chunk_size_min = None

    #not sure at all about the math here
    #TODO: tweak this
    if mem_free_total > 8192 * 1024 * 1024 * 1.3:
        query_chunk_size_x = 1024 * 4
    elif mem_free_total > 4096 * 1024 * 1024 * 1.3:
        query_chunk_size_x = 1024 * 2
    else:
        query_chunk_size_x = 1024
    kv_chunk_size_min_x = None
    kv_chunk_size_x = (int((chunk_threshold_bytes // (batch_x_heads * bytes_per_token * query_chunk_size_x)) * 2.0) // 1024) * 1024
    if kv_chunk_size_x < 1024:
        kv_chunk_size_x = None

    if chunk_threshold_bytes is not None and qk_matmul_size_bytes <= chunk_threshold_bytes:
        # the big matmul fits into our memory limit; do everything in 1 chunk,
        # i.e. send it down the unchunked fast-path
        query_chunk_size = q_tokens
        kv_chunk_size = k_tokens
    else:
        query_chunk_size = query_chunk_size_x
        kv_chunk_size = kv_chunk_size_x
        kv_chunk_size_min = kv_chunk_size_min_x

    hidden_states = efficient_dot_product_attention(
        query,
        key_t,
        value,
        query_chunk_size=query_chunk_size,
        kv_chunk_size=kv_chunk_size,
        kv_chunk_size_min=kv_chunk_size_min,
        use_checkpoint=False,
        upcast_attention=upcast_attention,
    )

    hidden_states = hidden_states.to(dtype)

    hidden_states = hidden_states.unflatten(0, (-1, heads)).transpose(1,2).flatten(start_dim=2)
    return hidden_states

def attention_split(q, k, v, heads, mask=None):
    scale = (q.shape[-1] // heads) ** -0.5
    h = heads
    q, k, v = map(lambda t: rearrange(t, 'b n (h d) -> (b h) n d', h=h), (q, k, v))

    r1 = torch.zeros(q.shape[0], q.shape[1], v.shape[2], device=q.device, dtype=q.dtype)

    mem_free_total = model_management.get_free_memory(q.device)

    gb = 1024 ** 3
    tensor_size = q.shape[0] * q.shape[1] * k.shape[1] * q.element_size()
    modifier = 3 if q.element_size() == 2 else 2.5
    mem_required = tensor_size * modifier
    steps = 1


    if mem_required > mem_free_total:
        steps = 2**(math.ceil(math.log(mem_required / mem_free_total, 2)))
        # print(f"Expected tensor size:{tensor_size/gb:0.1f}GB, cuda free:{mem_free_cuda/gb:0.1f}GB "
        #      f"torch free:{mem_free_torch/gb:0.1f} total:{mem_free_total/gb:0.1f} steps:{steps}")

    if steps > 64:
        max_res = math.floor(math.sqrt(math.sqrt(mem_free_total / 2.5)) / 8) * 64
        raise RuntimeError(f'Not enough memory, use lower resolution (max approx. {max_res}x{max_res}). '
                            f'Need: {mem_required/64/gb:0.1f}GB free, Have:{mem_free_total/gb:0.1f}GB free')

    # print("steps", steps, mem_required, mem_free_total, modifier, q.element_size(), tensor_size)
    first_op_done = False
    cleared_cache = False
    while True:
        try:
            slice_size = q.shape[1] // steps if (q.shape[1] % steps) == 0 else q.shape[1]
            for i in range(0, q.shape[1], slice_size):
                end = i + slice_size
                if _ATTN_PRECISION =="fp32":
                    with torch.autocast(enabled=False, device_type = 'cuda'):
                        s1 = einsum('b i d, b j d -> b i j', q[:, i:end].float(), k.float()) * scale
                else:
                    s1 = einsum('b i d, b j d -> b i j', q[:, i:end], k) * scale
                first_op_done = True

                s2 = s1.softmax(dim=-1).to(v.dtype)
                del s1

                r1[:, i:end] = einsum('b i j, b j d -> b i d', s2, v)
                del s2
            break
        except model_management.OOM_EXCEPTION as e:
            if first_op_done == False:
                model_management.soft_empty_cache(True)
                if cleared_cache == False:
                    cleared_cache = True
                    print("out of memory error, emptying cache and trying again")
                    continue
                steps *= 2
                if steps > 64:
                    raise e
                print("out of memory error, increasing steps and trying again", steps)
            else:
                raise e

    del q, k, v

    r2 = rearrange(r1, '(b h) n d -> b n (h d)', h=h)
    del r1
    return r2

def attention_xformers(q, k, v, heads, mask=None):
    b, _, _ = q.shape
    q, k, v = map(
        lambda t: t.unsqueeze(3)
        .reshape(b, t.shape[1], heads, -1)
        .permute(0, 2, 1, 3)
        .reshape(b * heads, t.shape[1], -1)
        .contiguous(),
        (q, k, v),
    )

    # actually compute the attention, what we cannot get enough of
    out = xformers.ops.memory_efficient_attention(q, k, v, attn_bias=None)

    if exists(mask):
        raise NotImplementedError
    out = (
        out.unsqueeze(0)
        .reshape(b, heads, out.shape[1], -1)
        .permute(0, 2, 1, 3)
        .reshape(b, out.shape[1], -1)
    )
    return out

def attention_pytorch(q, k, v, heads, mask=None):
    b, _, dim_head = q.shape
    dim_head //= heads
    q, k, v = map(
        lambda t: t.view(b, -1, heads, dim_head).transpose(1, 2),
        (q, k, v),
    )

    out = torch.nn.functional.scaled_dot_product_attention(q, k, v, attn_mask=mask, dropout_p=0.0, is_causal=False)
    out = (
        out.transpose(1, 2).reshape(b, -1, heads * dim_head)
    )
    return out


optimized_attention = attention_basic
optimized_attention_masked = attention_basic

if model_management.xformers_enabled():
    print("Using xformers cross attention")
    optimized_attention = attention_xformers
elif model_management.pytorch_attention_enabled():
    print("Using pytorch cross attention")
    optimized_attention = attention_pytorch
else:
    if args.use_split_cross_attention:
        print("Using split optimization for cross attention")
        optimized_attention = attention_split
    else:
        print("Using sub quadratic optimization for cross attention, if you have memory or speed issues try using: --use-split-cross-attention")
        optimized_attention = attention_sub_quad

if model_management.pytorch_attention_enabled():
    optimized_attention_masked = attention_pytorch

class CrossAttention(nn.Module):
    def __init__(self, query_dim, context_dim=None, heads=8, dim_head=64, dropout=0., dtype=None, device=None, operations=ops):
        super().__init__()
        inner_dim = dim_head * heads
        context_dim = default(context_dim, query_dim)

<<<<<<< HEAD
        self.scale = dim_head ** -0.5
        self.heads = heads

        self.to_q = operations.Linear(query_dim, inner_dim, bias=False, dtype=dtype, device=device)
        self.to_k = operations.Linear(context_dim, inner_dim, bias=False, dtype=dtype, device=device)
        self.to_v = operations.Linear(context_dim, inner_dim, bias=False, dtype=dtype, device=device)

        self.to_out = nn.Sequential(
            operations.Linear(inner_dim, query_dim, dtype=dtype, device=device),
            nn.Dropout(dropout)
        )

    def forward(self, x, context=None, value=None, mask=None):
        h = self.heads

        q = self.to_q(x)
        context = default(context, x)
        k = self.to_k(context)
        if value is not None:
            v = self.to_v(value)
            del value
        else:
            v = self.to_v(context)

        q, k, v = map(lambda t: rearrange(t, 'b n (h d) -> (b h) n d', h=h), (q, k, v))

        # force cast to fp32 to avoid overflowing
        if _ATTN_PRECISION =="fp32":
            with torch.autocast(enabled=False, device_type = 'cuda'):
                q, k = q.float(), k.float()
                sim = einsum('b i d, b j d -> b i j', q, k) * self.scale
        else:
            sim = einsum('b i d, b j d -> b i j', q, k) * self.scale

        del q, k

        if exists(mask):
            mask = rearrange(mask, 'b ... -> b (...)')
            max_neg_value = -torch.finfo(sim.dtype).max
            mask = repeat(mask, 'b j -> (b h) () j', h=h)
            sim.masked_fill_(~mask, max_neg_value)

        # attention, what we cannot get enough of
        sim = sim.softmax(dim=-1)

        out = einsum('b i j, b j d -> b i d', sim, v)
        out = rearrange(out, '(b h) n d -> b n (h d)', h=h)
        return self.to_out(out)

class MemoryEfficientCrossAttention(nn.Module):
    # https://github.com/MatthieuTPHR/diffusers/blob/d80b531ff8060ec1ea982b65a1b8df70f73aa67c/src/diffusers/models/attention.py#L223
    def __init__(self, query_dim, context_dim=None, heads=8, dim_head=64, dropout=0.0, dtype=None, device=None, operations=ops):
        super().__init__()
        inner_dim = dim_head * heads
        context_dim = default(context_dim, query_dim)

=======
>>>>>>> 88ceeb3f
        self.heads = heads
        self.dim_head = dim_head

        self.to_q = operations.Linear(query_dim, inner_dim, bias=False, dtype=dtype, device=device)
        self.to_k = operations.Linear(context_dim, inner_dim, bias=False, dtype=dtype, device=device)
        self.to_v = operations.Linear(context_dim, inner_dim, bias=False, dtype=dtype, device=device)

        self.to_out = nn.Sequential(operations.Linear(inner_dim, query_dim, dtype=dtype, device=device), nn.Dropout(dropout))

    def forward(self, x, context=None, value=None, mask=None):
        q = self.to_q(x)
        context = default(context, x)
        k = self.to_k(context)
        if value is not None:
            v = self.to_v(value)
            del value
        else:
            v = self.to_v(context)

<<<<<<< HEAD
        b, _, _ = q.shape
        q, k, v = map(
            lambda t: t.unsqueeze(3)
            .reshape(b, t.shape[1], self.heads, self.dim_head)
            .permute(0, 2, 1, 3)
            .reshape(b * self.heads, t.shape[1], self.dim_head)
            .contiguous(),
            (q, k, v),
        )

        # actually compute the attention, what we cannot get enough of
        out = xformers.ops.memory_efficient_attention(q, k, v, attn_bias=None, op=self.attention_op)

        if exists(mask):
            raise NotImplementedError
        out = (
            out.unsqueeze(0)
            .reshape(b, self.heads, out.shape[1], self.dim_head)
            .permute(0, 2, 1, 3)
            .reshape(b, out.shape[1], self.heads * self.dim_head)
        )
        return self.to_out(out)

class CrossAttentionPytorch(nn.Module):
    def __init__(self, query_dim, context_dim=None, heads=8, dim_head=64, dropout=0., dtype=None, device=None, operations=ops):
        super().__init__()
        inner_dim = dim_head * heads
        context_dim = default(context_dim, query_dim)

        self.heads = heads
        self.dim_head = dim_head

        self.to_q = operations.Linear(query_dim, inner_dim, bias=False, dtype=dtype, device=device)
        self.to_k = operations.Linear(context_dim, inner_dim, bias=False, dtype=dtype, device=device)
        self.to_v = operations.Linear(context_dim, inner_dim, bias=False, dtype=dtype, device=device)

        self.to_out = nn.Sequential(operations.Linear(inner_dim, query_dim, dtype=dtype, device=device), nn.Dropout(dropout))
        self.attention_op: Optional[Any] = None

    def forward(self, x, context=None, value=None, mask=None):
        q = self.to_q(x)
        context = default(context, x)
        k = self.to_k(context)
        if value is not None:
            v = self.to_v(value)
            del value
=======
        if mask is None:
            out = optimized_attention(q, k, v, self.heads)
>>>>>>> 88ceeb3f
        else:
            out = optimized_attention_masked(q, k, v, self.heads, mask)
        return self.to_out(out)


class BasicTransformerBlock(nn.Module):
    def __init__(self, dim, n_heads, d_head, dropout=0., context_dim=None, gated_ff=True, checkpoint=True,
                 disable_self_attn=False, dtype=None, device=None, operations=ops):
        super().__init__()
        self.disable_self_attn = disable_self_attn
        self.attn1 = CrossAttention(query_dim=dim, heads=n_heads, dim_head=d_head, dropout=dropout,
                              context_dim=context_dim if self.disable_self_attn else None, dtype=dtype, device=device, operations=operations)  # is a self-attention if not self.disable_self_attn
        self.ff = FeedForward(dim, dropout=dropout, glu=gated_ff, dtype=dtype, device=device, operations=operations)
        self.attn2 = CrossAttention(query_dim=dim, context_dim=context_dim,
                              heads=n_heads, dim_head=d_head, dropout=dropout, dtype=dtype, device=device, operations=operations)  # is self-attn if context is none
        self.norm1 = nn.LayerNorm(dim, dtype=dtype, device=device)
        self.norm2 = nn.LayerNorm(dim, dtype=dtype, device=device)
        self.norm3 = nn.LayerNorm(dim, dtype=dtype, device=device)
        self.checkpoint = checkpoint
        self.n_heads = n_heads
        self.d_head = d_head

    def forward(self, x, context=None, transformer_options={}):
        return checkpoint(self._forward, (x, context, transformer_options), self.parameters(), self.checkpoint)

    def _forward(self, x, context=None, transformer_options={}):
        extra_options = {}
        block = None
        block_index = 0
        if "current_index" in transformer_options:
            extra_options["transformer_index"] = transformer_options["current_index"]
        if "block_index" in transformer_options:
            block_index = transformer_options["block_index"]
            extra_options["block_index"] = block_index
        if "original_shape" in transformer_options:
            extra_options["original_shape"] = transformer_options["original_shape"]
        if "block" in transformer_options:
            block = transformer_options["block"]
            extra_options["block"] = block
        if "cond_or_uncond" in transformer_options:
            extra_options["cond_or_uncond"] = transformer_options["cond_or_uncond"]
        if "patches" in transformer_options:
            transformer_patches = transformer_options["patches"]
        else:
            transformer_patches = {}

        extra_options["n_heads"] = self.n_heads
        extra_options["dim_head"] = self.d_head

        if "patches_replace" in transformer_options:
            transformer_patches_replace = transformer_options["patches_replace"]
        else:
            transformer_patches_replace = {}

        n = self.norm1(x)
        if self.disable_self_attn:
            context_attn1 = context
        else:
            context_attn1 = None
        value_attn1 = None

        if "attn1_patch" in transformer_patches:
            patch = transformer_patches["attn1_patch"]
            if context_attn1 is None:
                context_attn1 = n
            value_attn1 = context_attn1
            for p in patch:
                n, context_attn1, value_attn1 = p(n, context_attn1, value_attn1, extra_options)

        if block is not None:
            transformer_block = (block[0], block[1], block_index)
        else:
            transformer_block = None
        attn1_replace_patch = transformer_patches_replace.get("attn1", {})
        block_attn1 = transformer_block
        if block_attn1 not in attn1_replace_patch:
            block_attn1 = block

        if block_attn1 in attn1_replace_patch:
            if context_attn1 is None:
                context_attn1 = n
                value_attn1 = n
            n = self.attn1.to_q(n)
            context_attn1 = self.attn1.to_k(context_attn1)
            value_attn1 = self.attn1.to_v(value_attn1)
            n = attn1_replace_patch[block_attn1](n, context_attn1, value_attn1, extra_options)
            n = self.attn1.to_out(n)
        else:
            n = self.attn1(n, context=context_attn1, value=value_attn1)

        if "attn1_output_patch" in transformer_patches:
            patch = transformer_patches["attn1_output_patch"]
            for p in patch:
                n = p(n, extra_options)

        x += n
        if "middle_patch" in transformer_patches:
            patch = transformer_patches["middle_patch"]
            for p in patch:
                x = p(x, extra_options)

        n = self.norm2(x)

        context_attn2 = context
        value_attn2 = None
        if "attn2_patch" in transformer_patches:
            patch = transformer_patches["attn2_patch"]
            value_attn2 = context_attn2
            for p in patch:
                n, context_attn2, value_attn2 = p(n, context_attn2, value_attn2, extra_options)

        attn2_replace_patch = transformer_patches_replace.get("attn2", {})
        block_attn2 = transformer_block
        if block_attn2 not in attn2_replace_patch:
            block_attn2 = block

        if block_attn2 in attn2_replace_patch:
            if value_attn2 is None:
                value_attn2 = context_attn2
            n = self.attn2.to_q(n)
            context_attn2 = self.attn2.to_k(context_attn2)
            value_attn2 = self.attn2.to_v(value_attn2)
            n = attn2_replace_patch[block_attn2](n, context_attn2, value_attn2, extra_options)
            n = self.attn2.to_out(n)
        else:
            n = self.attn2(n, context=context_attn2, value=value_attn2)

        if "attn2_output_patch" in transformer_patches:
            patch = transformer_patches["attn2_output_patch"]
            for p in patch:
                n = p(n, extra_options)

        x += n
        x = self.ff(self.norm3(x)) + x
        return x


class SpatialTransformer(nn.Module):
    """
    Transformer block for image-like data.
    First, project the input (aka embedding)
    and reshape to b, t, d.
    Then apply standard transformer action.
    Finally, reshape to image
    NEW: use_linear for more efficiency instead of the 1x1 convs
    """
    def __init__(self, in_channels, n_heads, d_head,
                 depth=1, dropout=0., context_dim=None,
                 disable_self_attn=False, use_linear=False,
                 use_checkpoint=True, dtype=None, device=None, operations=ops):
        super().__init__()
        if exists(context_dim) and not isinstance(context_dim, list):
            context_dim = [context_dim] * depth
        self.in_channels = in_channels
        inner_dim = n_heads * d_head
        self.norm = Normalize(in_channels, dtype=dtype, device=device)
        if not use_linear:
            self.proj_in = operations.Conv2d(in_channels,
                                     inner_dim,
                                     kernel_size=1,
                                     stride=1,
                                     padding=0, dtype=dtype, device=device)
        else:
            self.proj_in = operations.Linear(in_channels, inner_dim, dtype=dtype, device=device)

        self.transformer_blocks = nn.ModuleList(
            [BasicTransformerBlock(inner_dim, n_heads, d_head, dropout=dropout, context_dim=context_dim[d],
                                   disable_self_attn=disable_self_attn, checkpoint=use_checkpoint, dtype=dtype, device=device, operations=operations)
                for d in range(depth)]
        )
        if not use_linear:
            self.proj_out = operations.Conv2d(inner_dim,in_channels,
                                                  kernel_size=1,
                                                  stride=1,
                                                  padding=0, dtype=dtype, device=device)
        else:
            self.proj_out = operations.Linear(in_channels, inner_dim, dtype=dtype, device=device)
        self.use_linear = use_linear

    def forward(self, x, context=None, transformer_options={}):
        # note: if no context is given, cross-attention defaults to self-attention
        if not isinstance(context, list):
            context = [context] * len(self.transformer_blocks)
        b, c, h, w = x.shape
        x_in = x
        x = self.norm(x)
        if not self.use_linear:
            x = self.proj_in(x)
        x = rearrange(x, 'b c h w -> b (h w) c').contiguous()
        if self.use_linear:
            x = self.proj_in(x)
        for i, block in enumerate(self.transformer_blocks):
            transformer_options["block_index"] = i
            x = block(x, context=context[i], transformer_options=transformer_options)
        if self.use_linear:
            x = self.proj_out(x)
        x = rearrange(x, 'b (h w) c -> b c h w', h=h, w=w).contiguous()
        if not self.use_linear:
            x = self.proj_out(x)
        return x + x_in
<|MERGE_RESOLUTION|>--- conflicted
+++ resolved
@@ -106,150 +106,7 @@
     else:
         sim = einsum('b i d, b j d -> b i j', q, k) * scale
 
-<<<<<<< HEAD
-class SpatialSelfAttention(nn.Module):
-    def __init__(self, in_channels):
-        super().__init__()
-        self.in_channels = in_channels
-
-        self.norm = Normalize(in_channels)
-        self.q = torch.nn.Conv2d(in_channels,
-                                 in_channels,
-                                 kernel_size=1,
-                                 stride=1,
-                                 padding=0)
-        self.k = torch.nn.Conv2d(in_channels,
-                                 in_channels,
-                                 kernel_size=1,
-                                 stride=1,
-                                 padding=0)
-        self.v = torch.nn.Conv2d(in_channels,
-                                 in_channels,
-                                 kernel_size=1,
-                                 stride=1,
-                                 padding=0)
-        self.proj_out = torch.nn.Conv2d(in_channels,
-                                        in_channels,
-                                        kernel_size=1,
-                                        stride=1,
-                                        padding=0)
-
-    def forward(self, x):
-        h_ = x
-        h_ = self.norm(h_)
-        q = self.q(h_)
-        k = self.k(h_)
-        v = self.v(h_)
-
-        # compute attention
-        b,c,h,w = q.shape
-        q = rearrange(q, 'b c h w -> b (h w) c')
-        k = rearrange(k, 'b c h w -> b c (h w)')
-        w_ = torch.einsum('bij,bjk->bik', q, k)
-
-        w_ = w_ * (int(c)**(-0.5))
-        w_ = torch.nn.functional.softmax(w_, dim=2)
-
-        # attend to values
-        v = rearrange(v, 'b c h w -> b c (h w)')
-        w_ = rearrange(w_, 'b i j -> b j i')
-        h_ = torch.einsum('bij,bjk->bik', v, w_)
-        h_ = rearrange(h_, 'b c (h w) -> b c h w', h=h)
-        h_ = self.proj_out(h_)
-
-        return x+h_
-
-
-class CrossAttentionBirchSan(nn.Module):
-    def __init__(self, query_dim, context_dim=None, heads=8, dim_head=64, dropout=0., dtype=None, device=None, operations=ops):
-        super().__init__()
-        inner_dim = dim_head * heads
-        context_dim = default(context_dim, query_dim)
-
-        self.scale = dim_head ** -0.5
-        self.heads = heads
-
-        self.to_q = operations.Linear(query_dim, inner_dim, bias=False, dtype=dtype, device=device)
-        self.to_k = operations.Linear(context_dim, inner_dim, bias=False, dtype=dtype, device=device)
-        self.to_v = operations.Linear(context_dim, inner_dim, bias=False, dtype=dtype, device=device)
-
-        self.to_out = nn.Sequential(
-            operations.Linear(inner_dim, query_dim, dtype=dtype, device=device),
-            nn.Dropout(dropout)
-        )
-
-    def forward(self, x, context=None, value=None, mask=None):
-        h = self.heads
-
-        query = self.to_q(x)
-        context = default(context, x)
-        key = self.to_k(context)
-        if value is not None:
-            value = self.to_v(value)
-        else:
-            value = self.to_v(context)
-
-        del context, x
-
-        query = query.unflatten(-1, (self.heads, -1)).transpose(1,2).flatten(end_dim=1)
-        key_t = key.transpose(1,2).unflatten(1, (self.heads, -1)).flatten(end_dim=1)
-        del key
-        value = value.unflatten(-1, (self.heads, -1)).transpose(1,2).flatten(end_dim=1)
-
-        dtype = query.dtype
-        upcast_attention = _ATTN_PRECISION =="fp32" and query.dtype != torch.float32
-        if upcast_attention:
-            bytes_per_token = torch.finfo(torch.float32).bits//8
-        else:
-            bytes_per_token = torch.finfo(query.dtype).bits//8
-        batch_x_heads, q_tokens, _ = query.shape
-        _, _, k_tokens = key_t.shape
-        qk_matmul_size_bytes = batch_x_heads * bytes_per_token * q_tokens * k_tokens
-
-        mem_free_total, mem_free_torch = model_management.get_free_memory(query.device, True)
-
-        chunk_threshold_bytes = mem_free_torch * 0.5 #Using only this seems to work better on AMD
-
-        kv_chunk_size_min = None
-
-        #not sure at all about the math here
-        #TODO: tweak this
-        if mem_free_total > 8192 * 1024 * 1024 * 1.3:
-            query_chunk_size_x = 1024 * 4
-        elif mem_free_total > 4096 * 1024 * 1024 * 1.3:
-            query_chunk_size_x = 1024 * 2
-        else:
-            query_chunk_size_x = 1024
-        kv_chunk_size_min_x = None
-        kv_chunk_size_x = (int((chunk_threshold_bytes // (batch_x_heads * bytes_per_token * query_chunk_size_x)) * 2.0) // 1024) * 1024
-        if kv_chunk_size_x < 1024:
-            kv_chunk_size_x = None
-
-        if chunk_threshold_bytes is not None and qk_matmul_size_bytes <= chunk_threshold_bytes:
-            # the big matmul fits into our memory limit; do everything in 1 chunk,
-            # i.e. send it down the unchunked fast-path
-            query_chunk_size = q_tokens
-            kv_chunk_size = k_tokens
-        else:
-            query_chunk_size = query_chunk_size_x
-            kv_chunk_size = kv_chunk_size_x
-            kv_chunk_size_min = kv_chunk_size_min_x
-
-        hidden_states = efficient_dot_product_attention(
-            query,
-            key_t,
-            value,
-            query_chunk_size=query_chunk_size,
-            kv_chunk_size=kv_chunk_size,
-            kv_chunk_size_min=kv_chunk_size_min,
-            use_checkpoint=self.training,
-            upcast_attention=upcast_attention,
-        )
-
-        hidden_states = hidden_states.to(dtype)
-=======
     del q, k
->>>>>>> 88ceeb3f
 
     if exists(mask):
         mask = rearrange(mask, 'b ... -> b (...)')
@@ -265,20 +122,12 @@
     return out
 
 
-<<<<<<< HEAD
-class CrossAttentionDoggettx(nn.Module):
-    def __init__(self, query_dim, context_dim=None, heads=8, dim_head=64, dropout=0., dtype=None, device=None, operations=ops):
-        super().__init__()
-        inner_dim = dim_head * heads
-        context_dim = default(context_dim, query_dim)
-=======
 def attention_sub_quad(query, key, value, heads, mask=None):
     scale = (query.shape[-1] // heads) ** -0.5
     query = query.unflatten(-1, (heads, -1)).transpose(1,2).flatten(end_dim=1)
     key_t = key.transpose(1,2).unflatten(1, (heads, -1)).flatten(end_dim=1)
     del key
     value = value.unflatten(-1, (heads, -1)).transpose(1,2).flatten(end_dim=1)
->>>>>>> 88ceeb3f
 
     dtype = query.dtype
     upcast_attention = _ATTN_PRECISION =="fp32" and query.dtype != torch.float32
@@ -467,65 +316,6 @@
         inner_dim = dim_head * heads
         context_dim = default(context_dim, query_dim)
 
-<<<<<<< HEAD
-        self.scale = dim_head ** -0.5
-        self.heads = heads
-
-        self.to_q = operations.Linear(query_dim, inner_dim, bias=False, dtype=dtype, device=device)
-        self.to_k = operations.Linear(context_dim, inner_dim, bias=False, dtype=dtype, device=device)
-        self.to_v = operations.Linear(context_dim, inner_dim, bias=False, dtype=dtype, device=device)
-
-        self.to_out = nn.Sequential(
-            operations.Linear(inner_dim, query_dim, dtype=dtype, device=device),
-            nn.Dropout(dropout)
-        )
-
-    def forward(self, x, context=None, value=None, mask=None):
-        h = self.heads
-
-        q = self.to_q(x)
-        context = default(context, x)
-        k = self.to_k(context)
-        if value is not None:
-            v = self.to_v(value)
-            del value
-        else:
-            v = self.to_v(context)
-
-        q, k, v = map(lambda t: rearrange(t, 'b n (h d) -> (b h) n d', h=h), (q, k, v))
-
-        # force cast to fp32 to avoid overflowing
-        if _ATTN_PRECISION =="fp32":
-            with torch.autocast(enabled=False, device_type = 'cuda'):
-                q, k = q.float(), k.float()
-                sim = einsum('b i d, b j d -> b i j', q, k) * self.scale
-        else:
-            sim = einsum('b i d, b j d -> b i j', q, k) * self.scale
-
-        del q, k
-
-        if exists(mask):
-            mask = rearrange(mask, 'b ... -> b (...)')
-            max_neg_value = -torch.finfo(sim.dtype).max
-            mask = repeat(mask, 'b j -> (b h) () j', h=h)
-            sim.masked_fill_(~mask, max_neg_value)
-
-        # attention, what we cannot get enough of
-        sim = sim.softmax(dim=-1)
-
-        out = einsum('b i j, b j d -> b i d', sim, v)
-        out = rearrange(out, '(b h) n d -> b n (h d)', h=h)
-        return self.to_out(out)
-
-class MemoryEfficientCrossAttention(nn.Module):
-    # https://github.com/MatthieuTPHR/diffusers/blob/d80b531ff8060ec1ea982b65a1b8df70f73aa67c/src/diffusers/models/attention.py#L223
-    def __init__(self, query_dim, context_dim=None, heads=8, dim_head=64, dropout=0.0, dtype=None, device=None, operations=ops):
-        super().__init__()
-        inner_dim = dim_head * heads
-        context_dim = default(context_dim, query_dim)
-
-=======
->>>>>>> 88ceeb3f
         self.heads = heads
         self.dim_head = dim_head
 
@@ -545,57 +335,8 @@
         else:
             v = self.to_v(context)
 
-<<<<<<< HEAD
-        b, _, _ = q.shape
-        q, k, v = map(
-            lambda t: t.unsqueeze(3)
-            .reshape(b, t.shape[1], self.heads, self.dim_head)
-            .permute(0, 2, 1, 3)
-            .reshape(b * self.heads, t.shape[1], self.dim_head)
-            .contiguous(),
-            (q, k, v),
-        )
-
-        # actually compute the attention, what we cannot get enough of
-        out = xformers.ops.memory_efficient_attention(q, k, v, attn_bias=None, op=self.attention_op)
-
-        if exists(mask):
-            raise NotImplementedError
-        out = (
-            out.unsqueeze(0)
-            .reshape(b, self.heads, out.shape[1], self.dim_head)
-            .permute(0, 2, 1, 3)
-            .reshape(b, out.shape[1], self.heads * self.dim_head)
-        )
-        return self.to_out(out)
-
-class CrossAttentionPytorch(nn.Module):
-    def __init__(self, query_dim, context_dim=None, heads=8, dim_head=64, dropout=0., dtype=None, device=None, operations=ops):
-        super().__init__()
-        inner_dim = dim_head * heads
-        context_dim = default(context_dim, query_dim)
-
-        self.heads = heads
-        self.dim_head = dim_head
-
-        self.to_q = operations.Linear(query_dim, inner_dim, bias=False, dtype=dtype, device=device)
-        self.to_k = operations.Linear(context_dim, inner_dim, bias=False, dtype=dtype, device=device)
-        self.to_v = operations.Linear(context_dim, inner_dim, bias=False, dtype=dtype, device=device)
-
-        self.to_out = nn.Sequential(operations.Linear(inner_dim, query_dim, dtype=dtype, device=device), nn.Dropout(dropout))
-        self.attention_op: Optional[Any] = None
-
-    def forward(self, x, context=None, value=None, mask=None):
-        q = self.to_q(x)
-        context = default(context, x)
-        k = self.to_k(context)
-        if value is not None:
-            v = self.to_v(value)
-            del value
-=======
         if mask is None:
             out = optimized_attention(q, k, v, self.heads)
->>>>>>> 88ceeb3f
         else:
             out = optimized_attention_masked(q, k, v, self.heads, mask)
         return self.to_out(out)
