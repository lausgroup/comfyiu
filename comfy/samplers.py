from __future__ import annotations
from .k_diffusion import sampling as k_diffusion_sampling
from .extra_samplers import uni_pc
from typing import TYPE_CHECKING, Callable, NamedTuple
if TYPE_CHECKING:
    from comfy.model_patcher import ModelPatcher
    from comfy.model_base import BaseModel
    from comfy.controlnet import ControlBase
import torch
from functools import partial
import collections
from comfy import model_management
import math
import logging
import comfy.sampler_helpers
import comfy.model_patcher
import comfy.patcher_extension
import comfy.hooks
import scipy.stats
import numpy

def get_area_and_mult(conds, x_in, timestep_in):
    dims = tuple(x_in.shape[2:])
    area = None
    strength = 1.0

    if 'timestep_start' in conds:
        timestep_start = conds['timestep_start']
        if timestep_in[0] > timestep_start:
            return None
    if 'timestep_end' in conds:
        timestep_end = conds['timestep_end']
        if timestep_in[0] < timestep_end:
            return None
    if 'area' in conds:
        area = list(conds['area'])
    if 'strength' in conds:
        strength = conds['strength']

    input_x = x_in
    if area is not None:
        for i in range(len(dims)):
            area[i] = min(input_x.shape[i + 2] - area[len(dims) + i], area[i])
            input_x = input_x.narrow(i + 2, area[len(dims) + i], area[i])

    if 'mask' in conds:
        # Scale the mask to the size of the input
        # The mask should have been resized as we began the sampling process
        mask_strength = 1.0
        if "mask_strength" in conds:
            mask_strength = conds["mask_strength"]
        mask = conds['mask']
        assert(mask.shape[1:] == x_in.shape[2:])

        mask = mask[:input_x.shape[0]]
        if area is not None:
            for i in range(len(dims)):
                mask = mask.narrow(i + 1, area[len(dims) + i], area[i])

        mask = mask * mask_strength
        mask = mask.unsqueeze(1).repeat(input_x.shape[0] // mask.shape[0], input_x.shape[1], 1, 1)
    else:
        mask = torch.ones_like(input_x)
    mult = mask * strength

    if 'mask' not in conds and area is not None:
        rr = 8
        for i in range(len(dims)):
            if area[len(dims) + i] != 0:
                for t in range(rr):
                    m = mult.narrow(i + 2, t, 1)
                    m *= ((1.0/rr) * (t + 1))
            if (area[i] + area[len(dims) + i]) < x_in.shape[i + 2]:
                for t in range(rr):
                    m = mult.narrow(i + 2, area[i] - 1 - t, 1)
                    m *= ((1.0/rr) * (t + 1))

    conditioning = {}
    model_conds = conds["model_conds"]
    for c in model_conds:
        conditioning[c] = model_conds[c].process_cond(batch_size=x_in.shape[0], device=x_in.device, area=area)

    hooks = conds.get('hooks', None)
    control = conds.get('control', None)

    patches = None
    if 'gligen' in conds:
        gligen = conds['gligen']
        patches = {}
        gligen_type = gligen[0]
        gligen_model = gligen[1]
        if gligen_type == "position":
            gligen_patch = gligen_model.model.set_position(input_x.shape, gligen[2], input_x.device)
        else:
            gligen_patch = gligen_model.model.set_empty(input_x.shape, input_x.device)

        patches['middle_patch'] = [gligen_patch]

    cond_obj = collections.namedtuple('cond_obj', ['input_x', 'mult', 'conditioning', 'area', 'control', 'patches', 'uuid', 'hooks'])
    return cond_obj(input_x, mult, conditioning, area, control, patches, conds['uuid'], hooks)

def cond_equal_size(c1, c2):
    if c1 is c2:
        return True
    if c1.keys() != c2.keys():
        return False
    for k in c1:
        if not c1[k].can_concat(c2[k]):
            return False
    return True

def can_concat_cond(c1, c2):
    if c1.input_x.shape != c2.input_x.shape:
        return False

    def objects_concatable(obj1, obj2):
        if (obj1 is None) != (obj2 is None):
            return False
        if obj1 is not None:
            if obj1 is not obj2:
                return False
        return True

    if not objects_concatable(c1.control, c2.control):
        return False

    if not objects_concatable(c1.patches, c2.patches):
        return False

    return cond_equal_size(c1.conditioning, c2.conditioning)

def cond_cat(c_list):
    temp = {}
    for x in c_list:
        for k in x:
            cur = temp.get(k, [])
            cur.append(x[k])
            temp[k] = cur

    out = {}
    for k in temp:
        conds = temp[k]
        out[k] = conds[0].concat(conds[1:])

    return out

def finalize_default_conds(model: 'BaseModel', hooked_to_run: dict[comfy.hooks.HookGroup,list[tuple[tuple,int]]], default_conds: list[list[dict]], x_in, timestep, model_options):
    # need to figure out remaining unmasked area for conds
    default_mults = []
    for _ in default_conds:
        default_mults.append(torch.ones_like(x_in))
    # look through each finalized cond in hooked_to_run for 'mult' and subtract it from each cond
    for lora_hooks, to_run in hooked_to_run.items():
        for cond_obj, i in to_run:
            # if no default_cond for cond_type, do nothing
            if len(default_conds[i]) == 0:
                continue
            area: list[int] = cond_obj.area
            if area is not None:
                curr_default_mult: torch.Tensor = default_mults[i]
                dims = len(area) // 2
                for i in range(dims):
                    curr_default_mult = curr_default_mult.narrow(i + 2, area[i + dims], area[i])
                curr_default_mult -= cond_obj.mult
            else:
                default_mults[i] -= cond_obj.mult
    # for each default_mult, ReLU to make negatives=0, and then check for any nonzeros
    for i, mult in enumerate(default_mults):
        # if no default_cond for cond type, do nothing
        if len(default_conds[i]) == 0:
            continue
        torch.nn.functional.relu(mult, inplace=True)
        # if mult is all zeros, then don't add default_cond
        if torch.max(mult) == 0.0:
            continue

        cond = default_conds[i]
        for x in cond:
            # do get_area_and_mult to get all the expected values
            p = get_area_and_mult(x, x_in, timestep)
            if p is None:
                continue
            # replace p's mult with calculated mult
            p = p._replace(mult=mult)
            if p.hooks is not None:
                model.current_patcher.prepare_hook_patches_current_keyframe(timestep, p.hooks, model_options)
            hooked_to_run.setdefault(p.hooks, list())
            hooked_to_run[p.hooks] += [(p, i)]

def calc_cond_batch(model: 'BaseModel', conds: list[list[dict]], x_in: torch.Tensor, timestep, model_options):
    executor = comfy.patcher_extension.WrapperExecutor.new_executor(
        _calc_cond_batch,
        comfy.patcher_extension.get_all_wrappers(comfy.patcher_extension.WrappersMP.CALC_COND_BATCH, model_options, is_model_options=True)
    )
    return executor.execute(model, conds, x_in, timestep, model_options)

def _calc_cond_batch(model: 'BaseModel', conds: list[list[dict]], x_in: torch.Tensor, timestep, model_options):
    out_conds = []
    out_counts = []
    # separate conds by matching hooks
    hooked_to_run: dict[comfy.hooks.HookGroup,list[tuple[tuple,int]]] = {}
    default_conds = []
    has_default_conds = False

    for i in range(len(conds)):
        out_conds.append(torch.zeros_like(x_in))
        out_counts.append(torch.ones_like(x_in) * 1e-37)

        cond = conds[i]
        default_c = []
        if cond is not None:
            for x in cond:
                if 'default' in x:
                    default_c.append(x)
                    has_default_conds = True
                    continue
                p = get_area_and_mult(x, x_in, timestep)
                if p is None:
                    continue
                if p.hooks is not None:
                    model.current_patcher.prepare_hook_patches_current_keyframe(timestep, p.hooks, model_options)
                hooked_to_run.setdefault(p.hooks, list())
                hooked_to_run[p.hooks] += [(p, i)]
        default_conds.append(default_c)

    if has_default_conds:
        finalize_default_conds(model, hooked_to_run, default_conds, x_in, timestep, model_options)

    model.current_patcher.prepare_state(timestep)

    # run every hooked_to_run separately
    for hooks, to_run in hooked_to_run.items():
        while len(to_run) > 0:
            first = to_run[0]
            first_shape = first[0][0].shape
            to_batch_temp = []
            for x in range(len(to_run)):
                if can_concat_cond(to_run[x][0], first[0]):
                    to_batch_temp += [x]

            to_batch_temp.reverse()
            to_batch = to_batch_temp[:1]

            free_memory = model_management.get_free_memory(x_in.device)
            for i in range(1, len(to_batch_temp) + 1):
                batch_amount = to_batch_temp[:len(to_batch_temp)//i]
                input_shape = [len(batch_amount) * first_shape[0]] + list(first_shape)[1:]
                if model.memory_required(input_shape) * 1.5 < free_memory:
                    to_batch = batch_amount
                    break

            input_x = []
            mult = []
            c = []
            cond_or_uncond = []
            uuids = []
            area = []
            control = None
            patches = None
            for x in to_batch:
                o = to_run.pop(x)
                p = o[0]
                input_x.append(p.input_x)
                mult.append(p.mult)
                c.append(p.conditioning)
                area.append(p.area)
                cond_or_uncond.append(o[1])
                uuids.append(p.uuid)
                control = p.control
                patches = p.patches

            batch_chunks = len(cond_or_uncond)
            input_x = torch.cat(input_x)
            c = cond_cat(c)
            timestep_ = torch.cat([timestep] * batch_chunks)

            transformer_options = model.current_patcher.apply_hooks(hooks=hooks)
            if 'transformer_options' in model_options:
                transformer_options = comfy.patcher_extension.merge_nested_dicts(transformer_options,
                                                                                 model_options['transformer_options'],
                                                                                 copy_dict1=False)

            if patches is not None:
                # TODO: replace with merge_nested_dicts function
                if "patches" in transformer_options:
                    cur_patches = transformer_options["patches"].copy()
                    for p in patches:
                        if p in cur_patches:
                            cur_patches[p] = cur_patches[p] + patches[p]
                        else:
                            cur_patches[p] = patches[p]
                    transformer_options["patches"] = cur_patches
                else:
                    transformer_options["patches"] = patches

            transformer_options["cond_or_uncond"] = cond_or_uncond[:]
            transformer_options["uuids"] = uuids[:]
            transformer_options["sigmas"] = timestep

            c['transformer_options'] = transformer_options

            if control is not None:
                c['control'] = control.get_control(input_x, timestep_, c, len(cond_or_uncond), transformer_options)

            if 'model_function_wrapper' in model_options:
                output = model_options['model_function_wrapper'](model.apply_model, {"input": input_x, "timestep": timestep_, "c": c, "cond_or_uncond": cond_or_uncond}).chunk(batch_chunks)
            else:
                output = model.apply_model(input_x, timestep_, **c).chunk(batch_chunks)

            for o in range(batch_chunks):
                cond_index = cond_or_uncond[o]
                a = area[o]
                if a is None:
                    out_conds[cond_index] += output[o] * mult[o]
                    out_counts[cond_index] += mult[o]
                else:
                    out_c = out_conds[cond_index]
                    out_cts = out_counts[cond_index]
                    dims = len(a) // 2
                    for i in range(dims):
                        out_c = out_c.narrow(i + 2, a[i + dims], a[i])
                        out_cts = out_cts.narrow(i + 2, a[i + dims], a[i])
                    out_c += output[o] * mult[o]
                    out_cts += mult[o]

    for i in range(len(out_conds)):
        out_conds[i] /= out_counts[i]

    return out_conds

def calc_cond_uncond_batch(model, cond, uncond, x_in, timestep, model_options): #TODO: remove
    logging.warning("WARNING: The comfy.samplers.calc_cond_uncond_batch function is deprecated please use the calc_cond_batch one instead.")
    return tuple(calc_cond_batch(model, [cond, uncond], x_in, timestep, model_options))

def cfg_function(model, cond_pred, uncond_pred, cond_scale, x, timestep, model_options={}, cond=None, uncond=None):
    if "sampler_cfg_function" in model_options:
        args = {"cond": x - cond_pred, "uncond": x - uncond_pred, "cond_scale": cond_scale, "timestep": timestep, "input": x, "sigma": timestep,
                "cond_denoised": cond_pred, "uncond_denoised": uncond_pred, "model": model, "model_options": model_options}
        cfg_result = x - model_options["sampler_cfg_function"](args)
    else:
        cfg_result = uncond_pred + (cond_pred - uncond_pred) * cond_scale

    for fn in model_options.get("sampler_post_cfg_function", []):
        args = {"denoised": cfg_result, "cond": cond, "uncond": uncond, "cond_scale": cond_scale, "model": model, "uncond_denoised": uncond_pred, "cond_denoised": cond_pred,
                "sigma": timestep, "model_options": model_options, "input": x}
        cfg_result = fn(args)

    return cfg_result

#The main sampling function shared by all the samplers
#Returns denoised
def sampling_function(model, x, timestep, uncond, cond, cond_scale, model_options={}, seed=None):
    if math.isclose(cond_scale, 1.0) and model_options.get("disable_cfg1_optimization", False) == False:
        uncond_ = None
    else:
        uncond_ = uncond

    conds = [cond, uncond_]
    out = calc_cond_batch(model, conds, x, timestep, model_options)

    for fn in model_options.get("sampler_pre_cfg_function", []):
        args = {"conds":conds, "conds_out": out, "cond_scale": cond_scale, "timestep": timestep,
                "input": x, "sigma": timestep, "model": model, "model_options": model_options}
        out  = fn(args)

    return cfg_function(model, out[0], out[1], cond_scale, x, timestep, model_options=model_options, cond=cond, uncond=uncond_)


class KSamplerX0Inpaint:
    def __init__(self, model, sigmas):
        self.inner_model = model
        self.sigmas = sigmas
    def __call__(self, x, sigma, denoise_mask, model_options={}, seed=None):
        if denoise_mask is not None:
            if "denoise_mask_function" in model_options:
                denoise_mask = model_options["denoise_mask_function"](sigma, denoise_mask, extra_options={"model": self.inner_model, "sigmas": self.sigmas})
            latent_mask = 1. - denoise_mask
            x = x * denoise_mask + self.inner_model.inner_model.scale_latent_inpaint(x=x, sigma=sigma, noise=self.noise, latent_image=self.latent_image) * latent_mask
        out = self.inner_model(x, sigma, model_options=model_options, seed=seed)
        if denoise_mask is not None:
            out = out * denoise_mask + self.latent_image * latent_mask
        return out

def simple_scheduler(model_sampling, steps):
    s = model_sampling
    sigs = []
    ss = len(s.sigmas) / steps
    for x in range(steps):
        sigs += [float(s.sigmas[-(1 + int(x * ss))])]
    sigs += [0.0]
    return torch.FloatTensor(sigs)

def ddim_scheduler(model_sampling, steps):
    s = model_sampling
    sigs = []
    x = 1
    if math.isclose(float(s.sigmas[x]), 0, abs_tol=0.00001):
        steps += 1
        sigs = []
    else:
        sigs = [0.0]

    ss = max(len(s.sigmas) // steps, 1)
    while x < len(s.sigmas):
        sigs += [float(s.sigmas[x])]
        x += ss
    sigs = sigs[::-1]
    return torch.FloatTensor(sigs)

def normal_scheduler(model_sampling, steps, sgm=False, floor=False):
    s = model_sampling
    start = s.timestep(s.sigma_max)
    end = s.timestep(s.sigma_min)

    append_zero = True
    if sgm:
        timesteps = torch.linspace(start, end, steps + 1)[:-1]
    else:
        if math.isclose(float(s.sigma(end)), 0, abs_tol=0.00001):
            steps += 1
            append_zero = False
        timesteps = torch.linspace(start, end, steps)

    sigs = []
    for x in range(len(timesteps)):
        ts = timesteps[x]
        sigs.append(float(s.sigma(ts)))

    if append_zero:
        sigs += [0.0]

    return torch.FloatTensor(sigs)

# Implemented based on: https://arxiv.org/abs/2407.12173
def beta_scheduler(model_sampling, steps, alpha=0.6, beta=0.6):
    total_timesteps = (len(model_sampling.sigmas) - 1)
    ts = 1 - numpy.linspace(0, 1, steps, endpoint=False)
    ts = numpy.rint(scipy.stats.beta.ppf(ts, alpha, beta) * total_timesteps)

    sigs = []
    last_t = -1
    for t in ts:
        if t != last_t:
            sigs += [float(model_sampling.sigmas[int(t)])]
        last_t = t
    sigs += [0.0]
    return torch.FloatTensor(sigs)

# from: https://github.com/genmoai/models/blob/main/src/mochi_preview/infer.py#L41
def linear_quadratic_schedule(model_sampling, steps, threshold_noise=0.025, linear_steps=None):
    if steps == 1:
        sigma_schedule = [1.0, 0.0]
    else:
        if linear_steps is None:
            linear_steps = steps // 2
        linear_sigma_schedule = [i * threshold_noise / linear_steps for i in range(linear_steps)]
        threshold_noise_step_diff = linear_steps - threshold_noise * steps
        quadratic_steps = steps - linear_steps
        quadratic_coef = threshold_noise_step_diff / (linear_steps * quadratic_steps ** 2)
        linear_coef = threshold_noise / linear_steps - 2 * threshold_noise_step_diff / (quadratic_steps ** 2)
        const = quadratic_coef * (linear_steps ** 2)
        quadratic_sigma_schedule = [
            quadratic_coef * (i ** 2) + linear_coef * i + const
            for i in range(linear_steps, steps)
        ]
        sigma_schedule = linear_sigma_schedule + quadratic_sigma_schedule + [1.0]
        sigma_schedule = [1.0 - x for x in sigma_schedule]
    return torch.FloatTensor(sigma_schedule) * model_sampling.sigma_max.cpu()

# Referenced from https://github.com/AUTOMATIC1111/stable-diffusion-webui/pull/15608
def kl_optimal_scheduler(n: int, sigma_min: float, sigma_max: float) -> torch.Tensor:
    adj_idxs = torch.arange(n, dtype=torch.float).div_(n - 1)
    sigmas = adj_idxs.new_zeros(n + 1)
    sigmas[:-1] = (adj_idxs * math.atan(sigma_min) + (1 - adj_idxs) * math.atan(sigma_max)).tan_()
    return sigmas

def get_mask_aabb(masks):
    if masks.numel() == 0:
        return torch.zeros((0, 4), device=masks.device, dtype=torch.int)

    b = masks.shape[0]

    bounding_boxes = torch.zeros((b, 4), device=masks.device, dtype=torch.int)
    is_empty = torch.zeros((b), device=masks.device, dtype=torch.bool)
    for i in range(b):
        mask = masks[i]
        if mask.numel() == 0:
            continue
        if torch.max(mask != 0) == False:
            is_empty[i] = True
            continue
        y, x = torch.where(mask)
        bounding_boxes[i, 0] = torch.min(x)
        bounding_boxes[i, 1] = torch.min(y)
        bounding_boxes[i, 2] = torch.max(x)
        bounding_boxes[i, 3] = torch.max(y)

    return bounding_boxes, is_empty

def resolve_areas_and_cond_masks_multidim(conditions, dims, device):
    # We need to decide on an area outside the sampling loop in order to properly generate opposite areas of equal sizes.
    # While we're doing this, we can also resolve the mask device and scaling for performance reasons
    for i in range(len(conditions)):
        c = conditions[i]
        if 'area' in c:
            area = c['area']
            if area[0] == "percentage":
                modified = c.copy()
                a = area[1:]
                a_len = len(a) // 2
                area = ()
                for d in range(len(dims)):
                    area += (max(1, round(a[d] * dims[d])),)
                for d in range(len(dims)):
                    area += (round(a[d + a_len] * dims[d]),)

                modified['area'] = area
                c = modified
                conditions[i] = c

        if 'mask' in c:
            mask = c['mask']
            mask = mask.to(device=device)
            modified = c.copy()
            if len(mask.shape) == len(dims):
                mask = mask.unsqueeze(0)
            if mask.shape[1:] != dims:
                mask = torch.nn.functional.interpolate(mask.unsqueeze(1), size=dims, mode='bilinear', align_corners=False).squeeze(1)

            if modified.get("set_area_to_bounds", False): #TODO: handle dim != 2
                bounds = torch.max(torch.abs(mask),dim=0).values.unsqueeze(0)
                boxes, is_empty = get_mask_aabb(bounds)
                if is_empty[0]:
                    # Use the minimum possible size for efficiency reasons. (Since the mask is all-0, this becomes a noop anyway)
                    modified['area'] = (8, 8, 0, 0)
                else:
                    box = boxes[0]
                    H, W, Y, X = (box[3] - box[1] + 1, box[2] - box[0] + 1, box[1], box[0])
                    H = max(8, H)
                    W = max(8, W)
                    area = (int(H), int(W), int(Y), int(X))
                    modified['area'] = area

            modified['mask'] = mask
            conditions[i] = modified

def resolve_areas_and_cond_masks(conditions, h, w, device):
    logging.warning("WARNING: The comfy.samplers.resolve_areas_and_cond_masks function is deprecated please use the resolve_areas_and_cond_masks_multidim one instead.")
    return resolve_areas_and_cond_masks_multidim(conditions, [h, w], device)

def create_cond_with_same_area_if_none(conds, c): #TODO: handle dim != 2
    if 'area' not in c:
        return

    c_area = c['area']
    smallest = None
    for x in conds:
        if 'area' in x:
            a = x['area']
            if c_area[2] >= a[2] and c_area[3] >= a[3]:
                if a[0] + a[2] >= c_area[0] + c_area[2]:
                    if a[1] + a[3] >= c_area[1] + c_area[3]:
                        if smallest is None:
                            smallest = x
                        elif 'area' not in smallest:
                            smallest = x
                        else:
                            if smallest['area'][0] * smallest['area'][1] > a[0] * a[1]:
                                smallest = x
        else:
            if smallest is None:
                smallest = x
    if smallest is None:
        return
    if 'area' in smallest:
        if smallest['area'] == c_area:
            return

    out = c.copy()
    out['model_conds'] = smallest['model_conds'].copy() #TODO: which fields should be copied?
    conds += [out]

def calculate_start_end_timesteps(model, conds):
    s = model.model_sampling
    for t in range(len(conds)):
        x = conds[t]

        timestep_start = None
        timestep_end = None
        # handle clip hook schedule, if needed
        if 'clip_start_percent' in x:
            timestep_start = s.percent_to_sigma(max(x['clip_start_percent'], x.get('start_percent', 0.0)))
            timestep_end = s.percent_to_sigma(min(x['clip_end_percent'], x.get('end_percent', 1.0)))
        else:
            if 'start_percent' in x:
                timestep_start = s.percent_to_sigma(x['start_percent'])
            if 'end_percent' in x:
                timestep_end = s.percent_to_sigma(x['end_percent'])

        if (timestep_start is not None) or (timestep_end is not None):
            n = x.copy()
            if (timestep_start is not None):
                n['timestep_start'] = timestep_start
            if (timestep_end is not None):
                n['timestep_end'] = timestep_end
            conds[t] = n

def pre_run_control(model, conds):
    s = model.model_sampling
    for t in range(len(conds)):
        x = conds[t]

        percent_to_timestep_function = lambda a: s.percent_to_sigma(a)
        if 'control' in x:
            x['control'].pre_run(model, percent_to_timestep_function)

def apply_empty_x_to_equal_area(conds, uncond, name, uncond_fill_func):
    cond_cnets = []
    cond_other = []
    uncond_cnets = []
    uncond_other = []
    for t in range(len(conds)):
        x = conds[t]
        if 'area' not in x:
            if name in x and x[name] is not None:
                cond_cnets.append(x[name])
            else:
                cond_other.append((x, t))
    for t in range(len(uncond)):
        x = uncond[t]
        if 'area' not in x:
            if name in x and x[name] is not None:
                uncond_cnets.append(x[name])
            else:
                uncond_other.append((x, t))

    if len(uncond_cnets) > 0:
        return

    for x in range(len(cond_cnets)):
        temp = uncond_other[x % len(uncond_other)]
        o = temp[0]
        if name in o and o[name] is not None:
            n = o.copy()
            n[name] = uncond_fill_func(cond_cnets, x)
            uncond += [n]
        else:
            n = o.copy()
            n[name] = uncond_fill_func(cond_cnets, x)
            uncond[temp[1]] = n

def encode_model_conds(model_function, conds, noise, device, prompt_type, **kwargs):
    for t in range(len(conds)):
        x = conds[t]
        params = x.copy()
        params["device"] = device
        params["noise"] = noise
        default_width = None
        if len(noise.shape) >= 4: #TODO: 8 multiple should be set by the model
            default_width = noise.shape[3] * 8
        params["width"] = params.get("width", default_width)
        params["height"] = params.get("height", noise.shape[2] * 8)
        params["prompt_type"] = params.get("prompt_type", prompt_type)
        for k in kwargs:
            if k not in params:
                params[k] = kwargs[k]

        out = model_function(**params)
        x = x.copy()
        model_conds = x['model_conds'].copy()
        for k in out:
            model_conds[k] = out[k]
        x['model_conds'] = model_conds
        conds[t] = x
    return conds

class Sampler:
    def sample(self):
        pass

    def max_denoise(self, model_wrap, sigmas):
        max_sigma = float(model_wrap.inner_model.model_sampling.sigma_max)
        sigma = float(sigmas[0])
        return math.isclose(max_sigma, sigma, rel_tol=1e-05) or sigma > max_sigma

KSAMPLER_NAMES = ["euler", "euler_cfg_pp", "euler_ancestral", "euler_ancestral_cfg_pp", "heun", "heunpp2","dpm_2", "dpm_2_ancestral",
                  "lms", "dpm_fast", "dpm_adaptive", "dpmpp_2s_ancestral", "dpmpp_2s_ancestral_cfg_pp", "dpmpp_sde", "dpmpp_sde_gpu",
                  "dpmpp_2m", "dpmpp_2m_cfg_pp", "dpmpp_2m_sde", "dpmpp_2m_sde_gpu", "dpmpp_3m_sde", "dpmpp_3m_sde_gpu", "ddpm", "lcm",
<<<<<<< HEAD
                  "ipndm", "ipndm_v", "deis", "sa_solver", "sa_solver_pece"]
=======
                  "ipndm", "ipndm_v", "deis", "res_multistep", "res_multistep_cfg_pp"]
>>>>>>> ebf038d4

class KSAMPLER(Sampler):
    def __init__(self, sampler_function, extra_options={}, inpaint_options={}):
        self.sampler_function = sampler_function
        self.extra_options = extra_options
        self.inpaint_options = inpaint_options

    def sample(self, model_wrap, sigmas, extra_args, callback, noise, latent_image=None, denoise_mask=None, disable_pbar=False):
        extra_args["denoise_mask"] = denoise_mask
        model_k = KSamplerX0Inpaint(model_wrap, sigmas)
        model_k.latent_image = latent_image
        if self.inpaint_options.get("random", False): #TODO: Should this be the default?
            generator = torch.manual_seed(extra_args.get("seed", 41) + 1)
            model_k.noise = torch.randn(noise.shape, generator=generator, device="cpu").to(noise.dtype).to(noise.device)
        else:
            model_k.noise = noise

        noise = model_wrap.inner_model.model_sampling.noise_scaling(sigmas[0], noise, latent_image, self.max_denoise(model_wrap, sigmas))

        k_callback = None
        total_steps = len(sigmas) - 1
        if callback is not None:
            k_callback = lambda x: callback(x["i"], x["denoised"], x["x"], total_steps)

        samples = self.sampler_function(model_k, noise, sigmas, extra_args=extra_args, callback=k_callback, disable=disable_pbar, **self.extra_options)
        samples = model_wrap.inner_model.model_sampling.inverse_noise_scaling(sigmas[-1], samples)
        return samples


def ksampler(sampler_name, extra_options={}, inpaint_options={}):
    if sampler_name == "dpm_fast":
        def dpm_fast_function(model, noise, sigmas, extra_args, callback, disable):
            if len(sigmas) <= 1:
                return noise

            sigma_min = sigmas[-1]
            if sigma_min == 0:
                sigma_min = sigmas[-2]
            total_steps = len(sigmas) - 1
            return k_diffusion_sampling.sample_dpm_fast(model, noise, sigma_min, sigmas[0], total_steps, extra_args=extra_args, callback=callback, disable=disable)
        sampler_function = dpm_fast_function
    elif sampler_name == "dpm_adaptive":
        def dpm_adaptive_function(model, noise, sigmas, extra_args, callback, disable, **extra_options):
            if len(sigmas) <= 1:
                return noise

            sigma_min = sigmas[-1]
            if sigma_min == 0:
                sigma_min = sigmas[-2]
            return k_diffusion_sampling.sample_dpm_adaptive(model, noise, sigma_min, sigmas[0], extra_args=extra_args, callback=callback, disable=disable, **extra_options)
        sampler_function = dpm_adaptive_function
    else:
        sampler_function = getattr(k_diffusion_sampling, "sample_{}".format(sampler_name))

    return KSAMPLER(sampler_function, extra_options, inpaint_options)


def process_conds(model, noise, conds, device, latent_image=None, denoise_mask=None, seed=None):
    for k in conds:
        conds[k] = conds[k][:]
        resolve_areas_and_cond_masks_multidim(conds[k], noise.shape[2:], device)

    for k in conds:
        calculate_start_end_timesteps(model, conds[k])

    if hasattr(model, 'extra_conds'):
        for k in conds:
            conds[k] = encode_model_conds(model.extra_conds, conds[k], noise, device, k, latent_image=latent_image, denoise_mask=denoise_mask, seed=seed)

    #make sure each cond area has an opposite one with the same area
    for k in conds:
        for c in conds[k]:
            for kk in conds:
                if k != kk:
                    create_cond_with_same_area_if_none(conds[kk], c)

    for k in conds:
        for c in conds[k]:
            if 'hooks' in c:
                for hook in c['hooks'].hooks:
                    hook.initialize_timesteps(model)

    for k in conds:
        pre_run_control(model, conds[k])

    if "positive" in conds:
        positive = conds["positive"]
        for k in conds:
            if k != "positive":
                apply_empty_x_to_equal_area(list(filter(lambda c: c.get('control_apply_to_uncond', False) == True, positive)), conds[k], 'control', lambda cond_cnets, x: cond_cnets[x])
                apply_empty_x_to_equal_area(positive, conds[k], 'gligen', lambda cond_cnets, x: cond_cnets[x])

    return conds


def preprocess_conds_hooks(conds: dict[str, list[dict[str]]]):
    # determine which ControlNets have extra_hooks that should be combined with normal hooks
    hook_replacement: dict[tuple[ControlBase, comfy.hooks.HookGroup], list[dict]] = {}
    for k in conds:
        for kk in conds[k]:
            if 'control' in kk:
                control: 'ControlBase' = kk['control']
                extra_hooks = control.get_extra_hooks()
                if len(extra_hooks) > 0:
                    hooks: comfy.hooks.HookGroup = kk.get('hooks', None)
                    to_replace = hook_replacement.setdefault((control, hooks), [])
                    to_replace.append(kk)
    # if nothing to replace, do nothing
    if len(hook_replacement) == 0:
        return

    # for optimal sampling performance, common ControlNets + hook combos should have identical hooks
    # on the cond dicts
    for key, conds_to_modify in hook_replacement.items():
        control = key[0]
        hooks = key[1]
        hooks = comfy.hooks.HookGroup.combine_all_hooks(control.get_extra_hooks() + [hooks])
        # if combined hooks are not None, set as new hooks for all relevant conds
        if hooks is not None:
            for cond in conds_to_modify:
                cond['hooks'] = hooks

def filter_registered_hooks_on_conds(conds: dict[str, list[dict[str]]], model_options: dict[str]):
    '''Modify 'hooks' on conds so that only hooks that were registered remain. Properly accounts for
    HookGroups that have the same reference.'''
    registered: comfy.hooks.HookGroup = model_options.get('registered_hooks', None)
    # if None were registered, make sure all hooks are cleaned from conds
    if registered is None:
        for k in conds:
            for kk in conds[k]:
                kk.pop('hooks', None)
        return
    # find conds that contain hooks to be replaced - group by common HookGroup refs
    hook_replacement: dict[comfy.hooks.HookGroup, list[dict]] = {}
    for k in conds:
        for kk in conds[k]:
            hooks: comfy.hooks.HookGroup = kk.get('hooks', None)
            if hooks is not None:
                if not hooks.is_subset_of(registered):
                    to_replace = hook_replacement.setdefault(hooks, [])
                    to_replace.append(kk)
    # for each hook to replace, create a new proper HookGroup and assign to all common conds
    for hooks, conds_to_modify in hook_replacement.items():
        new_hooks = hooks.new_with_common_hooks(registered)
        if len(new_hooks) == 0:
            new_hooks = None
        for kk in conds_to_modify:
            kk['hooks'] = new_hooks


def get_total_hook_groups_in_conds(conds: dict[str, list[dict[str]]]):
    hooks_set = set()
    for k in conds:
        for kk in conds[k]:
            hooks_set.add(kk.get('hooks', None))
    return len(hooks_set)


def cast_to_load_options(model_options: dict[str], device=None, dtype=None):
    '''
    If any patches from hooks, wrappers, or callbacks have .to to be called, call it.
    '''
    if model_options is None:
        return
    to_load_options = model_options.get("to_load_options", None)
    if to_load_options is None:
        return

    casts = []
    if device is not None:
        casts.append(device)
    if dtype is not None:
        casts.append(dtype)
    # if nothing to apply, do nothing
    if len(casts) == 0:
        return

    # try to call .to on patches
    if "patches" in to_load_options:
        patches = to_load_options["patches"]
        for name in patches:
            patch_list = patches[name]
            for i in range(len(patch_list)):
                if hasattr(patch_list[i], "to"):
                    for cast in casts:
                        patch_list[i] = patch_list[i].to(cast)
    if "patches_replace" in to_load_options:
        patches = to_load_options["patches_replace"]
        for name in patches:
            patch_list = patches[name]
            for k in patch_list:
                if hasattr(patch_list[k], "to"):
                    for cast in casts:
                        patch_list[k] = patch_list[k].to(cast)
    # try to call .to on any wrappers/callbacks
    wrappers_and_callbacks = ["wrappers", "callbacks"]
    for wc_name in wrappers_and_callbacks:
        if wc_name in to_load_options:
            wc: dict[str, list] = to_load_options[wc_name]
            for wc_dict in wc.values():
                for wc_list in wc_dict.values():
                    for i in range(len(wc_list)):
                        if hasattr(wc_list[i], "to"):
                            for cast in casts:
                                wc_list[i] = wc_list[i].to(cast)


class CFGGuider:
    def __init__(self, model_patcher: ModelPatcher):
        self.model_patcher = model_patcher
        self.model_options = model_patcher.model_options
        self.original_conds = {}
        self.cfg = 1.0

    def set_conds(self, positive, negative):
        self.inner_set_conds({"positive": positive, "negative": negative})

    def set_cfg(self, cfg):
        self.cfg = cfg

    def inner_set_conds(self, conds):
        for k in conds:
            self.original_conds[k] = comfy.sampler_helpers.convert_cond(conds[k])

    def __call__(self, *args, **kwargs):
        return self.predict_noise(*args, **kwargs)

    def predict_noise(self, x, timestep, model_options={}, seed=None):
        return sampling_function(self.inner_model, x, timestep, self.conds.get("negative", None), self.conds.get("positive", None), self.cfg, model_options=model_options, seed=seed)

    def inner_sample(self, noise, latent_image, device, sampler, sigmas, denoise_mask, callback, disable_pbar, seed):
        if latent_image is not None and torch.count_nonzero(latent_image) > 0: #Don't shift the empty latent image.
            latent_image = self.inner_model.process_latent_in(latent_image)

        self.conds = process_conds(self.inner_model, noise, self.conds, device, latent_image, denoise_mask, seed)

        extra_model_options = comfy.model_patcher.create_model_options_clone(self.model_options)
        extra_model_options.setdefault("transformer_options", {})["sample_sigmas"] = sigmas
        extra_args = {"model_options": extra_model_options, "seed": seed}

        executor = comfy.patcher_extension.WrapperExecutor.new_class_executor(
            sampler.sample,
            sampler,
            comfy.patcher_extension.get_all_wrappers(comfy.patcher_extension.WrappersMP.SAMPLER_SAMPLE, extra_args["model_options"], is_model_options=True)
        )
        samples = executor.execute(self, sigmas, extra_args, callback, noise, latent_image, denoise_mask, disable_pbar)
        return self.inner_model.process_latent_out(samples.to(torch.float32))

    def outer_sample(self, noise, latent_image, sampler, sigmas, denoise_mask=None, callback=None, disable_pbar=False, seed=None):
        self.inner_model, self.conds, self.loaded_models = comfy.sampler_helpers.prepare_sampling(self.model_patcher, noise.shape, self.conds, self.model_options)
        device = self.model_patcher.load_device

        if denoise_mask is not None:
            denoise_mask = comfy.sampler_helpers.prepare_mask(denoise_mask, noise.shape, device)

        noise = noise.to(device)
        latent_image = latent_image.to(device)
        sigmas = sigmas.to(device)
        cast_to_load_options(self.model_options, device=device, dtype=self.model_patcher.model_dtype())

        try:
            self.model_patcher.pre_run()
            output = self.inner_sample(noise, latent_image, device, sampler, sigmas, denoise_mask, callback, disable_pbar, seed)
        finally:
            self.model_patcher.cleanup()

        comfy.sampler_helpers.cleanup_models(self.conds, self.loaded_models)
        del self.inner_model
        del self.loaded_models
        return output

    def sample(self, noise, latent_image, sampler, sigmas, denoise_mask=None, callback=None, disable_pbar=False, seed=None):
        if sigmas.shape[-1] == 0:
            return latent_image

        self.conds = {}
        for k in self.original_conds:
            self.conds[k] = list(map(lambda a: a.copy(), self.original_conds[k]))
        preprocess_conds_hooks(self.conds)

        try:
            orig_model_options = self.model_options
            self.model_options = comfy.model_patcher.create_model_options_clone(self.model_options)
            # if one hook type (or just None), then don't bother caching weights for hooks (will never change after first step)
            orig_hook_mode = self.model_patcher.hook_mode
            if get_total_hook_groups_in_conds(self.conds) <= 1:
                self.model_patcher.hook_mode = comfy.hooks.EnumHookMode.MinVram
            comfy.sampler_helpers.prepare_model_patcher(self.model_patcher, self.conds, self.model_options)
            filter_registered_hooks_on_conds(self.conds, self.model_options)
            executor = comfy.patcher_extension.WrapperExecutor.new_class_executor(
                self.outer_sample,
                self,
                comfy.patcher_extension.get_all_wrappers(comfy.patcher_extension.WrappersMP.OUTER_SAMPLE, self.model_options, is_model_options=True)
            )
            output = executor.execute(noise, latent_image, sampler, sigmas, denoise_mask, callback, disable_pbar, seed)
        finally:
            cast_to_load_options(self.model_options, device=self.model_patcher.offload_device)
            self.model_options = orig_model_options
            self.model_patcher.hook_mode = orig_hook_mode
            self.model_patcher.restore_hook_patches()

        del self.conds
        return output


def sample(model, noise, positive, negative, cfg, device, sampler, sigmas, model_options={}, latent_image=None, denoise_mask=None, callback=None, disable_pbar=False, seed=None):
    cfg_guider = CFGGuider(model)
    cfg_guider.set_conds(positive, negative)
    cfg_guider.set_cfg(cfg)
    return cfg_guider.sample(noise, latent_image, sampler, sigmas, denoise_mask, callback, disable_pbar, seed)


SAMPLER_NAMES = KSAMPLER_NAMES + ["ddim", "uni_pc", "uni_pc_bh2"]

class SchedulerHandler(NamedTuple):
    handler: Callable[..., torch.Tensor]
    # Boolean indicates whether to call the handler like:
    #  scheduler_function(model_sampling, steps) or
    #  scheduler_function(n, sigma_min: float, sigma_max: float)
    use_ms: bool = True

SCHEDULER_HANDLERS = {
    "normal": SchedulerHandler(normal_scheduler),
    "karras": SchedulerHandler(k_diffusion_sampling.get_sigmas_karras, use_ms=False),
    "exponential": SchedulerHandler(k_diffusion_sampling.get_sigmas_exponential, use_ms=False),
    "sgm_uniform": SchedulerHandler(partial(normal_scheduler, sgm=True)),
    "simple": SchedulerHandler(simple_scheduler),
    "ddim_uniform": SchedulerHandler(ddim_scheduler),
    "beta": SchedulerHandler(beta_scheduler),
    "linear_quadratic": SchedulerHandler(linear_quadratic_schedule),
    "kl_optimal": SchedulerHandler(kl_optimal_scheduler, use_ms=False),
}
SCHEDULER_NAMES = list(SCHEDULER_HANDLERS)

def calculate_sigmas(model_sampling: object, scheduler_name: str, steps: int) -> torch.Tensor:
    handler = SCHEDULER_HANDLERS.get(scheduler_name)
    if handler is None:
        err = f"error invalid scheduler {scheduler_name}"
        logging.error(err)
        raise ValueError(err)
    if handler.use_ms:
        return handler.handler(model_sampling, steps)
    return handler.handler(n=steps, sigma_min=float(model_sampling.sigma_min), sigma_max=float(model_sampling.sigma_max))

def sampler_object(name):
    if name == "uni_pc":
        sampler = KSAMPLER(uni_pc.sample_unipc)
    elif name == "uni_pc_bh2":
        sampler = KSAMPLER(uni_pc.sample_unipc_bh2)
    elif name == "ddim":
        sampler = ksampler("euler", inpaint_options={"random": True})
    else:
        sampler = ksampler(name)
    return sampler

class KSampler:
    SCHEDULERS = SCHEDULER_NAMES
    SAMPLERS = SAMPLER_NAMES
    DISCARD_PENULTIMATE_SIGMA_SAMPLERS = set(('dpm_2', 'dpm_2_ancestral', 'uni_pc', 'uni_pc_bh2'))

    def __init__(self, model, steps, device, sampler=None, scheduler=None, denoise=None, model_options={}):
        self.model = model
        self.device = device
        if scheduler not in self.SCHEDULERS:
            scheduler = self.SCHEDULERS[0]
        if sampler not in self.SAMPLERS:
            sampler = self.SAMPLERS[0]
        self.scheduler = scheduler
        self.sampler = sampler
        self.set_steps(steps, denoise)
        self.denoise = denoise
        self.model_options = model_options

    def calculate_sigmas(self, steps):
        sigmas = None

        discard_penultimate_sigma = False
        if self.sampler in self.DISCARD_PENULTIMATE_SIGMA_SAMPLERS:
            steps += 1
            discard_penultimate_sigma = True

        sigmas = calculate_sigmas(self.model.get_model_object("model_sampling"), self.scheduler, steps)

        if discard_penultimate_sigma:
            sigmas = torch.cat([sigmas[:-2], sigmas[-1:]])
        return sigmas

    def set_steps(self, steps, denoise=None):
        self.steps = steps
        if denoise is None or denoise > 0.9999:
            self.sigmas = self.calculate_sigmas(steps).to(self.device)
        else:
            if denoise <= 0.0:
                self.sigmas = torch.FloatTensor([])
            else:
                new_steps = int(steps/denoise)
                sigmas = self.calculate_sigmas(new_steps).to(self.device)
                self.sigmas = sigmas[-(steps + 1):]

    def sample(self, noise, positive, negative, cfg, latent_image=None, start_step=None, last_step=None, force_full_denoise=False, denoise_mask=None, sigmas=None, callback=None, disable_pbar=False, seed=None):
        if sigmas is None:
            sigmas = self.sigmas

        if last_step is not None and last_step < (len(sigmas) - 1):
            sigmas = sigmas[:last_step + 1]
            if force_full_denoise:
                sigmas[-1] = 0

        if start_step is not None:
            if start_step < (len(sigmas) - 1):
                sigmas = sigmas[start_step:]
            else:
                if latent_image is not None:
                    return latent_image
                else:
                    return torch.zeros_like(noise)

        sampler = sampler_object(self.sampler)

        return sample(self.model, noise, positive, negative, cfg, self.device, sampler, sigmas, self.model_options, latent_image=latent_image, denoise_mask=denoise_mask, callback=callback, disable_pbar=disable_pbar, seed=seed)<|MERGE_RESOLUTION|>--- conflicted
+++ resolved
@@ -686,11 +686,7 @@
 KSAMPLER_NAMES = ["euler", "euler_cfg_pp", "euler_ancestral", "euler_ancestral_cfg_pp", "heun", "heunpp2","dpm_2", "dpm_2_ancestral",
                   "lms", "dpm_fast", "dpm_adaptive", "dpmpp_2s_ancestral", "dpmpp_2s_ancestral_cfg_pp", "dpmpp_sde", "dpmpp_sde_gpu",
                   "dpmpp_2m", "dpmpp_2m_cfg_pp", "dpmpp_2m_sde", "dpmpp_2m_sde_gpu", "dpmpp_3m_sde", "dpmpp_3m_sde_gpu", "ddpm", "lcm",
-<<<<<<< HEAD
-                  "ipndm", "ipndm_v", "deis", "sa_solver", "sa_solver_pece"]
-=======
-                  "ipndm", "ipndm_v", "deis", "res_multistep", "res_multistep_cfg_pp"]
->>>>>>> ebf038d4
+                  "ipndm", "ipndm_v", "deis", "res_multistep", "res_multistep_cfg_pp", "sa_solver", "sa_solver_pece"]
 
 class KSAMPLER(Sampler):
     def __init__(self, sampler_function, extra_options={}, inpaint_options={}):
