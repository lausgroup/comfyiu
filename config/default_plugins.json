--- conflicted
+++ resolved
@@ -132,7 +132,6 @@
     },
 
     {
-<<<<<<< HEAD
       "author": "storyicon",
       "title": "segment anything",
       "reference": "https://github.com/storyicon/comfyui_segment_anything",
@@ -141,8 +140,8 @@
       ],
       "install_type": "git-clone",
       "description": "Based on GroundingDino and SAM, use semantic strings to segment any element in an image. The comfyui version of sd-webui-segment-anything."
-  }
-=======
+  },
+  {
       "author": "Kosinkadink",
       "title": "ComfyUI-Advanced-ControlNet",
       "reference": "https://github.com/Kosinkadink/ComfyUI-Advanced-ControlNet",
@@ -166,6 +165,5 @@
       "commit": "c37485514b9b88934078b372ebcd62c7480c41d8",
       "description": "ComfyUI reference implementation for IPAdapter models. The code is mostly taken from the original IPAdapter repository and laksjdjf's implementation, all credit goes to them. I just made the extension closer to ComfyUI philosophy."
     }
->>>>>>> 40da23b6
   ]
 }