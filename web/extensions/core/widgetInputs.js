import { ComfyWidgets, addValueControlWidgets } from "../../scripts/widgets.js";
import { app } from "../../scripts/app.js";
import { applyTextReplacements } from "../../scripts/utils.js";

const CONVERTED_TYPE = "converted-widget";
<<<<<<< HEAD
const VALID_TYPES = ["STRING", "combo", "number", "toggle", "BOOLEAN"];
=======
const VALID_TYPES = ["STRING", "combo", "number", "BOOLEAN"];
const CONFIG = Symbol();
const GET_CONFIG = Symbol();
const TARGET = Symbol(); // Used for reroutes to specify the real target widget

export function getWidgetConfig(slot) {
	return slot.widget[CONFIG] ?? slot.widget[GET_CONFIG]();
}

function getConfig(widgetName) {
	const { nodeData } = this.constructor;
	return nodeData?.input?.required[widgetName] ?? nodeData?.input?.optional?.[widgetName];
}
>>>>>>> 7f4725f6

function isConvertableWidget(widget, config) {
	return (VALID_TYPES.includes(widget.type) || VALID_TYPES.includes(config[0])) && !widget.options?.forceInput;
}

function hideWidget(node, widget, suffix = "") {
	widget.origType = widget.type;
	widget.origComputeSize = widget.computeSize;
	widget.origSerializeValue = widget.serializeValue;
	widget.computeSize = () => [0, -4]; // -4 is due to the gap litegraph adds between widgets automatically
	widget.type = CONVERTED_TYPE + suffix;
	widget.serializeValue = () => {
		// Prevent serializing the widget if we have no input linked
		if (!node.inputs) {
			return undefined;
		}
		let node_input = node.inputs.find((i) => i.widget?.name === widget.name);

		if (!node_input || !node_input.link) {
			return undefined;
		}
		return widget.origSerializeValue ? widget.origSerializeValue() : widget.value;
	};

	// Hide any linked widgets, e.g. seed+seedControl
	if (widget.linkedWidgets) {
		for (const w of widget.linkedWidgets) {
			hideWidget(node, w, ":" + widget.name);
		}
	}
}

function showWidget(widget) {
	widget.type = widget.origType;
	widget.computeSize = widget.origComputeSize;
	widget.serializeValue = widget.origSerializeValue;

	delete widget.origType;
	delete widget.origComputeSize;
	delete widget.origSerializeValue;

	// Hide any linked widgets, e.g. seed+seedControl
	if (widget.linkedWidgets) {
		for (const w of widget.linkedWidgets) {
			showWidget(w);
		}
	}
}

function convertToInput(node, widget, config) {
	hideWidget(node, widget);

	const { type } = getWidgetType(config);

	// Add input and store widget config for creating on primitive node
	const sz = node.size;
	node.addInput(widget.name, type, {
		widget: { name: widget.name, [GET_CONFIG]: () => config },
	});

	for (const widget of node.widgets) {
		widget.last_y += LiteGraph.NODE_SLOT_HEIGHT;
	}

	// Restore original size but grow if needed
	node.setSize([Math.max(sz[0], node.size[0]), Math.max(sz[1], node.size[1])]);
}

function convertToWidget(node, widget) {
	showWidget(widget);
	const sz = node.size;
	node.removeInput(node.inputs.findIndex((i) => i.widget?.name === widget.name));

	for (const widget of node.widgets) {
		widget.last_y -= LiteGraph.NODE_SLOT_HEIGHT;
	}

	// Restore original size but grow if needed
	node.setSize([Math.max(sz[0], node.size[0]), Math.max(sz[1], node.size[1])]);
}

function getWidgetType(config) {
	// Special handling for COMBO so we restrict links based on the entries
	let type = config[0];
	if (type instanceof Array) {
		type = "COMBO";
	}
	return { type };
}

function isValidCombo(combo, obj) {
	// New input isnt a combo
	if (!(obj instanceof Array)) {
		console.log(`connection rejected: tried to connect combo to ${obj}`);
		return false;
	}
	// New imput combo has a different size
	if (combo.length !== obj.length) {
		console.log(`connection rejected: combo lists dont match`);
		return false;
	}
	// New input combo has different elements
	if (combo.find((v, i) => obj[i] !== v)) {
		console.log(`connection rejected: combo lists dont match`);
		return false;
	}

	return true;
}

export function setWidgetConfig(slot, config, target) {
	if (!slot.widget) return;
	if (config) {
		slot.widget[GET_CONFIG] = () => config;
		slot.widget[TARGET] = target;
	} else {
		delete slot.widget;
	}

	if (slot.link) {
		const link = app.graph.links[slot.link];
		if (link) {
			const originNode = app.graph.getNodeById(link.origin_id);
			if (originNode.type === "PrimitiveNode") {
				if (config) {
					originNode.recreateWidget();
				} else if(!app.configuringGraph) {
					originNode.disconnectOutput(0);
					originNode.onLastDisconnect();
				}
			}
		}
	}
}

export function mergeIfValid(output, config2, forceUpdate, recreateWidget, config1) {
	if (!config1) {
		config1 = output.widget[CONFIG] ?? output.widget[GET_CONFIG]();
	}

	if (config1[0] instanceof Array) {
		if (!isValidCombo(config1[0], config2[0])) return false;
	} else if (config1[0] !== config2[0]) {
		// Types dont match
		console.log(`connection rejected: types dont match`, config1[0], config2[0]);
		return false;
	}

	const keys = new Set([...Object.keys(config1[1] ?? {}), ...Object.keys(config2[1] ?? {})]);

	let customConfig;
	const getCustomConfig = () => {
		if (!customConfig) {
			if (typeof structuredClone === "undefined") {
				customConfig = JSON.parse(JSON.stringify(config1[1] ?? {}));
			} else {
				customConfig = structuredClone(config1[1] ?? {});
			}
		}
		return customConfig;
	};

	const isNumber = config1[0] === "INT" || config1[0] === "FLOAT";
	for (const k of keys.values()) {
		if (k !== "default" && k !== "forceInput" && k !== "defaultInput" && k !== "control_after_generate" && k !== "multiline") {
			let v1 = config1[1][k];
			let v2 = config2[1]?.[k];

			if (v1 === v2 || (!v1 && !v2)) continue;

			if (isNumber) {
				if (k === "min") {
					const theirMax = config2[1]?.["max"];
					if (theirMax != null && v1 > theirMax) {
						console.log("connection rejected: min > max", v1, theirMax);
						return false;
					}
					getCustomConfig()[k] = v1 == null ? v2 : v2 == null ? v1 : Math.max(v1, v2);
					continue;
				} else if (k === "max") {
					const theirMin = config2[1]?.["min"];
					if (theirMin != null && v1 < theirMin) {
						console.log("connection rejected: max < min", v1, theirMin);
						return false;
					}
					getCustomConfig()[k] = v1 == null ? v2 : v2 == null ? v1 : Math.min(v1, v2);
					continue;
				} else if (k === "step") {
					let step;
					if (v1 == null) {
						// No current step
						step = v2;
					} else if (v2 == null) {
						// No new step
						step = v1;
					} else {
						if (v1 < v2) {
							// Ensure v1 is larger for the mod
							const a = v2;
							v2 = v1;
							v1 = a;
						}
						if (v1 % v2) {
							console.log("connection rejected: steps not divisible", "current:", v1, "new:", v2);
							return false;
						}

						step = v1;
					}

					getCustomConfig()[k] = step;
					continue;
				}
			}

			console.log(`connection rejected: config ${k} values dont match`, v1, v2);
			return false;
		}
	}

	if (customConfig || forceUpdate) {
		if (customConfig) {
			output.widget[CONFIG] = [config1[0], customConfig];
		}

		const widget = recreateWidget?.call(this);
		// When deleting a node this can be null
		if (widget) {
			const min = widget.options.min;
			const max = widget.options.max;
			if (min != null && widget.value < min) widget.value = min;
			if (max != null && widget.value > max) widget.value = max;
			widget.callback(widget.value);
		}
	}

	return { customConfig };
}

app.registerExtension({
	name: "Comfy.WidgetInputs",
	async beforeRegisterNodeDef(nodeType, nodeData, app) {
		// Add menu options to conver to/from widgets
		const origGetExtraMenuOptions = nodeType.prototype.getExtraMenuOptions;
		nodeType.prototype.getExtraMenuOptions = function (_, options) {
			const r = origGetExtraMenuOptions ? origGetExtraMenuOptions.apply(this, arguments) : undefined;

			if (this.widgets) {
				let toInput = [];
				let toWidget = [];
				for (const w of this.widgets) {
					if (w.options?.forceInput) {
						continue;
					}
					if (w.type === CONVERTED_TYPE) {
						toWidget.push({
							content: `Convert ${w.name} to widget`,
							callback: () => convertToWidget(this, w),
						});
					} else {
						const config = getConfig.call(this, w.name) ?? [w.type, w.options || {}];
						if (isConvertableWidget(w, config)) {
							toInput.push({
								content: `Convert ${w.name} to input`,
								callback: () => convertToInput(this, w, config),
							});
						}
					}
				}
				if (toInput.length) {
					options.push(...toInput, null);
				}

				if (toWidget.length) {
					options.push(...toWidget, null);
				}
			}

			return r;
		};

		nodeType.prototype.onGraphConfigured = function () {
			if (!this.inputs) return;

			for (const input of this.inputs) {
				if (input.widget) {
					if (!input.widget[GET_CONFIG]) {
						input.widget[GET_CONFIG] = () => getConfig.call(this, input.widget.name);
					}

					// Cleanup old widget config
					if (input.widget.config) {
						if (input.widget.config[0] instanceof Array) {
							// If we are an old converted combo then replace the input type and the stored link data
							input.type = "COMBO";

							const link = app.graph.links[input.link];
							if (link) {
								link.type = input.type;
							}
						}
						delete input.widget.config;
					}

					const w = this.widgets.find((w) => w.name === input.widget.name);
					if (w) {
						hideWidget(this, w);
					} else {
						convertToWidget(this, input);
					}
				}
			}
		};

		const origOnNodeCreated = nodeType.prototype.onNodeCreated;
		nodeType.prototype.onNodeCreated = function () {
			const r = origOnNodeCreated ? origOnNodeCreated.apply(this) : undefined;

			// When node is created, convert any force/default inputs
			if (!app.configuringGraph && this.widgets) {
				for (const w of this.widgets) {
					if (w?.options?.forceInput || w?.options?.defaultInput) {
						const config = getConfig.call(this, w.name) ?? [w.type, w.options || {}];
						convertToInput(this, w, config);
					}
				}
			}

			return r;
		};

		const origOnConfigure = nodeType.prototype.onConfigure;
		nodeType.prototype.onConfigure = function () {
			const r = origOnConfigure ? origOnConfigure.apply(this, arguments) : undefined;
			if (!app.configuringGraph && this.inputs) {
				// On copy + paste of nodes, ensure that widget configs are set up
				for (const input of this.inputs) {
					if (input.widget && !input.widget[GET_CONFIG]) {
						input.widget[GET_CONFIG] = () => getConfig.call(this, input.widget.name);
						const w = this.widgets.find((w) => w.name === input.widget.name);
						if (w) {
							hideWidget(this, w);
						}
					}
				}
			}

			return r;
		};

		function isNodeAtPos(pos) {
			for (const n of app.graph._nodes) {
				if (n.pos[0] === pos[0] && n.pos[1] === pos[1]) {
					return true;
				}
			}
			return false;
		}

		// Double click a widget input to automatically attach a primitive
		const origOnInputDblClick = nodeType.prototype.onInputDblClick;
		const ignoreDblClick = Symbol();
		nodeType.prototype.onInputDblClick = function (slot) {
			const r = origOnInputDblClick ? origOnInputDblClick.apply(this, arguments) : undefined;

			const input = this.inputs[slot];
			if (!input.widget || !input[ignoreDblClick]) {
				// Not a widget input or already handled input
				if (!(input.type in ComfyWidgets) && !(input.widget[GET_CONFIG]?.()?.[0] instanceof Array)) {
					return r; //also Not a ComfyWidgets input or combo (do nothing)
				}
			}

			// Create a primitive node
			const node = LiteGraph.createNode("PrimitiveNode");
			app.graph.add(node);

			// Calculate a position that wont directly overlap another node
			const pos = [this.pos[0] - node.size[0] - 30, this.pos[1]];
			while (isNodeAtPos(pos)) {
				pos[1] += LiteGraph.NODE_TITLE_HEIGHT;
			}

			node.pos = pos;
			node.connect(0, this, slot);
			node.title = input.name;

			// Prevent adding duplicates due to triple clicking
			input[ignoreDblClick] = true;
			setTimeout(() => {
				delete input[ignoreDblClick];
			}, 300);

			return r;
		};

		// Prevent connecting COMBO lists to converted inputs that dont match types
		const onConnectInput = nodeType.prototype.onConnectInput;
		nodeType.prototype.onConnectInput = function (targetSlot, type, output, originNode, originSlot) {
			const v = onConnectInput?.(this, arguments);
			// Not a combo, ignore
			if (type !== "COMBO") return v;
			// Primitive output, allow that to handle
			if (originNode.outputs[originSlot].widget) return v;

			// Ensure target is also a combo
			const targetCombo = this.inputs[targetSlot].widget?.[GET_CONFIG]?.()?.[0];
			if (!targetCombo || !(targetCombo instanceof Array)) return v;

			// Check they match
			const originConfig = originNode.constructor?.nodeData?.output?.[originSlot];
			if (!originConfig || !isValidCombo(targetCombo, originConfig)) {
				return false;
			}

			return v;
		};
	},
	registerCustomNodes() {
		const replacePropertyName = "Run widget replace on values";
		class PrimitiveNode {
			constructor() {
				this.addOutput("connect to widget input", "*");
				this.serialize_widgets = true;
				this.isVirtualNode = true;

				if (!this.properties || !(replacePropertyName in this.properties)) {
					this.addProperty(replacePropertyName, false, "boolean");
				}
			}

			applyToGraph(extraLinks = []) {
				if (!this.outputs[0].links?.length) return;

				function get_links(node) {
					let links = [];
					for (const l of node.outputs[0].links) {
						const linkInfo = app.graph.links[l];
						const n = node.graph.getNodeById(linkInfo.target_id);
						if (n.type == "Reroute") {
							links = links.concat(get_links(n));
						} else {
							links.push(l);
						}
					}
					return links;
				}

				let links = [...get_links(this).map((l) => app.graph.links[l]), ...extraLinks];
				let v = this.widgets?.[0].value;
				if(v && this.properties[replacePropertyName]) {
					v = applyTextReplacements(app, v);
				}

				// For each output link copy our value over the original widget value
				for (const linkInfo of links) {
					const node = this.graph.getNodeById(linkInfo.target_id);
					const input = node.inputs[linkInfo.target_slot];
					let widget;
					if (input.widget[TARGET]) {
						widget = input.widget[TARGET];
					} else {
						const widgetName = input.widget.name;
						if (widgetName) {
							widget = node.widgets.find((w) => w.name === widgetName);
						}
					}

					if (widget) {
						widget.value = v;
						if (widget.callback) {
							widget.callback(widget.value, app.canvas, node, app.canvas.graph_mouse, {});
						}
					}
				}
			}

			refreshComboInNode() {
				const widget = this.widgets?.[0];
				if (widget?.type === "combo") {
					widget.options.values = this.outputs[0].widget[GET_CONFIG]()[0];

					if (!widget.options.values.includes(widget.value)) {
						widget.value = widget.options.values[0];
						widget.callback(widget.value);
					}
				}
			}

			onAfterGraphConfigured() {
				if (this.outputs[0].links?.length && !this.widgets?.length) {
					if (!this.#onFirstConnection()) return;

					// Populate widget values from config data
					if (this.widgets) {
						for (let i = 0; i < this.widgets_values.length; i++) {
							const w = this.widgets[i];
							if (w) {
								w.value = this.widgets_values[i];
							}
						}
					}

					// Merge values if required
					this.#mergeWidgetConfig();
				}
			}

			onConnectionsChange(_, index, connected) {
				if (app.configuringGraph) {
					// Dont run while the graph is still setting up
					return;
				}

				const links = this.outputs[0].links;
				if (connected) {
					if (links?.length && !this.widgets?.length) {
						this.#onFirstConnection();
					}
				} else {
					// We may have removed a link that caused the constraints to change
					this.#mergeWidgetConfig();

					if (!links?.length) {
						this.onLastDisconnect();
					}
				}
			}

			onConnectOutput(slot, type, input, target_node, target_slot) {
				// Fires before the link is made allowing us to reject it if it isn't valid
				// No widget, we cant connect
				if (!input.widget) {
					if (!(input.type in ComfyWidgets)) return false;
				}

				if (this.outputs[slot].links?.length) {
					const valid = this.#isValidConnection(input);
					if (valid) {
						// On connect of additional outputs, copy our value to their widget
						this.applyToGraph([{ target_id: target_node.id, target_slot }]);
					}
					return valid;
				}
			}

			#onFirstConnection(recreating) {
				// First connection can fire before the graph is ready on initial load so random things can be missing
				if (!this.outputs[0].links) {
					this.onLastDisconnect();
					return;
				}
				const linkId = this.outputs[0].links[0];
				const link = this.graph.links[linkId];
				if (!link) return;

				const theirNode = this.graph.getNodeById(link.target_id);
				if (!theirNode || !theirNode.inputs) return;

				const input = theirNode.inputs[link.target_slot];
				if (!input) return;

				let widget;
				if (!input.widget) {
					if (!(input.type in ComfyWidgets)) return;
					widget = { name: input.name, [GET_CONFIG]: () => [input.type, {}] }; //fake widget
				} else {
					widget = input.widget;
				}

				const config = widget[GET_CONFIG]?.();
				if (!config) return;

				const { type } = getWidgetType(config);
				// Update our output to restrict to the widget type
				this.outputs[0].type = type;
				this.outputs[0].name = type;
				this.outputs[0].widget = widget;

				this.#createWidget(widget[CONFIG] ?? config, theirNode, widget.name, recreating, widget[TARGET]);
			}

			#createWidget(inputData, node, widgetName, recreating, targetWidget) {
				let type = inputData[0];

				if (type instanceof Array) {
					type = "COMBO";
				}

				let widget;
				if (type in ComfyWidgets) {
					widget = (ComfyWidgets[type](this, "value", inputData, app) || {}).widget;
				} else {
					widget = this.addWidget(type, "value", null, () => {}, {});
				}

				if (targetWidget) {
					widget.value = targetWidget.value;
				} else if (node?.widgets && widget) {
					const theirWidget = node.widgets.find((w) => w.name === widgetName);
					if (theirWidget) {
						widget.value = theirWidget.value;
					}
				}

				if (!inputData?.[1]?.control_after_generate && (widget.type === "number" || widget.type === "combo")) {
					let control_value = this.widgets_values?.[1];
					if (!control_value) {
						control_value = "fixed";
					}
					addValueControlWidgets(this, widget, control_value, undefined, inputData);
					let filter = this.widgets_values?.[2];
					if (filter && this.widgets.length === 3) {
						this.widgets[2].value = filter;
					}
				}

				// Restore any saved control values
				const controlValues = this.controlValues;
				if(this.lastType === this.widgets[0].type && controlValues?.length === this.widgets.length - 1) {
					for(let i = 0; i < controlValues.length; i++) {
						this.widgets[i + 1].value = controlValues[i];
					}
				}

				// When our value changes, update other widgets to reflect our changes
				// e.g. so LoadImage shows correct image
				const callback = widget.callback;
				const self = this;
				widget.callback = function () {
					const r = callback ? callback.apply(this, arguments) : undefined;
					self.applyToGraph();
					return r;
				};

				if (!recreating) {
					// Grow our node if required
					const sz = this.computeSize();
					if (this.size[0] < sz[0]) {
						this.size[0] = sz[0];
					}
					if (this.size[1] < sz[1]) {
						this.size[1] = sz[1];
					}

					requestAnimationFrame(() => {
						if (this.onResize) {
							this.onResize(this.size);
						}
					});
				}
			}

			recreateWidget() {
				const values = this.widgets?.map((w) => w.value);
				this.#removeWidgets();
				this.#onFirstConnection(true);
				if (values?.length) {
					for (let i = 0; i < this.widgets?.length; i++) this.widgets[i].value = values[i];
				}
				return this.widgets?.[0];
			}

			#mergeWidgetConfig() {
				// Merge widget configs if the node has multiple outputs
				const output = this.outputs[0];
				const links = output.links;

				const hasConfig = !!output.widget[CONFIG];
				if (hasConfig) {
					delete output.widget[CONFIG];
				}

				if (links?.length < 2 && hasConfig) {
					// Copy the widget options from the source
					if (links.length) {
						this.recreateWidget();
					}

					return;
				}

				const config1 = output.widget[GET_CONFIG]();
				const isNumber = config1[0] === "INT" || config1[0] === "FLOAT";
				if (!isNumber) return;

				for (const linkId of links) {
					const link = app.graph.links[linkId];
					if (!link) continue; // Can be null when removing a node

					const theirNode = app.graph.getNodeById(link.target_id);
					const theirInput = theirNode.inputs[link.target_slot];

					// Call is valid connection so it can merge the configs when validating
					this.#isValidConnection(theirInput, hasConfig);
				}
			}

			#isValidConnection(input, forceUpdate) {
				// Only allow connections where the configs match
				const output = this.outputs[0];
				const config2 = input.widget[GET_CONFIG]();
				return !!mergeIfValid.call(this, output, config2, forceUpdate, this.recreateWidget);
			}

			#removeWidgets() {
				if (this.widgets) {
					// Allow widgets to cleanup
					for (const w of this.widgets) {
						if (w.onRemove) {
							w.onRemove();
						}
					}

					// Temporarily store the current values in case the node is being recreated
					// e.g. by group node conversion
					this.controlValues = [];
					this.lastType = this.widgets[0]?.type;
					for(let i = 1; i < this.widgets.length; i++) {
						this.controlValues.push(this.widgets[i].value);
					}
					setTimeout(() => { delete this.lastType; delete this.controlValues }, 15);
					this.widgets.length = 0;
				}
			}

			onLastDisconnect() {
				// We cant remove + re-add the output here as if you drag a link over the same link
				// it removes, then re-adds, causing it to break
				this.outputs[0].type = "*";
				this.outputs[0].name = "connect to widget input";
				delete this.outputs[0].widget;

				this.#removeWidgets();
			}
		}

		LiteGraph.registerNodeType(
			"PrimitiveNode",
			Object.assign(PrimitiveNode, {
				title: "Primitive",
			})
		);
		PrimitiveNode.category = "utils";
	},
});<|MERGE_RESOLUTION|>--- conflicted
+++ resolved
@@ -3,10 +3,7 @@
 import { applyTextReplacements } from "../../scripts/utils.js";
 
 const CONVERTED_TYPE = "converted-widget";
-<<<<<<< HEAD
 const VALID_TYPES = ["STRING", "combo", "number", "toggle", "BOOLEAN"];
-=======
-const VALID_TYPES = ["STRING", "combo", "number", "BOOLEAN"];
 const CONFIG = Symbol();
 const GET_CONFIG = Symbol();
 const TARGET = Symbol(); // Used for reroutes to specify the real target widget
@@ -19,7 +16,6 @@
 	const { nodeData } = this.constructor;
 	return nodeData?.input?.required[widgetName] ?? nodeData?.input?.optional?.[widgetName];
 }
->>>>>>> 7f4725f6
 
 function isConvertableWidget(widget, config) {
 	return (VALID_TYPES.includes(widget.type) || VALID_TYPES.includes(config[0])) && !widget.options?.forceInput;
