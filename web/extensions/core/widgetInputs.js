--- conflicted
+++ resolved
@@ -308,13 +308,10 @@
 					}
 				}
 
-<<<<<<< HEAD
-=======
 				if (widget.type === "combo") {
 					addSeedControlWidget(this, widget, "randomize");
 				}
 
->>>>>>> 704421ef
 				// When our value changes, update other widgets to reflect our changes
 				// e.g. so LoadImage shows correct image
 				const callback = widget.callback;
