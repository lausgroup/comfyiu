--- conflicted
+++ resolved
@@ -121,11 +121,7 @@
 	width: 100%;
 }
 
-<<<<<<< HEAD
-.comfy-button,
-=======
 .comfy-btn,
->>>>>>> 56d9496b
 .comfy-menu > button,
 .comfy-menu-btns button,
 .comfy-menu .comfy-list button,
@@ -138,11 +134,7 @@
 	margin-top: 2px;
 }
 
-<<<<<<< HEAD
-.comfy-button:hover,
-=======
 .comfy-btn:hover:not(:disabled),
->>>>>>> 56d9496b
 .comfy-menu > button:hover,
 .comfy-menu-btns button:hover,
 .comfy-menu .comfy-list button:hover,
