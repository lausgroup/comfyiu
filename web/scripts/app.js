--- conflicted
+++ resolved
@@ -1485,9 +1485,14 @@
 
 	showMissingNodesError(missingNodeTypes, hasAddedNodes = true) {
 		this.ui.dialog.show(
-			`When loading the graph, the following node types were not found: <ul>${Array.from(new Set(missingNodeTypes)).map(
-				(t) => `<li>${t}</li>`
-			).join("")}</ul>${hasAddedNodes ? "Nodes that have failed to load will show as red on the graph." : ""}`
+			$el("div", [
+				$el("span", { textContent: "When loading the graph, the following node types were not found: " }),
+				$el(
+					"ul",
+					Array.from(new Set(missingNodeTypes)).map((t) => $el("li", { textContent: t }))
+				),
+				...(hasAddedNodes ? [$el("span", { textContent: "Nodes that have failed to load will show as red on the graph." })] : []),
+			])
 		);
 		this.logging.addEntry("Comfy.App", "warn", {
 			MissingNodes: missingNodeTypes,
@@ -1613,23 +1618,7 @@
 		}
 
 		if (missingNodeTypes.length) {
-<<<<<<< HEAD
-			this.ui.dialog.show(
-				$el("div", [
-					$el("span", { textContent: "When loading the graph, the following node types were not found: " }),
-					$el(
-						"ul",
-						Array.from(new Set(missingNodeTypes)).map((t) => $el("li", { textContent: t }))
-					),
-					$el("span", { textContent: "Nodes that have failed to load will show as red on the graph." }),
-				])
-			);
-			this.logging.addEntry("Comfy.App", "warn", {
-				MissingNodes: missingNodeTypes,
-			});
-=======
 			this.showMissingNodesError(missingNodeTypes);
->>>>>>> 72e3feb5
 		}
 	}
 
@@ -1865,13 +1854,8 @@
 			}
 		} else if (file.type === "application/json" || file.name?.endsWith(".json")) {
 			const reader = new FileReader();
-<<<<<<< HEAD
 			reader.onload = async () => {
-				var jsonContent = JSON.parse(reader.result);
-=======
-			reader.onload = () => {
 				const jsonContent = JSON.parse(reader.result);
->>>>>>> 72e3feb5
 				if (jsonContent?.templates) {
 					this.loadTemplateData(jsonContent);
 				} else if(this.isApiJson(jsonContent)) {
