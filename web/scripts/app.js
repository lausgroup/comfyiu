import { ComfyWidgets } from "./widgets.js";
import { ComfyUI, $el } from "./ui.js";
import { api } from "./api.js";
import { defaultGraph } from "./defaultGraph.js";
import { getPngMetadata, importA1111 } from "./pnginfo.js";

/** 
 * @typedef {import("types/comfy").ComfyExtension} ComfyExtension
 */

export class ComfyApp {
	/**
	 * List of entries to queue
	 * @type {{number: number, batchCount: number}[]}
	 */
	#queueItems = [];
	/**
	 * If the queue is currently being processed
	 * @type {boolean}
	 */
	#processingQueue = false;

	/**
	 * Content Clipboard
	 * @type {serialized node object}
	 */
	static clipspace = null;

	constructor() {
		this.ui = new ComfyUI(this);

		/**
		 * List of extensions that are registered with the app
		 * @type {ComfyExtension[]}
		 */
		this.extensions = [];

		/**
		 * Stores the execution output data for each node
		 * @type {Record<string, any>}
		 */
		this.nodeOutputs = {};

		/**
		 * If the shift key on the keyboard is pressed
		 * @type {boolean}
		 */
		this.shiftDown = false;
	}

	/**
	 * Invoke an extension callback
	 * @param {keyof ComfyExtension} method The extension callback to execute
	 * @param  {any[]} args Any arguments to pass to the callback
	 * @returns
	 */
	#invokeExtensions(method, ...args) {
		let results = [];
		for (const ext of this.extensions) {
			if (method in ext) {
				try {
					results.push(ext[method](...args, this));
				} catch (error) {
					console.error(
						`Error calling extension '${ext.name}' method '${method}'`,
						{ error },
						{ extension: ext },
						{ args }
					);
				}
			}
		}
		return results;
	}

	/**
	 * Invoke an async extension callback
	 * Each callback will be invoked concurrently
	 * @param {string} method The extension callback to execute
	 * @param  {...any} args Any arguments to pass to the callback
	 * @returns
	 */
	async #invokeExtensionsAsync(method, ...args) {
		return await Promise.all(
			this.extensions.map(async (ext) => {
				if (method in ext) {
					try {
						return await ext[method](...args, this);
					} catch (error) {
						console.error(
							`Error calling extension '${ext.name}' method '${method}'`,
							{ error },
							{ extension: ext },
							{ args }
						);
					}
				}
			})
		);
	}

	/**
	 * Adds special context menu handling for nodes
	 * e.g. this adds Open Image functionality for nodes that show images
	 * @param {*} node The node to add the menu handler
	 */
	#addNodeContextMenuHandler(node) {
		node.prototype.getExtraMenuOptions = function (_, options) {
			if (this.imgs) {
				// If this node has images then we add an open in new tab item
				let img;
				if (this.imageIndex != null) {
					// An image is selected so select that
					img = this.imgs[this.imageIndex];
				} else if (this.overIndex != null) {
					// No image is selected but one is hovered
					img = this.imgs[this.overIndex];
				}
				if (img) {
					options.unshift(
						{
							content: "Open Image",
							callback: () => window.open(img.src, "_blank"),
						},
						{
							content: "Save Image",
							callback: () => {
								const a = document.createElement("a");
								a.href = img.src;
								a.setAttribute("download", new URLSearchParams(new URL(img.src).search).get("filename"));
								document.body.append(a);
								a.click();
								requestAnimationFrame(() => a.remove());
							},
						}
					);
				}
			}

			options.push(
				{
					content: "Copy (Clipspace)",
					callback: (obj) => {
						var widgets = null;
						if(this.widgets) {
						    widgets = this.widgets.map(({ type, name, value }) => ({ type, name, value }));
						}
						
						let img = new Image();
						var imgs = undefined;
						if(this.imgs != undefined) {
							img.src = this.imgs[0].src;
							imgs = [img];
						}

						ComfyApp.clipspace = {
							'widgets': widgets,
							'imgs': imgs,
							'original_imgs': imgs,
							'images': this.images
							};
					}
				});

			if(ComfyApp.clipspace != null) {
				options.push(
					{
						content: "Paste (Clipspace)",
						callback: () => {
							if(ComfyApp.clipspace != null) {
								if(ComfyApp.clipspace.widgets != null && this.widgets != null) {
									ComfyApp.clipspace.widgets.forEach(({ type, name, value }) => {
										const prop = Object.values(this.widgets).find(obj => obj.type === type && obj.name === name);
											if (prop) {
<<<<<<< HEAD
											prop.value = value;
										}
=======
												prop.value = value;
											}
>>>>>>> 8af0b2b5
									});
								}

								// image paste
								if(ComfyApp.clipspace.imgs != undefined && this.imgs != undefined && this.widgets != null) {
									var filename = "";
									if(this.images && ComfyApp.clipspace.images) {
										this.images = ComfyApp.clipspace.images;
									}

									if(ComfyApp.clipspace.images != undefined) {
										filename = `${ComfyApp.clipspace.images[0].filename} [${ComfyApp.clipspace.images[0].type}]`;
									}
									else if(ComfyApp.clipspace.widgets != undefined) {
										const index_in_clip = ComfyApp.clipspace.widgets.findIndex(obj => obj.name === 'image');
										if(index_in_clip >= 0) {
											filename = `${ComfyApp.clipspace.widgets[index_in_clip].value}`;
										}
									}

									const index = this.widgets.findIndex(obj => obj.name === 'image');
									if(index >= 0 && filename != "" && ComfyApp.clipspace.imgs != undefined) {
										this.imgs = ComfyApp.clipspace.imgs;

										this.widgets[index].value = filename;
										if(this.widgets_values != undefined) {
											this.widgets_values[index] = filename;
										}
									}
								}
<<<<<<< HEAD
=======
								this.trigger('changed');
>>>>>>> 8af0b2b5
							}
						}
					}
				);
			}
		};
	}

	#addNodeKeyHandler(node) {
		const app = this;
		const origNodeOnKeyDown = node.prototype.onKeyDown;

		node.prototype.onKeyDown = function(e) {
			if (origNodeOnKeyDown && origNodeOnKeyDown.apply(this, e) === false) {
				return false;
			}

			if (this.flags.collapsed || !this.imgs || this.imageIndex === null) {
				return;
			}

			let handled = false;

			if (e.key === "ArrowLeft" || e.key === "ArrowRight") {
				if (e.key === "ArrowLeft") {
					this.imageIndex -= 1;
				} else if (e.key === "ArrowRight") {
					this.imageIndex += 1;
				}
				this.imageIndex %= this.imgs.length;

				if (this.imageIndex < 0) {
					this.imageIndex = this.imgs.length + this.imageIndex;
				}
				handled = true;
			} else if (e.key === "Escape") {
				this.imageIndex = null;
				handled = true;
			}

			if (handled === true) {
				e.preventDefault();
				e.stopImmediatePropagation();
				return false;
			}
		}
	}

	/**
	 * Adds Custom drawing logic for nodes
	 * e.g. Draws images and handles thumbnail navigation on nodes that output images
	 * @param {*} node The node to add the draw handler
	 */
	#addDrawBackgroundHandler(node) {
		const app = this;
		node.prototype.onDrawBackground = function (ctx) {
			if (!this.flags.collapsed) {
				const output = app.nodeOutputs[this.id + ""];
				if (output && output.images) {
					if (this.images !== output.images) {
						this.images = output.images;
						this.imgs = null;
						this.imageIndex = null;
						Promise.all(
							output.images.map((src) => {
								return new Promise((r) => {
									const img = new Image();
									img.onload = () => r(img);
									img.onerror = () => r(null);
									img.src = "/view?" + new URLSearchParams(src).toString();
								});
							})
						).then((imgs) => {
							if (this.images === output.images) {
								this.imgs = imgs.filter(Boolean);
								if (this.size[1] < 100) {
									this.size[1] = 250;
								}
								app.graph.setDirtyCanvas(true);
							}
						});
					}
				}

				if (this.imgs && this.imgs.length) {
					const canvas = graph.list_of_graphcanvas[0];
					const mouse = canvas.graph_mouse;
					if (!canvas.pointer_is_down && this.pointerDown) {
						if (mouse[0] === this.pointerDown.pos[0] && mouse[1] === this.pointerDown.pos[1]) {
							this.imageIndex = this.pointerDown.index;
						}
						this.pointerDown = null;
					}

					let w = this.imgs[0].naturalWidth;
					let h = this.imgs[0].naturalHeight;
					let imageIndex = this.imageIndex;
					const numImages = this.imgs.length;
					if (numImages === 1 && !imageIndex) {
						this.imageIndex = imageIndex = 0;
					}

					let shiftY;
					if (this.imageOffset != null) {
						shiftY = this.imageOffset;
					} else {
						shiftY = this.computeSize()[1];
					}

					let dw = this.size[0];
					let dh = this.size[1];
					dh -= shiftY;

					if (imageIndex == null) {
						let best = 0;
						let cellWidth;
						let cellHeight;
						let cols = 0;
						let shiftX = 0;
						for (let c = 1; c <= numImages; c++) {
							const rows = Math.ceil(numImages / c);
							const cW = dw / c;
							const cH = dh / rows;
							const scaleX = cW / w;
							const scaleY = cH / h;

							const scale = Math.min(scaleX, scaleY, 1);
							const imageW = w * scale;
							const imageH = h * scale;
							const area = imageW * imageH * numImages;

							if (area > best) {
								best = area;
								cellWidth = imageW;
								cellHeight = imageH;
								cols = c;
								shiftX = c * ((cW - imageW) / 2);
							}
						}

						let anyHovered = false;
						this.imageRects = [];
						for (let i = 0; i < numImages; i++) {
							const img = this.imgs[i];
							const row = Math.floor(i / cols);
							const col = i % cols;
							const x = col * cellWidth + shiftX;
							const y = row * cellHeight + shiftY;
							if (!anyHovered) {
								anyHovered = LiteGraph.isInsideRectangle(
									mouse[0],
									mouse[1],
									x + this.pos[0],
									y + this.pos[1],
									cellWidth,
									cellHeight
								);
								if (anyHovered) {
									this.overIndex = i;
									let value = 110;
									if (canvas.pointer_is_down) {
										if (!this.pointerDown || this.pointerDown.index !== i) {
											this.pointerDown = { index: i, pos: [...mouse] };
										}
										value = 125;
									}
									ctx.filter = `contrast(${value}%) brightness(${value}%)`;
									canvas.canvas.style.cursor = "pointer";
								}
							}
							this.imageRects.push([x, y, cellWidth, cellHeight]);
							ctx.drawImage(img, x, y, cellWidth, cellHeight);
							ctx.filter = "none";
						}

						if (!anyHovered) {
							this.pointerDown = null;
							this.overIndex = null;
						}
					} else {
						// Draw individual
						const scaleX = dw / w;
						const scaleY = dh / h;
						const scale = Math.min(scaleX, scaleY, 1);

						w *= scale;
						h *= scale;

						let x = (dw - w) / 2;
						let y = (dh - h) / 2 + shiftY;
						ctx.drawImage(this.imgs[imageIndex], x, y, w, h);

						const drawButton = (x, y, sz, text) => {
							const hovered = LiteGraph.isInsideRectangle(mouse[0], mouse[1], x + this.pos[0], y + this.pos[1], sz, sz);
							let fill = "#333";
							let textFill = "#fff";
							let isClicking = false;
							if (hovered) {
								canvas.canvas.style.cursor = "pointer";
								if (canvas.pointer_is_down) {
									fill = "#1e90ff";
									isClicking = true;
								} else {
									fill = "#eee";
									textFill = "#000";
								}
							} else {
								this.pointerWasDown = null;
							}

							ctx.fillStyle = fill;
							ctx.beginPath();
							ctx.roundRect(x, y, sz, sz, [4]);
							ctx.fill();
							ctx.fillStyle = textFill;
							ctx.font = "12px Arial";
							ctx.textAlign = "center";
							ctx.fillText(text, x + 15, y + 20);

							return isClicking;
						};

						if (numImages > 1) {
							if (drawButton(x + w - 35, y + h - 35, 30, `${this.imageIndex + 1}/${numImages}`)) {
								let i = this.imageIndex + 1 >= numImages ? 0 : this.imageIndex + 1;
								if (!this.pointerDown || !this.pointerDown.index === i) {
									this.pointerDown = { index: i, pos: [...mouse] };
								}
							}

							if (drawButton(x + w - 35, y + 5, 30, `x`)) {
								if (!this.pointerDown || !this.pointerDown.index === null) {
									this.pointerDown = { index: null, pos: [...mouse] };
								}
							}
						}
					}
				}
			}
		};
	}

	/**
	 * Adds a handler allowing drag+drop of files onto the window to load workflows
	 */
	#addDropHandler() {
		// Get prompt from dropped PNG or json
		document.addEventListener("drop", async (event) => {
			event.preventDefault();
			event.stopPropagation();

			const n = this.dragOverNode;
			this.dragOverNode = null;
			// Node handles file drop, we dont use the built in onDropFile handler as its buggy
			// If you drag multiple files it will call it multiple times with the same file
			if (n && n.onDragDrop && (await n.onDragDrop(event))) {
				return;
			}
			// Dragging from Chrome->Firefox there is a file but its a bmp, so ignore that
			if (event.dataTransfer.files.length && event.dataTransfer.files[0].type !== "image/bmp") {
			await this.handleFile(event.dataTransfer.files[0]);
			} else {
				// Try loading the first URI in the transfer list
				const validTypes = ["text/uri-list", "text/x-moz-url"];
				const match = [...event.dataTransfer.types].find((t) => validTypes.find(v => t === v));
				if (match) {
					const uri = event.dataTransfer.getData(match)?.split("\n")?.[0];
					if (uri) {
						await this.handleFile(await (await fetch(uri)).blob());
					}
				}
			}
		});

		// Always clear over node on drag leave
		this.canvasEl.addEventListener("dragleave", async () => {
			if (this.dragOverNode) {
				this.dragOverNode = null;
				this.graph.setDirtyCanvas(false, true);
			}
		});

		// Add handler for dropping onto a specific node
		this.canvasEl.addEventListener(
			"dragover",
			(e) => {
				this.canvas.adjustMouseEvent(e);
				const node = this.graph.getNodeOnPos(e.canvasX, e.canvasY);
				if (node) {
					if (node.onDragOver && node.onDragOver(e)) {
						this.dragOverNode = node;

						// dragover event is fired very frequently, run this on an animation frame
						requestAnimationFrame(() => {
							this.graph.setDirtyCanvas(false, true);
						});
						return;
					}
				}
				this.dragOverNode = null;
			},
			false
		);
	}

	/**
	 * Adds a handler on paste that extracts and loads workflows from pasted JSON data
	 */
	#addPasteHandler() {
		document.addEventListener("paste", (e) => {
			let data = (e.clipboardData || window.clipboardData).getData("text/plain");
			let workflow;
			try {
				data = data.slice(data.indexOf("{"));
				workflow = JSON.parse(data);
			} catch (err) {
				try {
					data = data.slice(data.indexOf("workflow\n"));
					data = data.slice(data.indexOf("{"));
					workflow = JSON.parse(data);
				} catch (error) {}
			}

			if (workflow && workflow.version && workflow.nodes && workflow.extra) {
				this.loadGraphData(workflow);
			}
		});
	}

	/**
	 * Handle mouse
	 *
	 * Move group by header
	 */
	#addProcessMouseHandler() {
		const self = this;

		const origProcessMouseDown = LGraphCanvas.prototype.processMouseDown;
		LGraphCanvas.prototype.processMouseDown = function(e) {
			const res = origProcessMouseDown.apply(this, arguments);

			this.selected_group_moving = false;

			if (this.selected_group && !this.selected_group_resizing) {
				var font_size =
					this.selected_group.font_size || LiteGraph.DEFAULT_GROUP_FONT_SIZE;
				var height = font_size * 1.4;

				// Move group by header
				if (LiteGraph.isInsideRectangle(e.canvasX, e.canvasY, this.selected_group.pos[0], this.selected_group.pos[1], this.selected_group.size[0], height)) {
					this.selected_group_moving = true;
				}
			}

			return res;
		}

		const origProcessMouseMove = LGraphCanvas.prototype.processMouseMove;
		LGraphCanvas.prototype.processMouseMove = function(e) {
			const orig_selected_group = this.selected_group;

			if (this.selected_group && !this.selected_group_resizing && !this.selected_group_moving) {
				this.selected_group = null;
			}

			const res = origProcessMouseMove.apply(this, arguments);

			if (orig_selected_group && !this.selected_group_resizing && !this.selected_group_moving) {
				this.selected_group = orig_selected_group;
			}

			return res;
		};
	}

	/**
	 * Handle keypress
	 *
	 * Ctrl + M mute/unmute selected nodes
	 */
	#addProcessKeyHandler() {
		const self = this;
		const origProcessKey = LGraphCanvas.prototype.processKey;
		LGraphCanvas.prototype.processKey = function(e) {
			const res = origProcessKey.apply(this, arguments);

			if (res === false) {
				return res;
			}

			if (!this.graph) {
				return;
			}

			var block_default = false;

			if (e.target.localName == "input") {
				return;
			}

			if (e.type == "keydown") {
				// Ctrl + M mute/unmute
				if (e.keyCode == 77 && e.ctrlKey) {
					if (this.selected_nodes) {
						for (var i in this.selected_nodes) {
							if (this.selected_nodes[i].mode === 2) { // never
								this.selected_nodes[i].mode = 0; // always
							} else {
								this.selected_nodes[i].mode = 2; // never
							}
						}
					}
					block_default = true;
				}
			}

			this.graph.change();

			if (block_default) {
				e.preventDefault();
				e.stopImmediatePropagation();
				return false;
			}

			return res;
		};
	}

	/**
	 * Draws group header bar
	 */
	#addDrawGroupsHandler() {
		const self = this;

		const origDrawGroups = LGraphCanvas.prototype.drawGroups;
		LGraphCanvas.prototype.drawGroups = function(canvas, ctx) {
			if (!this.graph) {
				return;
			}

			var groups = this.graph._groups;

			ctx.save();
			ctx.globalAlpha = 0.7 * this.editor_alpha;

			for (var i = 0; i < groups.length; ++i) {
				var group = groups[i];

				if (!LiteGraph.overlapBounding(this.visible_area, group._bounding)) {
					continue;
				} //out of the visible area

				ctx.fillStyle = group.color || "#335";
				ctx.strokeStyle = group.color || "#335";
				var pos = group._pos;
				var size = group._size;
				ctx.globalAlpha = 0.25 * this.editor_alpha;
				ctx.beginPath();
				var font_size =
					group.font_size || LiteGraph.DEFAULT_GROUP_FONT_SIZE;
				ctx.rect(pos[0] + 0.5, pos[1] + 0.5, size[0], font_size * 1.4);
				ctx.fill();
				ctx.globalAlpha = this.editor_alpha;
			}

			ctx.restore();

			const res = origDrawGroups.apply(this, arguments);
			return res;
		}
	}

	/**
	 * Draws node highlights (executing, drag drop) and progress bar
	 */
	#addDrawNodeHandler() {
		const origDrawNodeShape = LGraphCanvas.prototype.drawNodeShape;
		const self = this;

		LGraphCanvas.prototype.drawNodeShape = function (node, ctx, size, fgcolor, bgcolor, selected, mouse_over) {
			const res = origDrawNodeShape.apply(this, arguments);

			let color = null;
			if (node.id === +self.runningNodeId) {
				color = "#0f0";
			} else if (self.dragOverNode && node.id === self.dragOverNode.id) {
				color = "dodgerblue";
			}

			if (color) {
				const shape = node._shape || node.constructor.shape || LiteGraph.ROUND_SHAPE;
				ctx.lineWidth = 1;
				ctx.globalAlpha = 0.8;
				ctx.beginPath();
				if (shape == LiteGraph.BOX_SHAPE)
					ctx.rect(-6, -6 + LiteGraph.NODE_TITLE_HEIGHT, 12 + size[0] + 1, 12 + size[1] + LiteGraph.NODE_TITLE_HEIGHT);
				else if (shape == LiteGraph.ROUND_SHAPE || (shape == LiteGraph.CARD_SHAPE && node.flags.collapsed))
					ctx.roundRect(
						-6,
						-6 - LiteGraph.NODE_TITLE_HEIGHT,
						12 + size[0] + 1,
						12 + size[1] + LiteGraph.NODE_TITLE_HEIGHT,
						this.round_radius * 2
					);
				else if (shape == LiteGraph.CARD_SHAPE)
					ctx.roundRect(
						-6,
						-6 + LiteGraph.NODE_TITLE_HEIGHT,
						12 + size[0] + 1,
						12 + size[1] + LiteGraph.NODE_TITLE_HEIGHT,
						this.round_radius * 2,
						2
					);
				else if (shape == LiteGraph.CIRCLE_SHAPE)
					ctx.arc(size[0] * 0.5, size[1] * 0.5, size[0] * 0.5 + 6, 0, Math.PI * 2);
				ctx.strokeStyle = color;
				ctx.stroke();
				ctx.strokeStyle = fgcolor;
				ctx.globalAlpha = 1;

				if (self.progress) {
					ctx.fillStyle = "green";
					ctx.fillRect(0, 0, size[0] * (self.progress.value / self.progress.max), 6);
					ctx.fillStyle = bgcolor;
				}
			}

			return res;
		};

		const origDrawNode = LGraphCanvas.prototype.drawNode;
		LGraphCanvas.prototype.drawNode = function (node, ctx) {
			var editor_alpha = this.editor_alpha;

			if (node.mode === 2) { // never
				this.editor_alpha = 0.4;
			}

			const res = origDrawNode.apply(this, arguments);

			this.editor_alpha = editor_alpha;

			return res;
		};
	}

	/**
	 * Handles updates from the API socket
	 */
	#addApiUpdateHandlers() {
		api.addEventListener("status", ({ detail }) => {
			this.ui.setStatus(detail);
		});

		api.addEventListener("reconnecting", () => {
			this.ui.dialog.show("Reconnecting...");
		});

		api.addEventListener("reconnected", () => {
			this.ui.dialog.close();
		});

		api.addEventListener("progress", ({ detail }) => {
			this.progress = detail;
			this.graph.setDirtyCanvas(true, false);
		});

		api.addEventListener("executing", ({ detail }) => {
			this.progress = null;
			this.runningNodeId = detail;
			this.graph.setDirtyCanvas(true, false);
		});

		api.addEventListener("executed", ({ detail }) => {
			this.nodeOutputs[detail.node] = detail.output;
			const node = this.graph.getNodeById(detail.node);
			if (node?.onExecuted) {
				node.onExecuted(detail.output);
			}
		});

		api.init();
	}

	#addKeyboardHandler() {
		window.addEventListener("keydown", (e) => {
			this.shiftDown = e.shiftKey;
		});
		window.addEventListener("keyup", (e) => {
			this.shiftDown = e.shiftKey;
		});
	}

	/**
	 * Loads all extensions from the API into the window
	 */
	async #loadExtensions() {
		const extensions = await api.getExtensions();
		for (const ext of extensions) {
			try {
				await import(ext);
			} catch (error) {
				console.error("Error loading extension", ext, error);
			}
		}
	}

	/**
	 * Set up the app on the page
	 */
	async setup() {
		await this.#loadExtensions();

		// Create and mount the LiteGraph in the DOM
		const canvasEl = (this.canvasEl = Object.assign(document.createElement("canvas"), { id: "graph-canvas" }));
		canvasEl.tabIndex = "1";
		document.body.prepend(canvasEl);

		this.#addProcessMouseHandler();
		this.#addProcessKeyHandler();

		this.graph = new LGraph();
		const canvas = (this.canvas = new LGraphCanvas(canvasEl, this.graph));
		this.ctx = canvasEl.getContext("2d");

		LiteGraph.release_link_on_empty_shows_menu = true;
		LiteGraph.alt_drag_do_clone_nodes = true;

		this.graph.start();

		function resizeCanvas() {
			canvasEl.width = canvasEl.offsetWidth;
			canvasEl.height = canvasEl.offsetHeight;
			canvas.draw(true, true);
		}

		// Ensure the canvas fills the window
		resizeCanvas();
		window.addEventListener("resize", resizeCanvas);

		await this.#invokeExtensionsAsync("init");
		await this.registerNodes();

		// Load previous workflow
		let restored = false;
		try {
			const json = localStorage.getItem("workflow");
			if (json) {
				const workflow = JSON.parse(json);
				this.loadGraphData(workflow);
				restored = true;
			}
		} catch (err) {
			console.error("Error loading previous workflow", err);
		}

		// We failed to restore a workflow so load the default
		if (!restored) {
			this.loadGraphData();
		}

		// Save current workflow automatically
		setInterval(() => localStorage.setItem("workflow", JSON.stringify(this.graph.serialize())), 1000);

		this.#addDrawNodeHandler();
		this.#addDrawGroupsHandler();
		this.#addApiUpdateHandlers();
		this.#addDropHandler();
		this.#addPasteHandler();
		this.#addKeyboardHandler();

		await this.#invokeExtensionsAsync("setup");
	}

	/**
	 * Registers nodes with the graph
	 */
	async registerNodes() {
		const app = this;
		// Load node definitions from the backend
		const defs = await api.getNodeDefs();
		await this.#invokeExtensionsAsync("addCustomNodeDefs", defs);

		// Generate list of known widgets
		const widgets = Object.assign(
			{},
			ComfyWidgets,
			...(await this.#invokeExtensionsAsync("getCustomWidgets")).filter(Boolean)
		);

		// Register a node for each definition
		for (const nodeId in defs) {
			const nodeData = defs[nodeId];
			const node = Object.assign(
				function ComfyNode() {
					var inputs = nodeData["input"]["required"];
					if (nodeData["input"]["optional"] != undefined){
					    inputs = Object.assign({}, nodeData["input"]["required"], nodeData["input"]["optional"])
					}
					const config = { minWidth: 1, minHeight: 1 };
					for (const inputName in inputs) {
						const inputData = inputs[inputName];
						const type = inputData[0];

						if(inputData[1]?.forceInput) {
							this.addInput(inputName, type);
						} else {
							if (Array.isArray(type)) {
								// Enums
								Object.assign(config, widgets.COMBO(this, inputName, inputData, app) || {});
							} else if (`${type}:${inputName}` in widgets) {
								// Support custom widgets by Type:Name
								Object.assign(config, widgets[`${type}:${inputName}`](this, inputName, inputData, app) || {});
							} else if (type in widgets) {
								// Standard type widgets
								Object.assign(config, widgets[type](this, inputName, inputData, app) || {});
							} else {
								// Node connection inputs
								this.addInput(inputName, type);
							}
						}
					}

					for (const o in nodeData["output"]) {
						const output = nodeData["output"][o];
						const outputName = nodeData["output_name"][o] || output;
						this.addOutput(outputName, output);
					}

					const s = this.computeSize();
					s[0] = Math.max(config.minWidth, s[0] * 1.5);
					s[1] = Math.max(config.minHeight, s[1]);
					this.size = s;
					this.serialize_widgets = true;

					app.#invokeExtensionsAsync("nodeCreated", this);
				},
				{
					title: nodeData.display_name || nodeData.name,
					comfyClass: nodeData.name,
				}
			);
			node.prototype.comfyClass = nodeData.name;

			this.#addNodeContextMenuHandler(node);
			this.#addDrawBackgroundHandler(node, app);
			this.#addNodeKeyHandler(node);

			await this.#invokeExtensionsAsync("beforeRegisterNodeDef", node, nodeData);
			LiteGraph.registerNodeType(nodeId, node);
			node.category = nodeData.category;
		}

		await this.#invokeExtensionsAsync("registerCustomNodes");
	}

	/**
	 * Populates the graph with the specified workflow data
	 * @param {*} graphData A serialized graph object
	 */
	loadGraphData(graphData) {
		this.clean();

		if (!graphData) {
			graphData = structuredClone(defaultGraph);
		}

		const missingNodeTypes = [];
		for (let n of graphData.nodes) {
			// Patch T2IAdapterLoader to ControlNetLoader since they are the same node now
			if (n.type == "T2IAdapterLoader") n.type = "ControlNetLoader";

			// Find missing node types
			if (!(n.type in LiteGraph.registered_node_types)) {
				missingNodeTypes.push(n.type);
			}
		}

		try {
			this.graph.configure(graphData);
		} catch (error) {
			let errorHint = [];
			// Try extracting filename to see if it was caused by an extension script
			const filename = error.fileName || (error.stack || "").match(/(\/extensions\/.*\.js)/)?.[1];
			const pos = (filename || "").indexOf("/extensions/");
			if (pos > -1) {
				errorHint.push(
					$el("span", { textContent: "This may be due to the following script:" }),
					$el("br"),
					$el("span", {
						style: {
							fontWeight: "bold",
						},
						textContent: filename.substring(pos),
					})
				);
			}

			// Show dialog to let the user know something went wrong loading the data
			this.ui.dialog.show(
				$el("div", [
					$el("p", { textContent: "Loading aborted due to error reloading workflow data" }),
					$el("pre", {
						style: { padding: "5px", backgroundColor: "rgba(255,0,0,0.2)" },
						textContent: error.toString(),
					}),
					$el("pre", {
						style: {
							padding: "5px",
							color: "#ccc",
							fontSize: "10px",
							maxHeight: "50vh",
							overflow: "auto",
							backgroundColor: "rgba(0,0,0,0.2)",
						},
						textContent: error.stack || "No stacktrace available",
					}),
					...errorHint,
				]).outerHTML
			);

			return;
		}

		for (const node of this.graph._nodes) {
			const size = node.computeSize();
			size[0] = Math.max(node.size[0], size[0]);
			size[1] = Math.max(node.size[1], size[1]);
			node.size = size;

			if (node.widgets) {
				// If you break something in the backend and want to patch workflows in the frontend
				// This is the place to do this
				for (let widget of node.widgets) {
					if (node.type == "KSampler" || node.type == "KSamplerAdvanced") {
						if (widget.name == "sampler_name") {
							if (widget.value.startsWith("sample_")) {
								widget.value = widget.value.slice(7);
							}
						}
					}
					if (node.type == "KSampler" || node.type == "KSamplerAdvanced" || node.type == "PrimitiveNode") {
						if (widget.name == "control_after_generate") {
							if (widget.value === true) {
								widget.value = "randomize";
							} else if (widget.value === false) {
								widget.value = "fixed";
							}
						}
					}
				}
			}

			this.#invokeExtensions("loadedGraphNode", node);
		}

		if (missingNodeTypes.length) {
			this.ui.dialog.show(
				`When loading the graph, the following node types were not found: <ul>${Array.from(new Set(missingNodeTypes)).map(
					(t) => `<li>${t}</li>`
				).join("")}</ul>Nodes that have failed to load will show as red on the graph.`
			);
		}
	}

	/**
	 * Converts the current graph workflow for sending to the API
	 * @returns The workflow and node links
	 */
	async graphToPrompt() {
		const workflow = this.graph.serialize();
		const output = {};
		// Process nodes in order of execution
		for (const node of this.graph.computeExecutionOrder(false)) {
			const n = workflow.nodes.find((n) => n.id === node.id);

			if (node.isVirtualNode) {
				// Don't serialize frontend only nodes but let them make changes
				if (node.applyToGraph) {
					node.applyToGraph(workflow);
				}
				continue;
			}

			if (node.mode === 2) {
				// Don't serialize muted nodes
				continue;
			}

			const inputs = {};
			const widgets = node.widgets;

			// Store all widget values
			if (widgets) {
				for (const i in widgets) {
					const widget = widgets[i];
					if (!widget.options || widget.options.serialize !== false) {
						inputs[widget.name] = widget.serializeValue ? await widget.serializeValue(n, i) : widget.value;
					}
				}
			}

			// Store all node links
			for (let i in node.inputs) {
				let parent = node.getInputNode(i);
				if (parent) {
					let link = node.getInputLink(i);
					while (parent && parent.isVirtualNode) {
						link = parent.getInputLink(link.origin_slot);
						if (link) {
							parent = parent.getInputNode(link.origin_slot);
						} else {
							parent = null;
						}
					}

					if (link) {
						inputs[node.inputs[i].name] = [String(link.origin_id), parseInt(link.origin_slot)];
					}
				}
			}

			output[String(node.id)] = {
				inputs,
				class_type: node.comfyClass,
			};
		}

		// Remove inputs connected to removed nodes

		for (const o in output) {
			for (const i in output[o].inputs) {
				if (Array.isArray(output[o].inputs[i])
					&& output[o].inputs[i].length === 2
					&& !output[output[o].inputs[i][0]]) {
					delete output[o].inputs[i];
				}
			}
		}

		return { workflow, output };
	}

	async queuePrompt(number, batchCount = 1) {
		this.#queueItems.push({ number, batchCount });

		// Only have one action process the items so each one gets a unique seed correctly
		if (this.#processingQueue) {
			return;
		}
	
		this.#processingQueue = true;
		try {
			while (this.#queueItems.length) {
				({ number, batchCount } = this.#queueItems.pop());

				for (let i = 0; i < batchCount; i++) {
					const p = await this.graphToPrompt();

					try {
						await api.queuePrompt(number, p);
					} catch (error) {
						this.ui.dialog.show(error.response || error.toString());
						break;
					}

					for (const n of p.workflow.nodes) {
						const node = graph.getNodeById(n.id);
						if (node.widgets) {
							for (const widget of node.widgets) {
								// Allow widgets to run callbacks after a prompt has been queued
								// e.g. random seed after every gen
								if (widget.afterQueued) {
									widget.afterQueued();
								}
							}
						}
					}

					this.canvas.draw(true, true);
					await this.ui.queue.update();
				}
			}
		} finally {
			this.#processingQueue = false;
		}
	}

	/**
	 * Loads workflow data from the specified file
	 * @param {File} file
	 */
	async handleFile(file) {
		if (file.type === "image/png") {
			const pngInfo = await getPngMetadata(file);
			if (pngInfo) {
				if (pngInfo.workflow) {
					this.loadGraphData(JSON.parse(pngInfo.workflow));
				} else if (pngInfo.parameters) {
					importA1111(this.graph, pngInfo.parameters);
				}
			}
		} else if (file.type === "application/json" || file.name?.endsWith(".json")) {
			const reader = new FileReader();
			reader.onload = () => {
				this.loadGraphData(JSON.parse(reader.result));
			};
			reader.readAsText(file);
		}
	}

	/**
	 * Registers a Comfy web extension with the app
	 * @param {ComfyExtension} extension
	 */
	registerExtension(extension) {
		if (!extension.name) {
			throw new Error("Extensions must have a 'name' property.");
		}
		if (this.extensions.find((ext) => ext.name === extension.name)) {
			throw new Error(`Extension named '${extension.name}' already registered.`);
		}
		this.extensions.push(extension);
	}

	/**
	 * Refresh combo list on whole nodes
	 */
	async refreshComboInNodes() {
		const defs = await api.getNodeDefs();

		for(let nodeNum in this.graph._nodes) {
			const node = this.graph._nodes[nodeNum];

			const def = defs[node.type];

			for(const widgetNum in node.widgets) {
				const widget = node.widgets[widgetNum]

				if(widget.type == "combo" && def["input"]["required"][widget.name] !== undefined) {
					widget.options.values = def["input"]["required"][widget.name][0];

					if(!widget.options.values.includes(widget.value)) {
						widget.value = widget.options.values[0];
					}
				}
			}
		}
	}

	/**
	 * Clean current state
	 */
	clean() {
		this.nodeOutputs = {};
	}
}

export const app = new ComfyApp();<|MERGE_RESOLUTION|>--- conflicted
+++ resolved
@@ -172,13 +172,8 @@
 									ComfyApp.clipspace.widgets.forEach(({ type, name, value }) => {
 										const prop = Object.values(this.widgets).find(obj => obj.type === type && obj.name === name);
 											if (prop) {
-<<<<<<< HEAD
-											prop.value = value;
-										}
-=======
 												prop.value = value;
 											}
->>>>>>> 8af0b2b5
 									});
 								}
 
@@ -209,10 +204,7 @@
 										}
 									}
 								}
-<<<<<<< HEAD
-=======
 								this.trigger('changed');
->>>>>>> 8af0b2b5
 							}
 						}
 					}
