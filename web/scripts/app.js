--- conflicted
+++ resolved
@@ -1037,27 +1037,15 @@
 
 		this.graph.start();
 
-<<<<<<< HEAD
-		const resizeCanvas = () => {
-			const sc = window.devicePixelRatio;
-			const w = canvasEl.offsetWidth;
-			const h = canvasEl.offsetHeight;
-			canvasEl.width = Math.floor(sc * w);
-			canvasEl.height = Math.floor(sc * h);
-			this.scale = window.devicePixelRatio;
-			this.ctx.scale(this.scale, this.scale);
-		};
-=======
 		function resizeCanvas() {
 			// Limit minimal scale to 1, see https://github.com/comfyanonymous/ComfyUI/pull/845
-			const scale = Math.max(window.devicePixelRatio, 1);
+			const scale = window.devicePixelRatio;
 			const { width, height } = canvasEl.getBoundingClientRect();
 			canvasEl.width = Math.round(width * scale);
 			canvasEl.height = Math.round(height * scale);
 			canvasEl.getContext("2d").scale(scale, scale);
 			canvas.draw(true, true);
 		}
->>>>>>> 50b1180d
 
 		// Ensure the canvas fills the window
 		resizeCanvas();
