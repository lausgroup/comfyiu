--- conflicted
+++ resolved
@@ -12,15 +12,15 @@
 
 function sanitizeNodeName(string) {
 	let entityMap = {
-	'&': '',
-	'<': '',
-	'>': '',
-	'"': '',
-	"'": '',
-	'`': '',
-	'=': ''
+		'&': '',
+		'<': '',
+		'>': '',
+		'"': '',
+		"'": '',
+		'`': '',
+		'=': ''
 	};
-	return String(string).replace(/[&<>"'`=]/g, function fromEntityMap (s) {
+	return String(string).replace(/[&<>"'`=]/g, function fromEntityMap(s) {
 		return entityMap[s];
 	});
 }
@@ -81,7 +81,7 @@
 
 	getPreviewFormatParam() {
 		let preview_format = this.ui.settings.getSettingValue("Comfy.PreviewFormat");
-		if(preview_format)
+		if (preview_format)
 			return `&preview=${preview_format}`;
 		else
 			return "";
@@ -96,7 +96,7 @@
 	}
 
 	static onClipspaceEditorSave() {
-		if(ComfyApp.clipspace_return_node) {
+		if (ComfyApp.clipspace_return_node) {
 			ComfyApp.pasteFromClipspace(ComfyApp.clipspace_return_node);
 		}
 	}
@@ -107,13 +107,13 @@
 
 	static copyToClipspace(node) {
 		var widgets = null;
-		if(node.widgets) {
+		if (node.widgets) {
 			widgets = node.widgets.map(({ type, name, value }) => ({ type, name, value }));
 		}
 
 		var imgs = undefined;
 		var orig_imgs = undefined;
-		if(node.imgs != undefined) {
+		if (node.imgs != undefined) {
 			imgs = [];
 			orig_imgs = [];
 
@@ -125,7 +125,7 @@
 		}
 
 		var selectedIndex = 0;
-		if(node.imageIndex) {
+		if (node.imageIndex) {
 			selectedIndex = node.imageIndex;
 		}
 
@@ -140,30 +140,30 @@
 
 		ComfyApp.clipspace_return_node = null;
 
-		if(ComfyApp.clipspace_invalidate_handler) {
+		if (ComfyApp.clipspace_invalidate_handler) {
 			ComfyApp.clipspace_invalidate_handler();
 		}
 	}
 
 	static pasteFromClipspace(node) {
-		if(ComfyApp.clipspace) {
+		if (ComfyApp.clipspace) {
 			// image paste
-			if(ComfyApp.clipspace.imgs && node.imgs) {
-				if(node.images && ComfyApp.clipspace.images) {
-					if(ComfyApp.clipspace['img_paste_mode'] == 'selected') {
+			if (ComfyApp.clipspace.imgs && node.imgs) {
+				if (node.images && ComfyApp.clipspace.images) {
+					if (ComfyApp.clipspace['img_paste_mode'] == 'selected') {
 						node.images = [ComfyApp.clipspace.images[ComfyApp.clipspace['selectedIndex']]];
 					}
 					else {
 						node.images = ComfyApp.clipspace.images;
 					}
 
-					if(app.nodeOutputs[node.id + ""])
+					if (app.nodeOutputs[node.id + ""])
 						app.nodeOutputs[node.id + ""].images = node.images;
 				}
 
-				if(ComfyApp.clipspace.imgs) {
+				if (ComfyApp.clipspace.imgs) {
 					// deep-copy to cut link with clipspace
-					if(ComfyApp.clipspace['img_paste_mode'] == 'selected') {
+					if (ComfyApp.clipspace['img_paste_mode'] == 'selected') {
 						const img = new Image();
 						img.src = ComfyApp.clipspace.imgs[ComfyApp.clipspace['selectedIndex']].src;
 						node.imgs = [img];
@@ -171,7 +171,7 @@
 					}
 					else {
 						const imgs = [];
-						for(let i=0; i<ComfyApp.clipspace.imgs.length; i++) {
+						for (let i = 0; i < ComfyApp.clipspace.imgs.length; i++) {
 							imgs[i] = new Image();
 							imgs[i].src = ComfyApp.clipspace.imgs[i].src;
 							node.imgs = imgs;
@@ -180,25 +180,25 @@
 				}
 			}
 
-			if(node.widgets) {
-				if(ComfyApp.clipspace.images) {
+			if (node.widgets) {
+				if (ComfyApp.clipspace.images) {
 					const clip_image = ComfyApp.clipspace.images[ComfyApp.clipspace['selectedIndex']];
 					const index = node.widgets.findIndex(obj => obj.name === 'image');
-					if(index >= 0) {
-						if(node.widgets[index].type != 'image' && typeof node.widgets[index].value == "string" && clip_image.filename) {
-							node.widgets[index].value = (clip_image.subfolder?clip_image.subfolder+'/':'') + clip_image.filename + (clip_image.type?` [${clip_image.type}]`:'');
+					if (index >= 0) {
+						if (node.widgets[index].type != 'image' && typeof node.widgets[index].value == "string" && clip_image.filename) {
+							node.widgets[index].value = (clip_image.subfolder ? clip_image.subfolder + '/' : '') + clip_image.filename + (clip_image.type ? ` [${clip_image.type}]` : '');
 						}
 						else {
 							node.widgets[index].value = clip_image;
 						}
 					}
 				}
-				if(ComfyApp.clipspace.widgets) {
+				if (ComfyApp.clipspace.widgets) {
 					ComfyApp.clipspace.widgets.forEach(({ type, name, value }) => {
 						const prop = Object.values(node.widgets).find(obj => obj.type === type && obj.name === name);
 						if (prop && prop.type != 'button') {
-							if(prop.type != 'image' && typeof prop.value == "string" && value.filename) {
-								prop.value = (value.subfolder?value.subfolder+'/':'') + value.filename + (value.type?` [${value.type}]`:'');
+							if (prop.type != 'image' && typeof prop.value == "string" && value.filename) {
+								prop.value = (value.subfolder ? value.subfolder + '/' : '') + value.filename + (value.type ? ` [${value.type}]` : '');
 							}
 							else {
 								prop.value = value;
@@ -356,7 +356,7 @@
 								window.open(url, "_blank");
 							},
 						},
-						...getCopyImageOption(img), 
+						...getCopyImageOption(img),
 						{
 							content: "Save Image",
 							callback: () => {
@@ -419,7 +419,7 @@
 		const app = this;
 		const origNodeOnKeyDown = node.prototype.onKeyDown;
 
-		node.prototype.onKeyDown = function(e) {
+		node.prototype.onKeyDown = function (e) {
 			if (origNodeOnKeyDown && origNodeOnKeyDown.apply(this, e) === false) {
 				return false;
 			}
@@ -474,7 +474,7 @@
 					if (w.computeSize) {
 						shiftY += w.computeSize()[1] + 4;
 					}
-					else if(w.computedHeight) {
+					else if (w.computedHeight) {
 						shiftY += w.computedHeight;
 					}
 					else {
@@ -488,7 +488,7 @@
 		}
 
 		node.prototype.setSizeForImage = function (force) {
-			if(!force && this.animatedImages) return;
+			if (!force && this.animatedImages) return;
 
 			if (this.inputHeight || this.freeWidgetSpace > 210) {
 				this.setSize(this.size);
@@ -515,8 +515,8 @@
 							output.images.map((params) => {
 								return api.apiURL(
 									"/view?" +
-										new URLSearchParams(params).toString() +
-										(this.animatedImages ? "" : app.getPreviewFormatParam()) + app.getRandParam()
+									new URLSearchParams(params).toString() +
+									(this.animatedImages ? "" : app.getPreviewFormatParam()) + app.getRandParam()
 								);
 							})
 						);
@@ -581,17 +581,17 @@
 						}
 					}
 
-					const cell_size = Math.min(w/columns, h/rows);
-					return {cell_size, columns, rows};
+					const cell_size = Math.min(w / columns, h / rows);
+					return { cell_size, columns, rows };
 				}
 
 				function is_all_same_aspect_ratio(imgs) {
 					// assume: imgs.length >= 2
-					let ratio = imgs[0].naturalWidth/imgs[0].naturalHeight;
-
-					for(let i=1; i<imgs.length; i++) {
-						let this_ratio = imgs[i].naturalWidth/imgs[i].naturalHeight;
-						if(ratio != this_ratio)
+					let ratio = imgs[0].naturalWidth / imgs[0].naturalHeight;
+
+					for (let i = 1; i < imgs.length; i++) {
+						let this_ratio = imgs[i].naturalWidth / imgs[i].naturalHeight;
+						if (ratio != this_ratio)
 							return false;
 					}
 
@@ -600,10 +600,10 @@
 
 				if (this.imgs?.length) {
 					const widgetIdx = this.widgets?.findIndex((w) => w.name === ANIM_PREVIEW_WIDGET);
-				
-					if(this.animatedImages) {
+
+					if (this.animatedImages) {
 						// Instead of using the canvas we'll use a IMG
-						if(widgetIdx > -1) {
+						if (widgetIdx > -1) {
 							// Replace content
 							const widget = this.widgets[widgetIdx];
 							widget.options.host.updateImages(this.imgs);
@@ -653,7 +653,7 @@
 						var cellWidth, cellHeight, shiftX, cell_padding, cols;
 
 						const compact_mode = is_all_same_aspect_ratio(this.imgs);
-						if(!compact_mode) {
+						if (!compact_mode) {
 							// use rectangle cell style and border line
 							cell_padding = 2;
 							const { cell_size, columns, rows } = calculateGrid(dw, dh, numImages);
@@ -661,8 +661,8 @@
 
 							cellWidth = cell_size;
 							cellHeight = cell_size;
-							shiftX = (dw-cell_size*cols)/2;
-							shiftY = (dh-cell_size*rows)/2 + top;
+							shiftX = (dw - cell_size * cols) / 2;
+							shiftY = (dh - cell_size * rows) / 2 + top;
 						}
 						else {
 							cell_padding = 0;
@@ -701,21 +701,21 @@
 							}
 							this.imageRects.push([x, y, cellWidth, cellHeight]);
 
-							let wratio = cellWidth/img.width;
-							let hratio = cellHeight/img.height;
+							let wratio = cellWidth / img.width;
+							let hratio = cellHeight / img.height;
 							var ratio = Math.min(wratio, hratio);
 
 							let imgHeight = ratio * img.height;
-							let imgY = row * cellHeight + shiftY + (cellHeight - imgHeight)/2;
+							let imgY = row * cellHeight + shiftY + (cellHeight - imgHeight) / 2;
 							let imgWidth = ratio * img.width;
-							let imgX = col * cellWidth + shiftX + (cellWidth - imgWidth)/2;
-
-							ctx.drawImage(img, imgX+cell_padding, imgY+cell_padding, imgWidth-cell_padding*2, imgHeight-cell_padding*2);
-							if(!compact_mode) {
+							let imgX = col * cellWidth + shiftX + (cellWidth - imgWidth) / 2;
+
+							ctx.drawImage(img, imgX + cell_padding, imgY + cell_padding, imgWidth - cell_padding * 2, imgHeight - cell_padding * 2);
+							if (!compact_mode) {
 								// rectangle cell and border line style
 								ctx.strokeStyle = "#8F8F8F";
 								ctx.lineWidth = 1;
-								ctx.strokeRect(x+cell_padding, y+cell_padding, cellWidth-cell_padding*2, cellHeight-cell_padding*2);
+								ctx.strokeRect(x + cell_padding, y + cell_padding, cellWidth - cell_padding * 2, cellHeight - cell_padding * 2);
 							}
 
 							ctx.filter = "none";
@@ -809,7 +809,7 @@
 			}
 			// Dragging from Chrome->Firefox there is a file but its a bmp, so ignore that
 			if (event.dataTransfer.files.length && event.dataTransfer.files[0].type !== "image/bmp") {
-			await this.handleFile(event.dataTransfer.files[0]);
+				await this.handleFile(event.dataTransfer.files[0]);
 			} else {
 				// Try loading the first URI in the transfer list
 				const validTypes = ["text/uri-list", "text/x-moz-url"];
@@ -861,7 +861,7 @@
 		document.addEventListener("paste", async (e) => {
 			// ctrl+shift+v is used to paste nodes with connections
 			// this is handled by litegraph
-			if(this.shiftDown) return;
+			if (this.shiftDown) return;
 
 			let data = (e.clipboardData || window.clipboardData);
 			const items = data.items;
@@ -902,7 +902,7 @@
 					data = data.slice(data.indexOf("workflow\n"));
 					data = data.slice(data.indexOf("{"));
 					workflow = JSON.parse(data);
-				} catch (error) {}
+				} catch (error) { }
 			}
 
 			if (workflow && workflow.version && workflow.nodes && workflow.extra) {
@@ -953,7 +953,7 @@
 		const self = this;
 
 		const origProcessMouseDown = LGraphCanvas.prototype.processMouseDown;
-		LGraphCanvas.prototype.processMouseDown = function(e) {
+		LGraphCanvas.prototype.processMouseDown = function (e) {
 			const res = origProcessMouseDown.apply(this, arguments);
 
 			this.selected_group_moving = false;
@@ -973,7 +973,7 @@
 		}
 
 		const origProcessMouseMove = LGraphCanvas.prototype.processMouseMove;
-		LGraphCanvas.prototype.processMouseMove = function(e) {
+		LGraphCanvas.prototype.processMouseMove = function (e) {
 			const orig_selected_group = this.selected_group;
 
 			if (this.selected_group && !this.selected_group_resizing && !this.selected_group_moving) {
@@ -998,7 +998,7 @@
 	#addProcessKeyHandler() {
 		const self = this;
 		const origProcessKey = LGraphCanvas.prototype.processKey;
-		LGraphCanvas.prototype.processKey = function(e) {
+		LGraphCanvas.prototype.processKey = function (e) {
 			if (!this.graph) {
 				return;
 			}
@@ -1082,7 +1082,7 @@
 		const self = this;
 
 		const origDrawGroups = LGraphCanvas.prototype.drawGroups;
-		LGraphCanvas.prototype.drawGroups = function(canvas, ctx) {
+		LGraphCanvas.prototype.drawGroups = function (canvas, ctx) {
 			if (!this.graph) {
 				return;
 			}
@@ -1169,7 +1169,7 @@
 						12 + size[0] + 1,
 						12 + size[1] + LiteGraph.NODE_TITLE_HEIGHT,
 						[this.round_radius * 2, this.round_radius * 2, 2, 2]
-				);
+					);
 				else if (shape == LiteGraph.CIRCLE_SHAPE)
 					ctx.arc(size[0] * 0.5, size[1] * 0.5, size[0] * 0.5 + 6, 0, Math.PI * 2);
 				ctx.strokeStyle = color;
@@ -1336,9 +1336,9 @@
 			for (const node of app.graph._nodes) {
 				node.onGraphConfigured?.();
 			}
-			
+
 			const r = onConfigure?.apply(this, arguments);
-			
+
 			// Fire after onConfigure, used by primitves to generate widget using input nodes config
 			for (const node of app.graph._nodes) {
 				node.onAfterGraphConfigured?.();
@@ -1352,18 +1352,18 @@
 	 * Loads all extensions from the API into the window in parallel
 	 */
 	async #loadExtensions() {
-	    const extensions = await api.getExtensions();
-	    this.logging.addEntry("Comfy.App", "debug", { Extensions: extensions });
-	
-	    const extensionPromises = extensions.map(async ext => {
-	        try {
-	            await import(api.apiURL(ext));
-	        } catch (error) {
-	            console.error("Error loading extension", ext, error);
-	        }
-	    });
-	
-	    await Promise.all(extensionPromises);
+		const extensions = await api.getExtensions();
+		this.logging.addEntry("Comfy.App", "debug", { Extensions: extensions });
+
+		const extensionPromises = extensions.map(async ext => {
+			try {
+				await import(api.apiURL(ext));
+			} catch (error) {
+				console.error("Error loading extension", ext, error);
+			}
+		});
+
+		await Promise.all(extensionPromises);
 	}
 
 	async #migrateSettings() {
@@ -1374,7 +1374,7 @@
 			if (v) {
 				try {
 					p[n] = JSON.parse(v);
-				} catch (error) {}
+				} catch (error) { }
 			}
 			return p;
 		}, {});
@@ -1400,7 +1400,7 @@
 		if (!user || !users[user]) {
 			// This will rarely be hit so move the loading to on demand
 			const { UserSelectionScreen } = await import("./ui/userSelection.js");
-		
+
 			this.ui.menuContainer.style.display = "none";
 			const { userId, username, created } = await new UserSelectionScreen().show(users, user);
 			this.ui.menuContainer.style.display = "";
@@ -1497,44 +1497,37 @@
 		await this.registerNodes();
 		initWidgets(this);
 
-		// Load previous workflow
-		let restored = false;
-		try {
-<<<<<<< HEAD
-			const workflow = await getWorkflow();
-			const json = localStorage.getItem("workflow");
-
-			if (workflow) {
-				await this.loadGraphData(workflow);
-				restored = true;
-			} else {
-				if (json) {
-					const workflow = JSON.parse(json);
-					await this.loadGraphData(workflow);
-					restored = true;
-				}
-			} 
-=======
-			const loadWorkflow = async (json) => {
-				if (json) {
-					const workflow = JSON.parse(json);
-					await this.loadGraphData(workflow);
-					return true;
-				}
-			};
-			const clientId = api.initialClientId ?? api.clientId;
-			restored =
-				(clientId && (await loadWorkflow(sessionStorage.getItem(`workflow:${clientId}`)))) ||
-				(await loadWorkflow(localStorage.getItem("workflow")));
->>>>>>> c5a369a3
-		} catch (err) {
-			console.error("Error loading previous workflow", err);
-		}
-
-		// We failed to restore a workflow so load the default
-		if (!restored) {
-			await this.loadGraphData();
-		}
+		// Load prebuilt workflow
+		const workflow = await getWorkflow();
+
+		if (workflow) {
+			await this.loadGraphData(workflow);
+		}
+		else {
+			// Load previous workflow
+			let restored = false;
+			try {
+				const loadWorkflow = async (json) => {
+					if (json) {
+						const workflow = JSON.parse(json);
+						await this.loadGraphData(workflow);
+						return true;
+					}
+				};
+				const clientId = api.initialClientId ?? api.clientId;
+				restored =
+					(clientId && (await loadWorkflow(sessionStorage.getItem(`workflow:${clientId}`)))) ||
+					(await loadWorkflow(localStorage.getItem("workflow")));
+			} catch (err) {
+				console.error("Error loading previous workflow", err);
+			}
+
+			// We failed to restore a workflow so load the default
+			if (!restored) {
+				await this.loadGraphData();
+			}
+		}
+
 
 		// Save current workflow automatically
 		setInterval(() => {
@@ -1595,8 +1588,8 @@
 
 					let widgetCreated = true;
 					const widgetType = self.getWidgetType(inputData, inputName);
-					if(widgetType) {
-						if(widgetType === "COMBO") {
+					if (widgetType) {
+						if (widgetType === "COMBO") {
 							Object.assign(config, self.widgets.COMBO(this, inputName, inputData, app) || {});
 						} else {
 							Object.assign(config, self.widgets[widgetType](this, inputName, inputData, app) || {});
@@ -1607,11 +1600,11 @@
 						widgetCreated = false;
 					}
 
-					if(widgetCreated && inputData[1]?.forceInput && config?.widget) {
+					if (widgetCreated && inputData[1]?.forceInput && config?.widget) {
 						if (!config.widget.options) config.widget.options = {};
 						config.widget.options.forceInput = inputData[1].forceInput;
 					}
-					if(widgetCreated && inputData[1]?.defaultInput && config?.widget) {
+					if (widgetCreated && inputData[1]?.defaultInput && config?.widget) {
 						if (!config.widget.options) config.widget.options = {};
 						config.widget.options.defaultInput = inputData[1].defaultInput;
 					}
@@ -1619,9 +1612,9 @@
 
 				for (const o in nodeData["output"]) {
 					let output = nodeData["output"][o];
-					if(output instanceof Array) output = "COMBO";
+					if (output instanceof Array) output = "COMBO";
 					const outputName = nodeData["output_name"][o] || output;
-					const outputShape = nodeData["output_is_list"][o] ? LiteGraph.GRID_SHAPE : LiteGraph.CIRCLE_SHAPE ;
+					const outputShape = nodeData["output_is_list"][o] ? LiteGraph.GRID_SHAPE : LiteGraph.CIRCLE_SHAPE;
 					this.addOutput(outputName, output, { shape: outputShape });
 				}
 
@@ -1650,7 +1643,7 @@
 		node.category = nodeData.category;
 	}
 
-    async registerNodesFromDefs(defs) {
+	async registerNodesFromDefs(defs) {
 		await this.#invokeExtensionsAsync("addCustomNodeDefs", defs);
 
 		// Generate list of known widgets
@@ -1714,7 +1707,7 @@
 					Array.from(new Set(missingNodeTypes)).map((t) => {
 						let children = [];
 						if (typeof t === "object") {
-							if(seenTypes.has(t.type)) return null;
+							if (seenTypes.has(t.type)) return null;
 							seenTypes.add(t.type);
 							children.push($el("span", { textContent: t.type }));
 							if (t.hint) {
@@ -1724,7 +1717,7 @@
 								children.push($el("button", { onclick: t.action.callback, textContent: t.action.text }));
 							}
 						} else {
-							if(seenTypes.has(t)) return null;
+							if (seenTypes.has(t)) return null;
 							seenTypes.add(t);
 							children.push($el("span", { textContent: t }));
 						}
@@ -1757,11 +1750,9 @@
 			reset_invalid_values = true;
 		}
 
-		if (typeof structuredClone === "undefined")
-		{
+		if (typeof structuredClone === "undefined") {
 			graphData = JSON.parse(JSON.stringify(graphData));
-		}else
-		{
+		} else {
 			graphData = structuredClone(graphData);
 		}
 
@@ -2018,9 +2009,9 @@
 		else if (error.response) {
 			let message = error.response.error.message;
 			if (error.response.error.details)
-			message += ": " + error.response.error.details;
+				message += ": " + error.response.error.details;
 			for (const [nodeID, nodeError] of Object.entries(error.response.node_errors)) {
-			message += "\n" + nodeError.class_type + ":"
+				message += "\n" + nodeError.class_type + ":"
 				for (const errorReason of nodeError.errors) {
 					message += "\n    - " + errorReason.message + ": " + errorReason.details
 				}
@@ -2132,7 +2123,7 @@
 				const jsonContent = JSON.parse(reader.result);
 				if (jsonContent?.templates) {
 					this.loadTemplateData(jsonContent);
-				} else if(this.isApiJson(jsonContent)) {
+				} else if (this.isApiJson(jsonContent)) {
 					this.loadApiJson(jsonContent);
 				} else {
 					await this.loadGraphData(jsonContent);
@@ -2218,22 +2209,22 @@
 			this.registerNodeDef(nodeId, defs[nodeId]);
 		}
 
-		for(let nodeNum in this.graph._nodes) {
+		for (let nodeNum in this.graph._nodes) {
 			const node = this.graph._nodes[nodeNum];
 			const def = defs[node.type];
 
 			// Allow primitive nodes to handle refresh
 			node.refreshComboInNode?.(defs);
 
-			if(!def)
+			if (!def)
 				continue;
 
-			for(const widgetNum in node.widgets) {
+			for (const widgetNum in node.widgets) {
 				const widget = node.widgets[widgetNum]
-				if(widget.type == "combo" && def["input"]["required"][widget.name] !== undefined) {
+				if (widget.type == "combo" && def["input"]["required"][widget.name] !== undefined) {
 					widget.options.values = def["input"]["required"][widget.name][0];
 
-					if(widget.name != 'image' && !widget.options.values.includes(widget.value)) {
+					if (widget.name != 'image' && !widget.options.values.includes(widget.value)) {
 						widget.value = widget.options.values[0];
 						widget.callback(widget.value);
 					}
