import { ComfyWidgets } from "./widgets.js";
import { ComfyUI, $el } from "./ui.js";
import { api } from "./api.js";
import { defaultGraph } from "./defaultGraph.js";
import { getPngMetadata, importA1111 } from "./pnginfo.js";

/** 
 * @typedef {import("types/comfy").ComfyExtension} ComfyExtension
 */

export class ComfyApp {
	/**
	 * List of entries to queue
	 * @type {{number: number, batchCount: number}[]}
	 */
	#queueItems = [];
	/**
	 * If the queue is currently being processed
	 * @type {boolean}
	 */
	#processingQueue = false;

	/**
	 * Content Clipboard
	 * @type {serialized node object}
	 */
	static clipspace = null;

	constructor() {
		this.ui = new ComfyUI(this);

		/**
		 * List of extensions that are registered with the app
		 * @type {ComfyExtension[]}
		 */
		this.extensions = [];

		/**
		 * Stores the execution output data for each node
		 * @type {Record<string, any>}
		 */
		this.nodeOutputs = {};

		/**
		 * If the shift key on the keyboard is pressed
		 * @type {boolean}
		 */
		this.shiftDown = false;
	}

	/**
	 * Invoke an extension callback
	 * @param {keyof ComfyExtension} method The extension callback to execute
	 * @param  {any[]} args Any arguments to pass to the callback
	 * @returns
	 */
	#invokeExtensions(method, ...args) {
		let results = [];
		for (const ext of this.extensions) {
			if (method in ext) {
				try {
					results.push(ext[method](...args, this));
				} catch (error) {
					console.error(
						`Error calling extension '${ext.name}' method '${method}'`,
						{ error },
						{ extension: ext },
						{ args }
					);
				}
			}
		}
		return results;
	}

	/**
	 * Invoke an async extension callback
	 * Each callback will be invoked concurrently
	 * @param {string} method The extension callback to execute
	 * @param  {...any} args Any arguments to pass to the callback
	 * @returns
	 */
	async #invokeExtensionsAsync(method, ...args) {
		return await Promise.all(
			this.extensions.map(async (ext) => {
				if (method in ext) {
					try {
						return await ext[method](...args, this);
					} catch (error) {
						console.error(
							`Error calling extension '${ext.name}' method '${method}'`,
							{ error },
							{ extension: ext },
							{ args }
						);
					}
				}
			})
		);
	}

	/**
	 * Adds special context menu handling for nodes
	 * e.g. this adds Open Image functionality for nodes that show images
	 * @param {*} node The node to add the menu handler
	 */
	#addNodeContextMenuHandler(node) {
		node.prototype.getExtraMenuOptions = function (_, options) {
			if (this.imgs) {
				// If this node has images then we add an open in new tab item
				let img;
				if (this.imageIndex != null) {
					// An image is selected so select that
					img = this.imgs[this.imageIndex];
				} else if (this.overIndex != null) {
					// No image is selected but one is hovered
					img = this.imgs[this.overIndex];
				}
				if (img) {
					options.unshift(
						{
							content: "Open Image",
							callback: () => window.open(img.src, "_blank"),
						},
						{
							content: "Save Image",
							callback: () => {
								const a = document.createElement("a");
								a.href = img.src;
								a.setAttribute("download", new URLSearchParams(new URL(img.src).search).get("filename"));
								document.body.append(a);
								a.click();
								requestAnimationFrame(() => a.remove());
							},
						}
					);
				}
			}

			options.push(
				{
					content: "Copy (Clipspace)",
					callback: (obj) => {
						console.log(this);
						var widgets = null;
						if(this.widgets) {
						    widgets = this.widgets.map(({ type, name, value }) => ({ type, name, value }));
						}
						
						let img = new Image();
						img.src = this.imgs[0].src;
<<<<<<< HEAD
						ComfyApp.clipspace = { 'widgets': widgets, 'imgs': [img], 'images': this.images };
=======
						ComfyApp.clipspace = {
							'widgets': widgets,
							'imgs': [img],
							'original_imgs': [img],
							'images': this.images
							};
>>>>>>> 2c21210c
					}
				},
				{
					content: "Paste (Clipspace)",
					callback: () => {
						if(ComfyApp.clipspace != null) {
							console.log(ComfyApp.clipspace.widgets);
							if(ComfyApp.clipspace.widgets != null) {
								ComfyApp.clipspace.widgets.forEach(({ type, name, value }) => {
									const prop = Object.values(this.widgets).find(obj => obj.type === type && obj.name === name);
										if (prop) {
										prop.value = value;
									}
								});
							}

							if(ComfyApp.clipspace.imgs != undefined && this.imgs != undefined) {
								this.imgs = ComfyApp.clipspace.imgs;
								this.images = ComfyApp.clipspace.images;
								const index = this.widgets.findIndex(obj => obj.name === 'image');
								if(index >= 0) {
									let filename = `${this.images[0].filename} [${this.images[0].type}]`;
									this.widgets[index].value = filename;
									if(this.widgets_values != undefined) {
										this.widgets_values[index] = filename;
									}
								}
							}
						}
					}
				}
			);
		};
	}

	#addNodeKeyHandler(node) {
		const app = this;
		const origNodeOnKeyDown = node.prototype.onKeyDown;

		node.prototype.onKeyDown = function(e) {
			if (origNodeOnKeyDown && origNodeOnKeyDown.apply(this, e) === false) {
				return false;
			}

			if (this.flags.collapsed || !this.imgs || this.imageIndex === null) {
				return;
			}

			let handled = false;

			if (e.key === "ArrowLeft" || e.key === "ArrowRight") {
				if (e.key === "ArrowLeft") {
					this.imageIndex -= 1;
				} else if (e.key === "ArrowRight") {
					this.imageIndex += 1;
				}
				this.imageIndex %= this.imgs.length;

				if (this.imageIndex < 0) {
					this.imageIndex = this.imgs.length + this.imageIndex;
				}
				handled = true;
			} else if (e.key === "Escape") {
				this.imageIndex = null;
				handled = true;
			}

			if (handled === true) {
				e.preventDefault();
				e.stopImmediatePropagation();
				return false;
			}
		}
	}

	/**
	 * Adds Custom drawing logic for nodes
	 * e.g. Draws images and handles thumbnail navigation on nodes that output images
	 * @param {*} node The node to add the draw handler
	 */
	#addDrawBackgroundHandler(node) {
		const app = this;
		node.prototype.onDrawBackground = function (ctx) {
			if (!this.flags.collapsed) {
				const output = app.nodeOutputs[this.id + ""];
				if (output && output.images) {
					if (this.images !== output.images) {
						this.images = output.images;
						this.imgs = null;
						this.imageIndex = null;
						Promise.all(
							output.images.map((src) => {
								return new Promise((r) => {
									const img = new Image();
									img.onload = () => r(img);
									img.onerror = () => r(null);
									img.src = "/view?" + new URLSearchParams(src).toString();
								});
							})
						).then((imgs) => {
							if (this.images === output.images) {
								this.imgs = imgs.filter(Boolean);
								if (this.size[1] < 100) {
									this.size[1] = 250;
								}
								app.graph.setDirtyCanvas(true);
							}
						});
					}
				}

				if (this.imgs && this.imgs.length) {
					const canvas = graph.list_of_graphcanvas[0];
					const mouse = canvas.graph_mouse;
					if (!canvas.pointer_is_down && this.pointerDown) {
						if (mouse[0] === this.pointerDown.pos[0] && mouse[1] === this.pointerDown.pos[1]) {
							this.imageIndex = this.pointerDown.index;
						}
						this.pointerDown = null;
					}

					let w = this.imgs[0].naturalWidth;
					let h = this.imgs[0].naturalHeight;
					let imageIndex = this.imageIndex;
					const numImages = this.imgs.length;
					if (numImages === 1 && !imageIndex) {
						this.imageIndex = imageIndex = 0;
					}

					let shiftY;
					if (this.imageOffset != null) {
						shiftY = this.imageOffset;
					} else {
						shiftY = this.computeSize()[1];
					}

					let dw = this.size[0];
					let dh = this.size[1];
					dh -= shiftY;

					if (imageIndex == null) {
						let best = 0;
						let cellWidth;
						let cellHeight;
						let cols = 0;
						let shiftX = 0;
						for (let c = 1; c <= numImages; c++) {
							const rows = Math.ceil(numImages / c);
							const cW = dw / c;
							const cH = dh / rows;
							const scaleX = cW / w;
							const scaleY = cH / h;

							const scale = Math.min(scaleX, scaleY, 1);
							const imageW = w * scale;
							const imageH = h * scale;
							const area = imageW * imageH * numImages;

							if (area > best) {
								best = area;
								cellWidth = imageW;
								cellHeight = imageH;
								cols = c;
								shiftX = c * ((cW - imageW) / 2);
							}
						}

						let anyHovered = false;
						this.imageRects = [];
						for (let i = 0; i < numImages; i++) {
							const img = this.imgs[i];
							const row = Math.floor(i / cols);
							const col = i % cols;
							const x = col * cellWidth + shiftX;
							const y = row * cellHeight + shiftY;
							if (!anyHovered) {
								anyHovered = LiteGraph.isInsideRectangle(
									mouse[0],
									mouse[1],
									x + this.pos[0],
									y + this.pos[1],
									cellWidth,
									cellHeight
								);
								if (anyHovered) {
									this.overIndex = i;
									let value = 110;
									if (canvas.pointer_is_down) {
										if (!this.pointerDown || this.pointerDown.index !== i) {
											this.pointerDown = { index: i, pos: [...mouse] };
										}
										value = 125;
									}
									ctx.filter = `contrast(${value}%) brightness(${value}%)`;
									canvas.canvas.style.cursor = "pointer";
								}
							}
							this.imageRects.push([x, y, cellWidth, cellHeight]);
							ctx.drawImage(img, x, y, cellWidth, cellHeight);
							ctx.filter = "none";
						}

						if (!anyHovered) {
							this.pointerDown = null;
							this.overIndex = null;
						}
					} else {
						// Draw individual
						const scaleX = dw / w;
						const scaleY = dh / h;
						const scale = Math.min(scaleX, scaleY, 1);

						w *= scale;
						h *= scale;

						let x = (dw - w) / 2;
						let y = (dh - h) / 2 + shiftY;
						ctx.drawImage(this.imgs[imageIndex], x, y, w, h);

						const drawButton = (x, y, sz, text) => {
							const hovered = LiteGraph.isInsideRectangle(mouse[0], mouse[1], x + this.pos[0], y + this.pos[1], sz, sz);
							let fill = "#333";
							let textFill = "#fff";
							let isClicking = false;
							if (hovered) {
								canvas.canvas.style.cursor = "pointer";
								if (canvas.pointer_is_down) {
									fill = "#1e90ff";
									isClicking = true;
								} else {
									fill = "#eee";
									textFill = "#000";
								}
							} else {
								this.pointerWasDown = null;
							}

							ctx.fillStyle = fill;
							ctx.beginPath();
							ctx.roundRect(x, y, sz, sz, [4]);
							ctx.fill();
							ctx.fillStyle = textFill;
							ctx.font = "12px Arial";
							ctx.textAlign = "center";
							ctx.fillText(text, x + 15, y + 20);

							return isClicking;
						};

						if (numImages > 1) {
							if (drawButton(x + w - 35, y + h - 35, 30, `${this.imageIndex + 1}/${numImages}`)) {
								let i = this.imageIndex + 1 >= numImages ? 0 : this.imageIndex + 1;
								if (!this.pointerDown || !this.pointerDown.index === i) {
									this.pointerDown = { index: i, pos: [...mouse] };
								}
							}

							if (drawButton(x + w - 35, y + 5, 30, `x`)) {
								if (!this.pointerDown || !this.pointerDown.index === null) {
									this.pointerDown = { index: null, pos: [...mouse] };
								}
							}
						}
					}
				}
			}
		};
	}

	/**
	 * Adds a handler allowing drag+drop of files onto the window to load workflows
	 */
	#addDropHandler() {
		// Get prompt from dropped PNG or json
		document.addEventListener("drop", async (event) => {
			event.preventDefault();
			event.stopPropagation();

			const n = this.dragOverNode;
			this.dragOverNode = null;
			// Node handles file drop, we dont use the built in onDropFile handler as its buggy
			// If you drag multiple files it will call it multiple times with the same file
			if (n && n.onDragDrop && (await n.onDragDrop(event))) {
				return;
			}
			// Dragging from Chrome->Firefox there is a file but its a bmp, so ignore that
			if (event.dataTransfer.files.length && event.dataTransfer.files[0].type !== "image/bmp") {
			await this.handleFile(event.dataTransfer.files[0]);
			} else {
				// Try loading the first URI in the transfer list
				const validTypes = ["text/uri-list", "text/x-moz-url"];
				const match = [...event.dataTransfer.types].find((t) => validTypes.find(v => t === v));
				if (match) {
					const uri = event.dataTransfer.getData(match)?.split("\n")?.[0];
					if (uri) {
						await this.handleFile(await (await fetch(uri)).blob());
					}
				}
			}
		});

		// Always clear over node on drag leave
		this.canvasEl.addEventListener("dragleave", async () => {
			if (this.dragOverNode) {
				this.dragOverNode = null;
				this.graph.setDirtyCanvas(false, true);
			}
		});

		// Add handler for dropping onto a specific node
		this.canvasEl.addEventListener(
			"dragover",
			(e) => {
				this.canvas.adjustMouseEvent(e);
				const node = this.graph.getNodeOnPos(e.canvasX, e.canvasY);
				if (node) {
					if (node.onDragOver && node.onDragOver(e)) {
						this.dragOverNode = node;

						// dragover event is fired very frequently, run this on an animation frame
						requestAnimationFrame(() => {
							this.graph.setDirtyCanvas(false, true);
						});
						return;
					}
				}
				this.dragOverNode = null;
			},
			false
		);
	}

	/**
	 * Adds a handler on paste that extracts and loads workflows from pasted JSON data
	 */
	#addPasteHandler() {
		document.addEventListener("paste", (e) => {
			let data = (e.clipboardData || window.clipboardData).getData("text/plain");
			let workflow;
			try {
				data = data.slice(data.indexOf("{"));
				workflow = JSON.parse(data);
			} catch (err) {
				try {
					data = data.slice(data.indexOf("workflow\n"));
					data = data.slice(data.indexOf("{"));
					workflow = JSON.parse(data);
				} catch (error) {}
			}

			if (workflow && workflow.version && workflow.nodes && workflow.extra) {
				this.loadGraphData(workflow);
			}
		});
	}

	/**
	 * Handle mouse
	 *
	 * Move group by header
	 */
	#addProcessMouseHandler() {
		const self = this;

		const origProcessMouseDown = LGraphCanvas.prototype.processMouseDown;
		LGraphCanvas.prototype.processMouseDown = function(e) {
			const res = origProcessMouseDown.apply(this, arguments);

			this.selected_group_moving = false;

			if (this.selected_group && !this.selected_group_resizing) {
				var font_size =
					this.selected_group.font_size || LiteGraph.DEFAULT_GROUP_FONT_SIZE;
				var height = font_size * 1.4;

				// Move group by header
				if (LiteGraph.isInsideRectangle(e.canvasX, e.canvasY, this.selected_group.pos[0], this.selected_group.pos[1], this.selected_group.size[0], height)) {
					this.selected_group_moving = true;
				}
			}

			return res;
		}

		const origProcessMouseMove = LGraphCanvas.prototype.processMouseMove;
		LGraphCanvas.prototype.processMouseMove = function(e) {
			const orig_selected_group = this.selected_group;

			if (this.selected_group && !this.selected_group_resizing && !this.selected_group_moving) {
				this.selected_group = null;
			}

			const res = origProcessMouseMove.apply(this, arguments);

			if (orig_selected_group && !this.selected_group_resizing && !this.selected_group_moving) {
				this.selected_group = orig_selected_group;
			}

			return res;
		};
	}

	/**
	 * Handle keypress
	 *
	 * Ctrl + M mute/unmute selected nodes
	 */
	#addProcessKeyHandler() {
		const self = this;
		const origProcessKey = LGraphCanvas.prototype.processKey;
		LGraphCanvas.prototype.processKey = function(e) {
			const res = origProcessKey.apply(this, arguments);

			if (res === false) {
				return res;
			}

			if (!this.graph) {
				return;
			}

			var block_default = false;

			if (e.target.localName == "input") {
				return;
			}

			if (e.type == "keydown") {
				// Ctrl + M mute/unmute
				if (e.keyCode == 77 && e.ctrlKey) {
					if (this.selected_nodes) {
						for (var i in this.selected_nodes) {
							if (this.selected_nodes[i].mode === 2) { // never
								this.selected_nodes[i].mode = 0; // always
							} else {
								this.selected_nodes[i].mode = 2; // never
							}
						}
					}
					block_default = true;
				}
			}

			this.graph.change();

			if (block_default) {
				e.preventDefault();
				e.stopImmediatePropagation();
				return false;
			}

			return res;
		};
	}

	/**
	 * Draws group header bar
	 */
	#addDrawGroupsHandler() {
		const self = this;

		const origDrawGroups = LGraphCanvas.prototype.drawGroups;
		LGraphCanvas.prototype.drawGroups = function(canvas, ctx) {
			if (!this.graph) {
				return;
			}

			var groups = this.graph._groups;

			ctx.save();
			ctx.globalAlpha = 0.7 * this.editor_alpha;

			for (var i = 0; i < groups.length; ++i) {
				var group = groups[i];

				if (!LiteGraph.overlapBounding(this.visible_area, group._bounding)) {
					continue;
				} //out of the visible area

				ctx.fillStyle = group.color || "#335";
				ctx.strokeStyle = group.color || "#335";
				var pos = group._pos;
				var size = group._size;
				ctx.globalAlpha = 0.25 * this.editor_alpha;
				ctx.beginPath();
				var font_size =
					group.font_size || LiteGraph.DEFAULT_GROUP_FONT_SIZE;
				ctx.rect(pos[0] + 0.5, pos[1] + 0.5, size[0], font_size * 1.4);
				ctx.fill();
				ctx.globalAlpha = this.editor_alpha;
			}

			ctx.restore();

			const res = origDrawGroups.apply(this, arguments);
			return res;
		}
	}

	/**
	 * Draws node highlights (executing, drag drop) and progress bar
	 */
	#addDrawNodeHandler() {
		const origDrawNodeShape = LGraphCanvas.prototype.drawNodeShape;
		const self = this;

		LGraphCanvas.prototype.drawNodeShape = function (node, ctx, size, fgcolor, bgcolor, selected, mouse_over) {
			const res = origDrawNodeShape.apply(this, arguments);

			let color = null;
			if (node.id === +self.runningNodeId) {
				color = "#0f0";
			} else if (self.dragOverNode && node.id === self.dragOverNode.id) {
				color = "dodgerblue";
			}

			if (color) {
				const shape = node._shape || node.constructor.shape || LiteGraph.ROUND_SHAPE;
				ctx.lineWidth = 1;
				ctx.globalAlpha = 0.8;
				ctx.beginPath();
				if (shape == LiteGraph.BOX_SHAPE)
					ctx.rect(-6, -6 + LiteGraph.NODE_TITLE_HEIGHT, 12 + size[0] + 1, 12 + size[1] + LiteGraph.NODE_TITLE_HEIGHT);
				else if (shape == LiteGraph.ROUND_SHAPE || (shape == LiteGraph.CARD_SHAPE && node.flags.collapsed))
					ctx.roundRect(
						-6,
						-6 - LiteGraph.NODE_TITLE_HEIGHT,
						12 + size[0] + 1,
						12 + size[1] + LiteGraph.NODE_TITLE_HEIGHT,
						this.round_radius * 2
					);
				else if (shape == LiteGraph.CARD_SHAPE)
					ctx.roundRect(
						-6,
						-6 + LiteGraph.NODE_TITLE_HEIGHT,
						12 + size[0] + 1,
						12 + size[1] + LiteGraph.NODE_TITLE_HEIGHT,
						this.round_radius * 2,
						2
					);
				else if (shape == LiteGraph.CIRCLE_SHAPE)
					ctx.arc(size[0] * 0.5, size[1] * 0.5, size[0] * 0.5 + 6, 0, Math.PI * 2);
				ctx.strokeStyle = color;
				ctx.stroke();
				ctx.strokeStyle = fgcolor;
				ctx.globalAlpha = 1;

				if (self.progress) {
					ctx.fillStyle = "green";
					ctx.fillRect(0, 0, size[0] * (self.progress.value / self.progress.max), 6);
					ctx.fillStyle = bgcolor;
				}
			}

			return res;
		};

		const origDrawNode = LGraphCanvas.prototype.drawNode;
		LGraphCanvas.prototype.drawNode = function (node, ctx) {
			var editor_alpha = this.editor_alpha;

			if (node.mode === 2) { // never
				this.editor_alpha = 0.4;
			}

			const res = origDrawNode.apply(this, arguments);

			this.editor_alpha = editor_alpha;

			return res;
		};
	}

	/**
	 * Handles updates from the API socket
	 */
	#addApiUpdateHandlers() {
		api.addEventListener("status", ({ detail }) => {
			this.ui.setStatus(detail);
		});

		api.addEventListener("reconnecting", () => {
			this.ui.dialog.show("Reconnecting...");
		});

		api.addEventListener("reconnected", () => {
			this.ui.dialog.close();
		});

		api.addEventListener("progress", ({ detail }) => {
			this.progress = detail;
			this.graph.setDirtyCanvas(true, false);
		});

		api.addEventListener("executing", ({ detail }) => {
			this.progress = null;
			this.runningNodeId = detail;
			this.graph.setDirtyCanvas(true, false);
		});

		api.addEventListener("executed", ({ detail }) => {
			this.nodeOutputs[detail.node] = detail.output;
			const node = this.graph.getNodeById(detail.node);
			if (node?.onExecuted) {
				node.onExecuted(detail.output);
			}
		});

		api.init();
	}

	#addKeyboardHandler() {
		window.addEventListener("keydown", (e) => {
			this.shiftDown = e.shiftKey;
		});
		window.addEventListener("keyup", (e) => {
			this.shiftDown = e.shiftKey;
		});
	}

	/**
	 * Loads all extensions from the API into the window
	 */
	async #loadExtensions() {
		const extensions = await api.getExtensions();
		for (const ext of extensions) {
			try {
				await import(ext);
			} catch (error) {
				console.error("Error loading extension", ext, error);
			}
		}
	}

	/**
	 * Set up the app on the page
	 */
	async setup() {
		await this.#loadExtensions();

		// Create and mount the LiteGraph in the DOM
		const canvasEl = (this.canvasEl = Object.assign(document.createElement("canvas"), { id: "graph-canvas" }));
		canvasEl.tabIndex = "1";
		document.body.prepend(canvasEl);

		this.#addProcessMouseHandler();
		this.#addProcessKeyHandler();

		this.graph = new LGraph();
		const canvas = (this.canvas = new LGraphCanvas(canvasEl, this.graph));
		this.ctx = canvasEl.getContext("2d");

		LiteGraph.release_link_on_empty_shows_menu = true;
		LiteGraph.alt_drag_do_clone_nodes = true;

		this.graph.start();

		function resizeCanvas() {
			canvasEl.width = canvasEl.offsetWidth;
			canvasEl.height = canvasEl.offsetHeight;
			canvas.draw(true, true);
		}

		// Ensure the canvas fills the window
		resizeCanvas();
		window.addEventListener("resize", resizeCanvas);

		await this.#invokeExtensionsAsync("init");
		await this.registerNodes();

		// Load previous workflow
		let restored = false;
		try {
			const json = localStorage.getItem("workflow");
			if (json) {
				const workflow = JSON.parse(json);
				this.loadGraphData(workflow);
				restored = true;
			}
		} catch (err) {
			console.error("Error loading previous workflow", err);
		}

		// We failed to restore a workflow so load the default
		if (!restored) {
			this.loadGraphData();
		}

		// Save current workflow automatically
		setInterval(() => localStorage.setItem("workflow", JSON.stringify(this.graph.serialize())), 1000);

		this.#addDrawNodeHandler();
		this.#addDrawGroupsHandler();
		this.#addApiUpdateHandlers();
		this.#addDropHandler();
		this.#addPasteHandler();
		this.#addKeyboardHandler();

		await this.#invokeExtensionsAsync("setup");
	}

	/**
	 * Registers nodes with the graph
	 */
	async registerNodes() {
		const app = this;
		// Load node definitions from the backend
		const defs = await api.getNodeDefs();
		await this.#invokeExtensionsAsync("addCustomNodeDefs", defs);

		// Generate list of known widgets
		const widgets = Object.assign(
			{},
			ComfyWidgets,
			...(await this.#invokeExtensionsAsync("getCustomWidgets")).filter(Boolean)
		);

		// Register a node for each definition
		for (const nodeId in defs) {
			const nodeData = defs[nodeId];
			const node = Object.assign(
				function ComfyNode() {
					var inputs = nodeData["input"]["required"];
					if (nodeData["input"]["optional"] != undefined){
					    inputs = Object.assign({}, nodeData["input"]["required"], nodeData["input"]["optional"])
					}
					const config = { minWidth: 1, minHeight: 1 };
					for (const inputName in inputs) {
						const inputData = inputs[inputName];
						const type = inputData[0];

						if(inputData[1]?.forceInput) {
							this.addInput(inputName, type);
						} else {
							if (Array.isArray(type)) {
								// Enums
								Object.assign(config, widgets.COMBO(this, inputName, inputData, app) || {});
							} else if (`${type}:${inputName}` in widgets) {
								// Support custom widgets by Type:Name
								Object.assign(config, widgets[`${type}:${inputName}`](this, inputName, inputData, app) || {});
							} else if (type in widgets) {
								// Standard type widgets
								Object.assign(config, widgets[type](this, inputName, inputData, app) || {});
							} else {
								// Node connection inputs
								this.addInput(inputName, type);
							}
						}
					}

					for (const o in nodeData["output"]) {
						const output = nodeData["output"][o];
						const outputName = nodeData["output_name"][o] || output;
						this.addOutput(outputName, output);
					}

					const s = this.computeSize();
					s[0] = Math.max(config.minWidth, s[0] * 1.5);
					s[1] = Math.max(config.minHeight, s[1]);
					this.size = s;
					this.serialize_widgets = true;

					app.#invokeExtensionsAsync("nodeCreated", this);
				},
				{
					title: nodeData.display_name || nodeData.name,
					comfyClass: nodeData.name,
				}
			);
			node.prototype.comfyClass = nodeData.name;

			this.#addNodeContextMenuHandler(node);
			this.#addDrawBackgroundHandler(node, app);
			this.#addNodeKeyHandler(node);

			await this.#invokeExtensionsAsync("beforeRegisterNodeDef", node, nodeData);
			LiteGraph.registerNodeType(nodeId, node);
			node.category = nodeData.category;
		}

		await this.#invokeExtensionsAsync("registerCustomNodes");
	}

	/**
	 * Populates the graph with the specified workflow data
	 * @param {*} graphData A serialized graph object
	 */
	loadGraphData(graphData) {
		this.clean();

		if (!graphData) {
			graphData = structuredClone(defaultGraph);
		}

		const missingNodeTypes = [];
		for (let n of graphData.nodes) {
			// Patch T2IAdapterLoader to ControlNetLoader since they are the same node now
			if (n.type == "T2IAdapterLoader") n.type = "ControlNetLoader";

			// Find missing node types
			if (!(n.type in LiteGraph.registered_node_types)) {
				missingNodeTypes.push(n.type);
			}
		}

		try {
			this.graph.configure(graphData);
		} catch (error) {
			let errorHint = [];
			// Try extracting filename to see if it was caused by an extension script
			const filename = error.fileName || (error.stack || "").match(/(\/extensions\/.*\.js)/)?.[1];
			const pos = (filename || "").indexOf("/extensions/");
			if (pos > -1) {
				errorHint.push(
					$el("span", { textContent: "This may be due to the following script:" }),
					$el("br"),
					$el("span", {
						style: {
							fontWeight: "bold",
						},
						textContent: filename.substring(pos),
					})
				);
			}

			// Show dialog to let the user know something went wrong loading the data
			this.ui.dialog.show(
				$el("div", [
					$el("p", { textContent: "Loading aborted due to error reloading workflow data" }),
					$el("pre", {
						style: { padding: "5px", backgroundColor: "rgba(255,0,0,0.2)" },
						textContent: error.toString(),
					}),
					$el("pre", {
						style: {
							padding: "5px",
							color: "#ccc",
							fontSize: "10px",
							maxHeight: "50vh",
							overflow: "auto",
							backgroundColor: "rgba(0,0,0,0.2)",
						},
						textContent: error.stack || "No stacktrace available",
					}),
					...errorHint,
				]).outerHTML
			);

			return;
		}

		for (const node of this.graph._nodes) {
			const size = node.computeSize();
			size[0] = Math.max(node.size[0], size[0]);
			size[1] = Math.max(node.size[1], size[1]);
			node.size = size;

			if (node.widgets) {
				// If you break something in the backend and want to patch workflows in the frontend
				// This is the place to do this
				for (let widget of node.widgets) {
					if (node.type == "KSampler" || node.type == "KSamplerAdvanced") {
						if (widget.name == "sampler_name") {
							if (widget.value.startsWith("sample_")) {
								widget.value = widget.value.slice(7);
							}
						}
					}
					if (node.type == "KSampler" || node.type == "KSamplerAdvanced" || node.type == "PrimitiveNode") {
						if (widget.name == "control_after_generate") {
							if (widget.value === true) {
								widget.value = "randomize";
							} else if (widget.value === false) {
								widget.value = "fixed";
							}
						}
					}
				}
			}

			this.#invokeExtensions("loadedGraphNode", node);
		}

		if (missingNodeTypes.length) {
			this.ui.dialog.show(
				`When loading the graph, the following node types were not found: <ul>${Array.from(new Set(missingNodeTypes)).map(
					(t) => `<li>${t}</li>`
				).join("")}</ul>Nodes that have failed to load will show as red on the graph.`
			);
		}
	}

	/**
	 * Converts the current graph workflow for sending to the API
	 * @returns The workflow and node links
	 */
	async graphToPrompt() {
		const workflow = this.graph.serialize();
		const output = {};
		// Process nodes in order of execution
		for (const node of this.graph.computeExecutionOrder(false)) {
			const n = workflow.nodes.find((n) => n.id === node.id);

			if (node.isVirtualNode) {
				// Don't serialize frontend only nodes but let them make changes
				if (node.applyToGraph) {
					node.applyToGraph(workflow);
				}
				continue;
			}

			if (node.mode === 2) {
				// Don't serialize muted nodes
				continue;
			}

			const inputs = {};
			const widgets = node.widgets;

			// Store all widget values
			if (widgets) {
				for (const i in widgets) {
					const widget = widgets[i];
					if (!widget.options || widget.options.serialize !== false) {
						inputs[widget.name] = widget.serializeValue ? await widget.serializeValue(n, i) : widget.value;
					}
				}
			}

			// Store all node links
			for (let i in node.inputs) {
				let parent = node.getInputNode(i);
				if (parent) {
					let link = node.getInputLink(i);
					while (parent && parent.isVirtualNode) {
						link = parent.getInputLink(link.origin_slot);
						if (link) {
							parent = parent.getInputNode(link.origin_slot);
						} else {
							parent = null;
						}
					}

					if (link) {
						inputs[node.inputs[i].name] = [String(link.origin_id), parseInt(link.origin_slot)];
					}
				}
			}

			output[String(node.id)] = {
				inputs,
				class_type: node.comfyClass,
			};
		}

		// Remove inputs connected to removed nodes

		for (const o in output) {
			for (const i in output[o].inputs) {
				if (Array.isArray(output[o].inputs[i])
					&& output[o].inputs[i].length === 2
					&& !output[output[o].inputs[i][0]]) {
					delete output[o].inputs[i];
				}
			}
		}

		return { workflow, output };
	}

	async queuePrompt(number, batchCount = 1) {
		this.#queueItems.push({ number, batchCount });

		// Only have one action process the items so each one gets a unique seed correctly
		if (this.#processingQueue) {
			return;
		}
	
		this.#processingQueue = true;
		try {
			while (this.#queueItems.length) {
				({ number, batchCount } = this.#queueItems.pop());

				for (let i = 0; i < batchCount; i++) {
					const p = await this.graphToPrompt();

					try {
						await api.queuePrompt(number, p);
					} catch (error) {
						this.ui.dialog.show(error.response || error.toString());
						break;
					}

					for (const n of p.workflow.nodes) {
						const node = graph.getNodeById(n.id);
						if (node.widgets) {
							for (const widget of node.widgets) {
								// Allow widgets to run callbacks after a prompt has been queued
								// e.g. random seed after every gen
								if (widget.afterQueued) {
									widget.afterQueued();
								}
							}
						}
					}

					this.canvas.draw(true, true);
					await this.ui.queue.update();
				}
			}
		} finally {
			this.#processingQueue = false;
		}
	}

	/**
	 * Loads workflow data from the specified file
	 * @param {File} file
	 */
	async handleFile(file) {
		if (file.type === "image/png") {
			const pngInfo = await getPngMetadata(file);
			if (pngInfo) {
				if (pngInfo.workflow) {
					this.loadGraphData(JSON.parse(pngInfo.workflow));
				} else if (pngInfo.parameters) {
					importA1111(this.graph, pngInfo.parameters);
				}
			}
		} else if (file.type === "application/json" || file.name?.endsWith(".json")) {
			const reader = new FileReader();
			reader.onload = () => {
				this.loadGraphData(JSON.parse(reader.result));
			};
			reader.readAsText(file);
		}
	}

	/**
	 * Registers a Comfy web extension with the app
	 * @param {ComfyExtension} extension
	 */
	registerExtension(extension) {
		if (!extension.name) {
			throw new Error("Extensions must have a 'name' property.");
		}
		if (this.extensions.find((ext) => ext.name === extension.name)) {
			throw new Error(`Extension named '${extension.name}' already registered.`);
		}
		this.extensions.push(extension);
	}

	/**
	 * Refresh combo list on whole nodes
	 */
	async refreshComboInNodes() {
		const defs = await api.getNodeDefs();

		for(let nodeNum in this.graph._nodes) {
			const node = this.graph._nodes[nodeNum];

			const def = defs[node.type];

			for(const widgetNum in node.widgets) {
				const widget = node.widgets[widgetNum]

				if(widget.type == "combo" && def["input"]["required"][widget.name] !== undefined) {
					widget.options.values = def["input"]["required"][widget.name][0];

					if(!widget.options.values.includes(widget.value)) {
						widget.value = widget.options.values[0];
					}
				}
			}
		}
	}

	/**
	 * Clean current state
	 */
	clean() {
		this.nodeOutputs = {};
	}
}

export const app = new ComfyApp();<|MERGE_RESOLUTION|>--- conflicted
+++ resolved
@@ -149,16 +149,12 @@
 						
 						let img = new Image();
 						img.src = this.imgs[0].src;
-<<<<<<< HEAD
-						ComfyApp.clipspace = { 'widgets': widgets, 'imgs': [img], 'images': this.images };
-=======
 						ComfyApp.clipspace = {
 							'widgets': widgets,
 							'imgs': [img],
 							'original_imgs': [img],
 							'images': this.images
 							};
->>>>>>> 2c21210c
 					}
 				},
 				{
