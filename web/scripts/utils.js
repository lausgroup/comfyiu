import { $el } from "./ui.js";

export function needLoadPrebuiltWorkflow(workflowId) {
	var loaded = localStorage.getItem('PrebuiltWorkflowId' + workflowId);
	if (loaded) {
		return false
	} else {
		localStorage.setItem('PrebuiltWorkflowId' + workflowId, true);
		return true
	}
}

export async function getWorkflow() {
	let flow_json = null;
	const queryString = window.location.search;
	const urlParams = new URLSearchParams(queryString);
	const workflowId = urlParams.get('workflow');
	if (workflowId && needLoadPrebuiltWorkflow(workflowId)) {
		await fetch('../workflows/' + workflowId + '/' + workflowId + '.json').then(
			response => {
				flow_json = response.json()
			}
		)
	}
	return flow_json;
}

// Simple date formatter
const parts = {
	d: (d) => d.getDate(),
	M: (d) => d.getMonth() + 1,
	h: (d) => d.getHours(),
	m: (d) => d.getMinutes(),
	s: (d) => d.getSeconds(),
};
const format =
	Object.keys(parts)
		.map((k) => k + k + "?")
		.join("|") + "|yyy?y?";

function formatDate(text, date) {
	return text.replace(new RegExp(format, "g"), function (text) {
		if (text === "yy") return (date.getFullYear() + "").substring(2);
		if (text === "yyyy") return date.getFullYear();
		if (text[0] in parts) {
			const p = parts[text[0]](date);
			return (p + "").padStart(text.length, "0");
		}
		return text;
	});
}

export function applyTextReplacements(app, value) {
	return value.replace(/%([^%]+)%/g, function (match, text) {
		const split = text.split(".");
		if (split.length !== 2) {
			// Special handling for dates
			if (split[0].startsWith("date:")) {
				return formatDate(split[0].substring(5), new Date());
			}

			if (text !== "width" && text !== "height") {
				// Dont warn on standard replacements
				console.warn("Invalid replacement pattern", text);
			}
			return match;
		}

		// Find node with matching S&R property name
		let nodes = app.graph._nodes.filter((n) => n.properties?.["Node name for S&R"] === split[0]);
		// If we cant, see if there is a node with that title
		if (!nodes.length) {
			nodes = app.graph._nodes.filter((n) => n.title === split[0]);
		}
		if (!nodes.length) {
			console.warn("Unable to find node", split[0]);
			return match;
		}

		if (nodes.length > 1) {
			console.warn("Multiple nodes matched", split[0], "using first match");
		}

		const node = nodes[0];

		const widget = node.widgets?.find((w) => w.name === split[1]);
		if (!widget) {
			console.warn("Unable to find widget", split[1], "on node", split[0], node);
			return match;
		}

		return ((widget.value ?? "") + "").replaceAll(/\/|\\/g, "_");
	});
}

<<<<<<< HEAD
export async function addStylesheet(urlOrFile, relativeTo) {
	return new Promise((res, rej) => {
		let url;
		if (urlOrFile.endsWith(".js")) {
			url = urlOrFile.substr(0, urlOrFile.length - 2) + "css";
		} else {
			url = new URL(urlOrFile, relativeTo ?? `${window.location.protocol}//${window.location.host}`).toString();
		}
		$el("link", {
			parent: document.head,
			rel: "stylesheet",
			type: "text/css",
			href: url,
			onload: res,
			onerror: rej,
		});
	});
=======


function setCookie(name, value, days) {
	var expires = "";
	if (days) {
		var date = new Date();
		date.setTime(date.getTime() + (days * 24 * 60 * 60 * 1000));
		expires = "; expires=" + date.toUTCString();
	}
	document.cookie = name + "=" + (value || "") + expires + "; path=/";
}

function getCookie(name) {
	var nameEQ = name + "=";
	var ca = document.cookie.split(';');
	for (var i = 0; i < ca.length; i++) {
		var c = ca[i];
		while (c.charAt(0) == ' ') c = c.substring(1, c.length);
		if (c.indexOf(nameEQ) == 0) return c.substring(nameEQ.length, c.length);
	}
	return null;
}

export async function getWorkflow() {
	let flow_json = null;
	const queryString = window.location.search;
	const urlParams = new URLSearchParams(queryString);
	const workflowId = urlParams.get('workflow');
	if (workflowId){
		await fetch('../workflows/' + workflowId + '/' + workflowId + '.json').then(
			response => {
				flow_json = response.json()
			}
		)
	} 
	return flow_json;
}

export function getUserId() {
	var uid = getCookie('uid');
	if (uid == null) {
		const queryString = window.location.search;
		const urlParams = new URLSearchParams(queryString);
		const email = urlParams.get('email');
		uid = prompt("Please enter your nickname \n(less than ten letters)", email ? email.split("@")[0] : "anonymous");
		setCookie('uid', uid, 999);
	}
	return uid ? uid : "anonymous";
>>>>>>> afad7c52
}<|MERGE_RESOLUTION|>--- conflicted
+++ resolved
@@ -93,7 +93,6 @@
 	});
 }
 
-<<<<<<< HEAD
 export async function addStylesheet(urlOrFile, relativeTo) {
 	return new Promise((res, rej) => {
 		let url;
@@ -111,7 +110,7 @@
 			onerror: rej,
 		});
 	});
-=======
+}
 
 
 function setCookie(name, value, days) {
@@ -160,5 +159,4 @@
 		setCookie('uid', uid, 999);
 	}
 	return uid ? uid : "anonymous";
->>>>>>> afad7c52
 }