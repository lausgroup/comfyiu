--- conflicted
+++ resolved
@@ -67,7 +67,7 @@
 
 		const image_name = node.images[0].filename;
 		const copied = false;
-		
+
 		for(let i in app.graph._nodes) {
 			var n = app.graph._nodes[i];
 			if(n.type == "LoadImage" || n.type == "LoadImageMask") {
@@ -76,7 +76,7 @@
 
 				if(recvWidget.value == "enable") {
 					// copy current node image to 'recv img' enabled node
-					
+
 					if(!copied) {
 						await api.sendOutputToInputImage(image_name);
 					}
@@ -279,9 +279,6 @@
 			return { widget: node.addWidget("text", inputName, defaultVal, () => {}, {}) };
 		}
 	},
-<<<<<<< HEAD
-	IMAGESEND:imagesendWidget,
-=======
 	COMBO(node, inputName, inputData) {
 		const type = inputData[0];
 		let defaultValue = type[0];
@@ -290,7 +287,7 @@
 		}
 		return { widget: node.addWidget("combo", inputName, defaultValue, () => {}, { values: type }) };
 	},
->>>>>>> f5365c9c
+	IMAGESEND:imagesendWidget,
 	IMAGEUPLOAD(node, inputName, inputData, app) {
 		const imageWidget = node.widgets.find((w) => w.name === "image");
 		let uploadWidget;
