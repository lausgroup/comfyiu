--- conflicted
+++ resolved
@@ -160,30 +160,19 @@
 			const transform = new DOMMatrix()
 				.scaleSelf(elRect.width / ctx.canvas.width, elRect.height / ctx.canvas.height)
 				.multiplySelf(ctx.getTransform())
-				.translateSelf(margin, margin + y);
+				.translateSelf(margin / window.devicePixelRatio, (margin + y) / window.devicePixelRatio);
 
 			Object.assign(this.inputEl.style, {
-<<<<<<< HEAD
-				left: `${(t.a * margin + t.e) / window.devicePixelRatio}px`,
-				top: `${(t.d * (y + widgetHeight - margin - 3) + t.f) / window.devicePixelRatio}px`,
-				width: `${(widgetWidth - margin * 2 - 3) * t.a / window.devicePixelRatio}px`,
-				background: (!node.color)?'':node.color,
-				height: `${(this.parent.inputHeight - margin * 2 - 4) * t.d / window.devicePixelRatio}px`,
-				position: "absolute",
-				zIndex: 1,
-				fontSize: `${t.d * 10.0 / window.devicePixelRatio}px`,
-=======
 				transformOrigin: "0 0",
 				transform: transform,
 				left: "0px",
 				top: "0px",
-				width: `${widgetWidth - (margin * 2)}px`,
-				height: `${this.parent.inputHeight - (margin * 2)}px`,
+				width: `${(widgetWidth - (margin * 2)) / window.devicePixelRatio}px`,
+				height: `${(this.parent.inputHeight - (margin * 2)) / window.devicePixelRatio}px`,
 				position: "absolute",
 				background: (!node.color)?'':node.color,
 				color: (!node.color)?'':'white',
 				zIndex: app.graph._nodes.indexOf(node),
->>>>>>> 7310290f
 			});
 			this.inputEl.hidden = !visible;
 		},
