--- conflicted
+++ resolved
@@ -1,5 +1,4 @@
-<<<<<<< HEAD
- ## Prerequisites For Docker
+## Prerequisites For Docker
  1. NVIDIA drivers installed on your host system.
  2. Docker installed on your host system.
  3. NVIDIA Container Toolkit (nvidia-docker2) OR WSL2 installed so that you can use GPU inside
@@ -9,384 +8,4 @@
 ` docker run --gpus all \-it \-p 8188:8188 \--name comfyui-instance \
  comfyui-gpu`
 ### Run docker-compose
-`docker compose up -d`
-=======
-<div align="center">
-
-# ComfyUI
-**The most powerful and modular visual AI engine and application.**
-
-
-[![Website][website-shield]][website-url]
-[![Dynamic JSON Badge][discord-shield]][discord-url]
-[![Matrix][matrix-shield]][matrix-url]
-<br>
-[![][github-release-shield]][github-release-link]
-[![][github-release-date-shield]][github-release-link]
-[![][github-downloads-shield]][github-downloads-link]
-[![][github-downloads-latest-shield]][github-downloads-link]
-
-[matrix-shield]: https://img.shields.io/badge/Matrix-000000?style=flat&logo=matrix&logoColor=white
-[matrix-url]: https://app.element.io/#/room/%23comfyui_space%3Amatrix.org
-[website-shield]: https://img.shields.io/badge/ComfyOrg-4285F4?style=flat
-[website-url]: https://www.comfy.org/
-<!-- Workaround to display total user from https://github.com/badges/shields/issues/4500#issuecomment-2060079995 -->
-[discord-shield]: https://img.shields.io/badge/dynamic/json?url=https%3A%2F%2Fdiscord.com%2Fapi%2Finvites%2Fcomfyorg%3Fwith_counts%3Dtrue&query=%24.approximate_member_count&logo=discord&logoColor=white&label=Discord&color=green&suffix=%20total
-[discord-url]: https://www.comfy.org/discord
-
-[github-release-shield]: https://img.shields.io/github/v/release/comfyanonymous/ComfyUI?style=flat&sort=semver
-[github-release-link]: https://github.com/comfyanonymous/ComfyUI/releases
-[github-release-date-shield]: https://img.shields.io/github/release-date/comfyanonymous/ComfyUI?style=flat
-[github-downloads-shield]: https://img.shields.io/github/downloads/comfyanonymous/ComfyUI/total?style=flat
-[github-downloads-latest-shield]: https://img.shields.io/github/downloads/comfyanonymous/ComfyUI/latest/total?style=flat&label=downloads%40latest
-[github-downloads-link]: https://github.com/comfyanonymous/ComfyUI/releases
-
-![ComfyUI Screenshot](https://github.com/user-attachments/assets/7ccaf2c1-9b72-41ae-9a89-5688c94b7abe)
-</div>
-
-ComfyUI lets you design and execute advanced stable diffusion pipelines using a graph/nodes/flowchart based interface. Available on Windows, Linux, and macOS.
-
-## Get Started
-
-#### [Desktop Application](https://www.comfy.org/download)
-- The easiest way to get started. 
-- Available on Windows & macOS.
-
-#### [Windows Portable Package](#installing)
-- Get the latest commits and completely portable.
-- Available on Windows.
-
-#### [Manual Install](#manual-install-windows-linux)
-Supports all operating systems and GPU types (NVIDIA, AMD, Intel, Apple Silicon, Ascend).
-
-## [Examples](https://comfyanonymous.github.io/ComfyUI_examples/)
-See what ComfyUI can do with the [example workflows](https://comfyanonymous.github.io/ComfyUI_examples/).
-
-
-## Features
-- Nodes/graph/flowchart interface to experiment and create complex Stable Diffusion workflows without needing to code anything.
-- Image Models
-   - SD1.x, SD2.x,
-   - [SDXL](https://comfyanonymous.github.io/ComfyUI_examples/sdxl/), [SDXL Turbo](https://comfyanonymous.github.io/ComfyUI_examples/sdturbo/)
-   - [Stable Cascade](https://comfyanonymous.github.io/ComfyUI_examples/stable_cascade/)
-   - [SD3 and SD3.5](https://comfyanonymous.github.io/ComfyUI_examples/sd3/)
-   - Pixart Alpha and Sigma
-   - [AuraFlow](https://comfyanonymous.github.io/ComfyUI_examples/aura_flow/)
-   - [HunyuanDiT](https://comfyanonymous.github.io/ComfyUI_examples/hunyuan_dit/)
-   - [Flux](https://comfyanonymous.github.io/ComfyUI_examples/flux/)
-   - [Lumina Image 2.0](https://comfyanonymous.github.io/ComfyUI_examples/lumina2/)
-- Video Models
-   - [Stable Video Diffusion](https://comfyanonymous.github.io/ComfyUI_examples/video/)
-   - [Mochi](https://comfyanonymous.github.io/ComfyUI_examples/mochi/)
-   - [LTX-Video](https://comfyanonymous.github.io/ComfyUI_examples/ltxv/)
-   - [Hunyuan Video](https://comfyanonymous.github.io/ComfyUI_examples/hunyuan_video/)
-   - [Nvidia Cosmos](https://comfyanonymous.github.io/ComfyUI_examples/cosmos/)
-   - [Wan 2.1](https://comfyanonymous.github.io/ComfyUI_examples/wan/)
-- [Stable Audio](https://comfyanonymous.github.io/ComfyUI_examples/audio/)
-- Asynchronous Queue system
-- Many optimizations: Only re-executes the parts of the workflow that changes between executions.
-- Smart memory management: can automatically run models on GPUs with as low as 1GB vram.
-- Works even if you don't have a GPU with: ```--cpu``` (slow)
-- Can load ckpt, safetensors and diffusers models/checkpoints. Standalone VAEs and CLIP models.
-- Embeddings/Textual inversion
-- [Loras (regular, locon and loha)](https://comfyanonymous.github.io/ComfyUI_examples/lora/)
-- [Hypernetworks](https://comfyanonymous.github.io/ComfyUI_examples/hypernetworks/)
-- Loading full workflows (with seeds) from generated PNG, WebP and FLAC files.
-- Saving/Loading workflows as Json files.
-- Nodes interface can be used to create complex workflows like one for [Hires fix](https://comfyanonymous.github.io/ComfyUI_examples/2_pass_txt2img/) or much more advanced ones.
-- [Area Composition](https://comfyanonymous.github.io/ComfyUI_examples/area_composition/)
-- [Inpainting](https://comfyanonymous.github.io/ComfyUI_examples/inpaint/) with both regular and inpainting models.
-- [ControlNet and T2I-Adapter](https://comfyanonymous.github.io/ComfyUI_examples/controlnet/)
-- [Upscale Models (ESRGAN, ESRGAN variants, SwinIR, Swin2SR, etc...)](https://comfyanonymous.github.io/ComfyUI_examples/upscale_models/)
-- [unCLIP Models](https://comfyanonymous.github.io/ComfyUI_examples/unclip/)
-- [GLIGEN](https://comfyanonymous.github.io/ComfyUI_examples/gligen/)
-- [Model Merging](https://comfyanonymous.github.io/ComfyUI_examples/model_merging/)
-- [LCM models and Loras](https://comfyanonymous.github.io/ComfyUI_examples/lcm/)
-- Latent previews with [TAESD](#how-to-show-high-quality-previews)
-- Starts up very fast.
-- Works fully offline: will never download anything.
-- [Config file](extra_model_paths.yaml.example) to set the search paths for models.
-
-Workflow examples can be found on the [Examples page](https://comfyanonymous.github.io/ComfyUI_examples/)
-
-## Shortcuts
-
-| Keybind                            | Explanation                                                                                                        |
-|------------------------------------|--------------------------------------------------------------------------------------------------------------------|
-| `Ctrl` + `Enter`                      | Queue up current graph for generation                                                                              |
-| `Ctrl` + `Shift` + `Enter`              | Queue up current graph as first for generation                                                                     |
-| `Ctrl` + `Alt` + `Enter`                | Cancel current generation                                                                                          |
-| `Ctrl` + `Z`/`Ctrl` + `Y`                 | Undo/Redo                                                                                                          |
-| `Ctrl` + `S`                          | Save workflow                                                                                                      |
-| `Ctrl` + `O`                          | Load workflow                                                                                                      |
-| `Ctrl` + `A`                          | Select all nodes                                                                                                   |
-| `Alt `+ `C`                           | Collapse/uncollapse selected nodes                                                                                 |
-| `Ctrl` + `M`                          | Mute/unmute selected nodes                                                                                         |
-| `Ctrl` + `B`                           | Bypass selected nodes (acts like the node was removed from the graph and the wires reconnected through)            |
-| `Delete`/`Backspace`                   | Delete selected nodes                                                                                              |
-| `Ctrl` + `Backspace`                   | Delete the current graph                                                                                           |
-| `Space`                              | Move the canvas around when held and moving the cursor                                                             |
-| `Ctrl`/`Shift` + `Click`                 | Add clicked node to selection                                                                                      |
-| `Ctrl` + `C`/`Ctrl` + `V`                  | Copy and paste selected nodes (without maintaining connections to outputs of unselected nodes)                     |
-| `Ctrl` + `C`/`Ctrl` + `Shift` + `V`          | Copy and paste selected nodes (maintaining connections from outputs of unselected nodes to inputs of pasted nodes) |
-| `Shift` + `Drag`                       | Move multiple selected nodes at the same time                                                                      |
-| `Ctrl` + `D`                           | Load default graph                                                                                                 |
-| `Alt` + `+`                          | Canvas Zoom in                                                                                                     |
-| `Alt` + `-`                          | Canvas Zoom out                                                                                                    |
-| `Ctrl` + `Shift` + LMB + Vertical drag | Canvas Zoom in/out                                                                                                 |
-| `P`                                  | Pin/Unpin selected nodes                                                                                           |
-| `Ctrl` + `G`                           | Group selected nodes                                                                                               |
-| `Q`                                 | Toggle visibility of the queue                                                                                     |
-| `H`                                  | Toggle visibility of history                                                                                       |
-| `R`                                  | Refresh graph                                                                                                      |
-| `F`                                  | Show/Hide menu                                                                                                      |
-| `.`                                  | Fit view to selection (Whole graph when nothing is selected)                                                        |
-| Double-Click LMB                   | Open node quick search palette                                                                                     |
-| `Shift` + Drag                       | Move multiple wires at once                                                                                        |
-| `Ctrl` + `Alt` + LMB                   | Disconnect all wires from clicked slot                                                                             |
-
-`Ctrl` can also be replaced with `Cmd` instead for macOS users
-
-# Installing
-
-## Windows Portable
-
-There is a portable standalone build for Windows that should work for running on Nvidia GPUs or for running on your CPU only on the [releases page](https://github.com/comfyanonymous/ComfyUI/releases).
-
-### [Direct link to download](https://github.com/comfyanonymous/ComfyUI/releases/latest/download/ComfyUI_windows_portable_nvidia.7z)
-
-Simply download, extract with [7-Zip](https://7-zip.org) and run. Make sure you put your Stable Diffusion checkpoints/models (the huge ckpt/safetensors files) in: ComfyUI\models\checkpoints
-
-If you have trouble extracting it, right click the file -> properties -> unblock
-
-If you have a 50 series Blackwell card like a 5090 or 5080 see [this discussion thread](https://github.com/comfyanonymous/ComfyUI/discussions/6643)
-
-#### How do I share models between another UI and ComfyUI?
-
-See the [Config file](extra_model_paths.yaml.example) to set the search paths for models. In the standalone windows build you can find this file in the ComfyUI directory. Rename this file to extra_model_paths.yaml and edit it with your favorite text editor.
-
-## Jupyter Notebook
-
-To run it on services like paperspace, kaggle or colab you can use my [Jupyter Notebook](notebooks/comfyui_colab.ipynb)
-
-
-## [comfy-cli](https://docs.comfy.org/comfy-cli/getting-started)
-
-You can install and start ComfyUI using comfy-cli:
-```bash
-pip install comfy-cli
-comfy install
-```
-
-## Manual Install (Windows, Linux)
-
-python 3.13 is supported but using 3.12 is recommended because some custom nodes and their dependencies might not support it yet.
-
-Git clone this repo.
-
-Put your SD checkpoints (the huge ckpt/safetensors files) in: models/checkpoints
-
-Put your VAE in: models/vae
-
-
-### AMD GPUs (Linux only)
-AMD users can install rocm and pytorch with pip if you don't have it already installed, this is the command to install the stable version:
-
-```pip install torch torchvision torchaudio --index-url https://download.pytorch.org/whl/rocm6.2.4```
-
-This is the command to install the nightly with ROCm 6.3 which might have some performance improvements:
-
-```pip install --pre torch torchvision torchaudio --index-url https://download.pytorch.org/whl/nightly/rocm6.3```
-
-### Intel GPUs (Windows and Linux)
-
-(Option 1) Intel Arc GPU users can install native PyTorch with torch.xpu support using pip (currently available in PyTorch nightly builds). More information can be found [here](https://pytorch.org/docs/main/notes/get_start_xpu.html)
-  
-1. To install PyTorch nightly, use the following command:
-
-```pip install --pre torch torchvision torchaudio --index-url https://download.pytorch.org/whl/nightly/xpu```
-
-2. Launch ComfyUI by running `python main.py`
-
-
-(Option 2) Alternatively, Intel GPUs supported by Intel Extension for PyTorch (IPEX) can leverage IPEX for improved performance.
-
-1. For Intel® Arc™ A-Series Graphics utilizing IPEX, create a conda environment and use the commands below:
-
-```
-conda install libuv
-pip install torch==2.3.1.post0+cxx11.abi torchvision==0.18.1.post0+cxx11.abi torchaudio==2.3.1.post0+cxx11.abi intel-extension-for-pytorch==2.3.110.post0+xpu --extra-index-url https://pytorch-extension.intel.com/release-whl/stable/xpu/us/ --extra-index-url https://pytorch-extension.intel.com/release-whl/stable/xpu/cn/
-```
-
-For other supported Intel GPUs with IPEX, visit [Installation](https://intel.github.io/intel-extension-for-pytorch/index.html#installation?platform=gpu) for more information.
-
-Additional discussion and help can be found [here](https://github.com/comfyanonymous/ComfyUI/discussions/476).
-
-### NVIDIA
-
-Nvidia users should install stable pytorch using this command:
-
-```pip install torch torchvision torchaudio --extra-index-url https://download.pytorch.org/whl/cu126```
-
-This is the command to install pytorch nightly instead which supports the new blackwell 50xx series GPUs and might have performance improvements.
-
-```pip install --pre torch torchvision torchaudio --index-url https://download.pytorch.org/whl/nightly/cu128```
-
-#### Troubleshooting
-
-If you get the "Torch not compiled with CUDA enabled" error, uninstall torch with:
-
-```pip uninstall torch```
-
-And install it again with the command above.
-
-### Dependencies
-
-Install the dependencies by opening your terminal inside the ComfyUI folder and:
-
-```pip install -r requirements.txt```
-
-After this you should have everything installed and can proceed to running ComfyUI.
-
-### Others:
-
-#### Apple Mac silicon
-
-You can install ComfyUI in Apple Mac silicon (M1 or M2) with any recent macOS version.
-
-1. Install pytorch nightly. For instructions, read the [Accelerated PyTorch training on Mac](https://developer.apple.com/metal/pytorch/) Apple Developer guide (make sure to install the latest pytorch nightly).
-1. Follow the [ComfyUI manual installation](#manual-install-windows-linux) instructions for Windows and Linux.
-1. Install the ComfyUI [dependencies](#dependencies). If you have another Stable Diffusion UI [you might be able to reuse the dependencies](#i-already-have-another-ui-for-stable-diffusion-installed-do-i-really-have-to-install-all-of-these-dependencies).
-1. Launch ComfyUI by running `python main.py`
-
-> **Note**: Remember to add your models, VAE, LoRAs etc. to the corresponding Comfy folders, as discussed in [ComfyUI manual installation](#manual-install-windows-linux).
-
-#### DirectML (AMD Cards on Windows)
-
-```pip install torch-directml``` Then you can launch ComfyUI with: ```python main.py --directml```
-
-#### Ascend NPUs
-
-For models compatible with Ascend Extension for PyTorch (torch_npu). To get started, ensure your environment meets the prerequisites outlined on the [installation](https://ascend.github.io/docs/sources/ascend/quick_install.html) page. Here's a step-by-step guide tailored to your platform and installation method:
-
-1. Begin by installing the recommended or newer kernel version for Linux as specified in the Installation page of torch-npu, if necessary.
-2. Proceed with the installation of Ascend Basekit, which includes the driver, firmware, and CANN, following the instructions provided for your specific platform.
-3. Next, install the necessary packages for torch-npu by adhering to the platform-specific instructions on the [Installation](https://ascend.github.io/docs/sources/pytorch/install.html#pytorch) page.
-4. Finally, adhere to the [ComfyUI manual installation](#manual-install-windows-linux) guide for Linux. Once all components are installed, you can run ComfyUI as described earlier.
-
-#### Cambricon MLUs
-
-For models compatible with Cambricon Extension for PyTorch (torch_mlu). Here's a step-by-step guide tailored to your platform and installation method:
-
-1. Install the Cambricon CNToolkit by adhering to the platform-specific instructions on the [Installation](https://www.cambricon.com/docs/sdk_1.15.0/cntoolkit_3.7.2/cntoolkit_install_3.7.2/index.html)
-2. Next, install the PyTorch(torch_mlu) following the instructions on the [Installation](https://www.cambricon.com/docs/sdk_1.15.0/cambricon_pytorch_1.17.0/user_guide_1.9/index.html)
-3. Launch ComfyUI by running `python main.py`
-
-# Running
-
-```python main.py```
-
-### For AMD cards not officially supported by ROCm
-
-Try running it with this command if you have issues:
-
-For 6700, 6600 and maybe other RDNA2 or older: ```HSA_OVERRIDE_GFX_VERSION=10.3.0 python main.py```
-
-For AMD 7600 and maybe other RDNA3 cards: ```HSA_OVERRIDE_GFX_VERSION=11.0.0 python main.py```
-
-### AMD ROCm Tips
-
-You can enable experimental memory efficient attention on pytorch 2.5 in ComfyUI on RDNA3 and potentially other AMD GPUs using this command:
-
-```TORCH_ROCM_AOTRITON_ENABLE_EXPERIMENTAL=1 python main.py --use-pytorch-cross-attention```
-
-You can also try setting this env variable `PYTORCH_TUNABLEOP_ENABLED=1` which might speed things up at the cost of a very slow initial run.
-
-# Notes
-
-Only parts of the graph that have an output with all the correct inputs will be executed.
-
-Only parts of the graph that change from each execution to the next will be executed, if you submit the same graph twice only the first will be executed. If you change the last part of the graph only the part you changed and the part that depends on it will be executed.
-
-Dragging a generated png on the webpage or loading one will give you the full workflow including seeds that were used to create it.
-
-You can use () to change emphasis of a word or phrase like: (good code:1.2) or (bad code:0.8). The default emphasis for () is 1.1. To use () characters in your actual prompt escape them like \\( or \\).
-
-You can use {day|night}, for wildcard/dynamic prompts. With this syntax "{wild|card|test}" will be randomly replaced by either "wild", "card" or "test" by the frontend every time you queue the prompt. To use {} characters in your actual prompt escape them like: \\{ or \\}.
-
-Dynamic prompts also support C-style comments, like `// comment` or `/* comment */`.
-
-To use a textual inversion concepts/embeddings in a text prompt put them in the models/embeddings directory and use them in the CLIPTextEncode node like this (you can omit the .pt extension):
-
-```embedding:embedding_filename.pt```
-
-
-## How to show high-quality previews?
-
-Use ```--preview-method auto``` to enable previews.
-
-The default installation includes a fast latent preview method that's low-resolution. To enable higher-quality previews with [TAESD](https://github.com/madebyollin/taesd), download the [taesd_decoder.pth, taesdxl_decoder.pth, taesd3_decoder.pth and taef1_decoder.pth](https://github.com/madebyollin/taesd/) and place them in the `models/vae_approx` folder. Once they're installed, restart ComfyUI and launch it with `--preview-method taesd` to enable high-quality previews.
-
-## How to use TLS/SSL?
-Generate a self-signed certificate (not appropriate for shared/production use) and key by running the command: `openssl req -x509 -newkey rsa:4096 -keyout key.pem -out cert.pem -sha256 -days 3650 -nodes -subj "/C=XX/ST=StateName/L=CityName/O=CompanyName/OU=CompanySectionName/CN=CommonNameOrHostname"`
-
-Use `--tls-keyfile key.pem --tls-certfile cert.pem` to enable TLS/SSL, the app will now be accessible with `https://...` instead of `http://...`.
-
-> Note: Windows users can use [alexisrolland/docker-openssl](https://github.com/alexisrolland/docker-openssl) or one of the [3rd party binary distributions](https://wiki.openssl.org/index.php/Binaries) to run the command example above. 
-<br/><br/>If you use a container, note that the volume mount `-v` can be a relative path so `... -v ".\:/openssl-certs" ...` would create the key & cert files in the current directory of your command prompt or powershell terminal.
-
-## Support and dev channel
-
-[Discord](https://comfy.org/discord): Try the #help or #feedback channels.
-
-[Matrix space: #comfyui_space:matrix.org](https://app.element.io/#/room/%23comfyui_space%3Amatrix.org) (it's like discord but open source).
-
-See also: [https://www.comfy.org/](https://www.comfy.org/)
-
-## Frontend Development
-
-As of August 15, 2024, we have transitioned to a new frontend, which is now hosted in a separate repository: [ComfyUI Frontend](https://github.com/Comfy-Org/ComfyUI_frontend). This repository now hosts the compiled JS (from TS/Vue) under the `web/` directory.
-
-### Reporting Issues and Requesting Features
-
-For any bugs, issues, or feature requests related to the frontend, please use the [ComfyUI Frontend repository](https://github.com/Comfy-Org/ComfyUI_frontend). This will help us manage and address frontend-specific concerns more efficiently.
-
-### Using the Latest Frontend
-
-The new frontend is now the default for ComfyUI. However, please note:
-
-1. The frontend in the main ComfyUI repository is updated fortnightly.
-2. Daily releases are available in the separate frontend repository.
-
-To use the most up-to-date frontend version:
-
-1. For the latest daily release, launch ComfyUI with this command line argument:
-
-   ```
-   --front-end-version Comfy-Org/ComfyUI_frontend@latest
-   ```
-
-2. For a specific version, replace `latest` with the desired version number:
-
-   ```
-   --front-end-version Comfy-Org/ComfyUI_frontend@1.2.2
-   ```
-
-This approach allows you to easily switch between the stable fortnightly release and the cutting-edge daily updates, or even specific versions for testing purposes.
-
-### Accessing the Legacy Frontend
-
-If you need to use the legacy frontend for any reason, you can access it using the following command line argument:
-
-```
---front-end-version Comfy-Org/ComfyUI_legacy_frontend@latest
-```
-
-This will use a snapshot of the legacy frontend preserved in the [ComfyUI Legacy Frontend repository](https://github.com/Comfy-Org/ComfyUI_legacy_frontend).
-
-# QA
-
-### Which GPU should I buy for this?
-
-[See this page for some recommendations](https://github.com/comfyanonymous/ComfyUI/wiki/Which-GPU-should-I-buy-for-ComfyUI)
->>>>>>> 3b19fc76
+`docker compose up -d`