<div align="center">

# ComfyUI
**The most powerful and modular diffusion model GUI and backend.**


[![Website][website-shield]][website-url]
[![Dynamic JSON Badge][discord-shield]][discord-url]
[![Matrix][matrix-shield]][matrix-url]
<br>
[![][github-release-shield]][github-release-link]
[![][github-release-date-shield]][github-release-link]
[![][github-downloads-shield]][github-downloads-link]
[![][github-downloads-latest-shield]][github-downloads-link]

[matrix-shield]: https://img.shields.io/badge/Matrix-000000?style=flat&logo=matrix&logoColor=white
[matrix-url]: https://app.element.io/#/room/%23comfyui_space%3Amatrix.org
[website-shield]: https://img.shields.io/badge/ComfyOrg-4285F4?style=flat
[website-url]: https://www.comfy.org/
<!-- Workaround to display total user from https://github.com/badges/shields/issues/4500#issuecomment-2060079995 -->
[discord-shield]: https://img.shields.io/badge/dynamic/json?url=https%3A%2F%2Fdiscord.com%2Fapi%2Finvites%2Fcomfyorg%3Fwith_counts%3Dtrue&query=%24.approximate_member_count&logo=discord&logoColor=white&label=Discord&color=green&suffix=%20total
[discord-url]: https://www.comfy.org/discord

[github-release-shield]: https://img.shields.io/github/v/release/comfyanonymous/ComfyUI?style=flat&sort=semver
[github-release-link]: https://github.com/comfyanonymous/ComfyUI/releases
[github-release-date-shield]: https://img.shields.io/github/release-date/comfyanonymous/ComfyUI?style=flat
[github-downloads-shield]: https://img.shields.io/github/downloads/comfyanonymous/ComfyUI/total?style=flat
[github-downloads-latest-shield]: https://img.shields.io/github/downloads/comfyanonymous/ComfyUI/latest/total?style=flat&label=downloads%40latest
[github-downloads-link]: https://github.com/comfyanonymous/ComfyUI/releases

![ComfyUI Screenshot](https://github.com/user-attachments/assets/7ccaf2c1-9b72-41ae-9a89-5688c94b7abe)
</div>

This ui will let you design and execute advanced stable diffusion pipelines using a graph/nodes/flowchart based interface. For some workflow examples and see what ComfyUI can do you can check out:
### [ComfyUI Examples](https://comfyanonymous.github.io/ComfyUI_examples/)

### [Installing ComfyUI](#installing)

## Features
- Nodes/graph/flowchart interface to experiment and create complex Stable Diffusion workflows without needing to code anything.
- Fully supports SD1.x, SD2.x, [SDXL](https://comfyanonymous.github.io/ComfyUI_examples/sdxl/), [Stable Video Diffusion](https://comfyanonymous.github.io/ComfyUI_examples/video/), [Stable Cascade](https://comfyanonymous.github.io/ComfyUI_examples/stable_cascade/), [SD3](https://comfyanonymous.github.io/ComfyUI_examples/sd3/) and [Stable Audio](https://comfyanonymous.github.io/ComfyUI_examples/audio/)
- [LTX-Video](https://comfyanonymous.github.io/ComfyUI_examples/ltxv/)
- [Flux](https://comfyanonymous.github.io/ComfyUI_examples/flux/)
- [Mochi](https://comfyanonymous.github.io/ComfyUI_examples/mochi/)
- Asynchronous Queue system
- Many optimizations: Only re-executes the parts of the workflow that changes between executions.
- Smart memory management: can automatically run models on GPUs with as low as 1GB of VRAM.
- Works even if you don't have a GPU with: ```--cpu``` (slow)
- Can load ckpt, safetensors and diffusers models/checkpoints. Standalone VAEs and CLIP models.
- Embeddings/Textual inversion
- [Loras (regular, locon and loha)](https://comfyanonymous.github.io/ComfyUI_examples/lora/)
- [Hypernetworks](https://comfyanonymous.github.io/ComfyUI_examples/hypernetworks/)
- Loading full workflows (with seeds) from generated PNG, WebP and FLAC files.
- Saving/Loading workflows as JSON files.
- Nodes interface can be used to create complex workflows like one for [Hires fix](https://comfyanonymous.github.io/ComfyUI_examples/2_pass_txt2img/) or much more advanced ones.
- [Area Composition](https://comfyanonymous.github.io/ComfyUI_examples/area_composition/)
- [Inpainting](https://comfyanonymous.github.io/ComfyUI_examples/inpaint/) with both regular and inpainting models.
- [ControlNet and T2I-Adapter](https://comfyanonymous.github.io/ComfyUI_examples/controlnet/)
- [Upscale Models (ESRGAN, ESRGAN variants, SwinIR, Swin2SR, etc...)](https://comfyanonymous.github.io/ComfyUI_examples/upscale_models/)
- [unCLIP Models](https://comfyanonymous.github.io/ComfyUI_examples/unclip/)
- [GLIGEN](https://comfyanonymous.github.io/ComfyUI_examples/gligen/)
- [Model Merging](https://comfyanonymous.github.io/ComfyUI_examples/model_merging/)
- [LCM models and Loras](https://comfyanonymous.github.io/ComfyUI_examples/lcm/)
- [SDXL Turbo](https://comfyanonymous.github.io/ComfyUI_examples/sdturbo/)
- [AuraFlow](https://comfyanonymous.github.io/ComfyUI_examples/aura_flow/)
- [HunyuanDiT](https://comfyanonymous.github.io/ComfyUI_examples/hunyuan_dit/)
- Latent previews with [TAESD](#how-to-show-high-quality-previews)
- Starts up very fast.
- Works fully offline: will never download anything.
- [Config file](extra_model_paths.yaml.example) to set the search paths for models.
- [Docker](#running-with-docker) support

Workflow examples can be found on the [Examples page](https://comfyanonymous.github.io/ComfyUI_examples/)

## Shortcuts

| Keybind                            | Explanation                                                                                                        |
|------------------------------------|--------------------------------------------------------------------------------------------------------------------|
| `Ctrl` + `Enter`                      | Queue up current graph for generation                                                                              |
| `Ctrl` + `Shift` + `Enter`              | Queue up current graph as first for generation                                                                     |
| `Ctrl` + `Alt` + `Enter`                | Cancel current generation                                                                                          |
| `Ctrl` + `Z`/`Ctrl` + `Y`                 | Undo/Redo                                                                                                          |
| `Ctrl` + `S`                          | Save workflow                                                                                                      |
| `Ctrl` + `O`                          | Load workflow                                                                                                      |
| `Ctrl` + `A`                          | Select all nodes                                                                                                   |
| `Alt `+ `C`                           | Collapse/uncollapse selected nodes                                                                                 |
| `Ctrl` + `M`                          | Mute/unmute selected nodes                                                                                         |
| `Ctrl` + `B`                           | Bypass selected nodes (acts like the node was removed from the graph and the wires reconnected through)            |
| `Delete`/`Backspace`                   | Delete selected nodes                                                                                              |
| `Ctrl` + `Backspace`                   | Delete the current graph                                                                                           |
| `Space`                              | Move the canvas around when held and moving the cursor                                                             |
| `Ctrl`/`Shift` + `Click`                 | Add clicked node to selection                                                                                      |
| `Ctrl` + `C`/`Ctrl` + `V`                  | Copy and paste selected nodes (without maintaining connections to outputs of unselected nodes)                     |
| `Ctrl` + `C`/`Ctrl` + `Shift` + `V`          | Copy and paste selected nodes (maintaining connections from outputs of unselected nodes to inputs of pasted nodes) |
| `Shift` + `Drag`                       | Move multiple selected nodes at the same time                                                                      |
| `Ctrl` + `D`                           | Load default graph                                                                                                 |
| `Alt` + `+`                          | Canvas Zoom in                                                                                                     |
| `Alt` + `-`                          | Canvas Zoom out                                                                                                    |
| `Ctrl` + `Shift` + LMB + Vertical drag | Canvas Zoom in/out                                                                                                 |
| `P`                                  | Pin/Unpin selected nodes                                                                                           |
| `Ctrl` + `G`                           | Group selected nodes                                                                                               |
| `Q`                                 | Toggle visibility of the queue                                                                                     |
| `H`                                  | Toggle visibility of history                                                                                       |
| `R`                                  | Refresh graph                                                                                                      |
| Double-Click LMB                   | Open node quick search palette                                                                                     |
| `Shift` + Drag                       | Move multiple wires at once                                                                                        |
| `Ctrl` + `Alt` + LMB                   | Disconnect all wires from clicked slot                                                                             |

`Ctrl` can also be replaced with `Cmd` instead for macOS users

# Installing

## Windows

There is a portable standalone build for Windows that should work for running on Nvidia GPUs or for running on your CPU only on the [releases page](https://github.com/comfyanonymous/ComfyUI/releases).

### [Direct link to download](https://github.com/comfyanonymous/ComfyUI/releases/latest/download/ComfyUI_windows_portable_nvidia.7z)

Simply download, extract with [7-Zip](https://7-zip.org) and run. Make sure you put your Stable Diffusion checkpoints/models (the huge ckpt/safetensors files) in: ComfyUI\models\checkpoints

If you have trouble extracting it, right click the file -> properties -> unblock

#### How do I share models between another UI and ComfyUI?

See the [Config file](extra_model_paths.yaml.example) to set the search paths for models. In the standalone windows build you can find this file in the ComfyUI directory. Rename this file to extra_model_paths.yaml and edit it with your favorite text editor.

## Jupyter Notebook

To run it on services like paperspace, kaggle or colab you can use my [Jupyter Notebook](notebooks/comfyui_colab.ipynb)

## Manual Install (Windows, Linux)

Note that some dependencies do not yet support python 3.13 so using 3.12 is recommended.

Git clone this repo.

Put your SD checkpoints (the huge ckpt/safetensors files) in: models/checkpoints

Put your VAE in: models/vae


### AMD GPUs (Linux only)
AMD users can install rocm and pytorch with pip if you don't have it already installed, this is the command to install the stable version:

```pip install torch torchvision torchaudio --index-url https://download.pytorch.org/whl/rocm6.2```

This is the command to install the nightly with ROCm 6.2 which might have some performance improvements:

```pip install --pre torch torchvision torchaudio --index-url https://download.pytorch.org/whl/nightly/rocm6.2```

### NVIDIA

Nvidia users should install stable pytorch using this command:

```pip install torch torchvision torchaudio --extra-index-url https://download.pytorch.org/whl/cu124```

This is the command to install pytorch nightly instead which might have performance improvements:

```pip install --pre torch torchvision torchaudio --index-url https://download.pytorch.org/whl/nightly/cu124```

#### Troubleshooting

If you get the "Torch not compiled with CUDA enabled" error, uninstall torch with:

```pip uninstall torch```

And install it again with the command above.

### Dependencies

Install the dependencies by opening your terminal inside the ComfyUI folder and:

```pip install -r requirements.txt```

After this you should have everything installed and can proceed to running ComfyUI.

### Others:

#### Intel GPUs

Intel GPU support is available for all Intel GPUs supported by Intel's Extension for Pytorch (IPEX) with the support requirements listed in the [Installation](https://intel.github.io/intel-extension-for-pytorch/index.html#installation?platform=gpu) page. Choose your platform and method of install and follow the instructions. The steps are as follows:

1. Start by installing the drivers or kernel listed or newer in the Installation page of IPEX linked above for Windows and Linux if needed.
1. Follow the instructions to install [Intel's oneAPI Basekit](https://www.intel.com/content/www/us/en/developer/tools/oneapi/base-toolkit-download.html) for your platform.
1. Install the packages for IPEX using the instructions provided in the Installation page for your platform.
1. Follow the [ComfyUI manual installation](#manual-install-windows-linux) instructions for Windows and Linux and run ComfyUI normally as described above after everything is installed.

Additional discussion and help can be found [here](https://github.com/comfyanonymous/ComfyUI/discussions/476).

#### Apple Mac silicon

You can install ComfyUI in Apple Mac silicon (M1 or M2) with any recent macOS version.

1. Install pytorch nightly. For instructions, read the [Accelerated PyTorch training on Mac](https://developer.apple.com/metal/pytorch/) Apple Developer guide (make sure to install the latest pytorch nightly).
1. Follow the [ComfyUI manual installation](#manual-install-windows-linux) instructions for Windows and Linux.
1. Install the ComfyUI [dependencies](#dependencies). If you have another Stable Diffusion UI [you might be able to reuse the dependencies](#i-already-have-another-ui-for-stable-diffusion-installed-do-i-really-have-to-install-all-of-these-dependencies).
1. Launch ComfyUI by running `python main.py`

> **Note**: Remember to add your models, VAE, LoRAs etc. to the corresponding Comfy folders, as discussed in [ComfyUI manual installation](#manual-install-windows-linux).

#### DirectML (AMD Cards on Windows)

```pip install torch-directml``` Then you can launch ComfyUI with: ```python main.py --directml```

# Running

```python main.py```

### For AMD cards not officially supported by ROCm

Try running it with this command if you have issues:

For 6700, 6600 and maybe other RDNA2 or older: ```HSA_OVERRIDE_GFX_VERSION=10.3.0 python main.py```

For AMD 7600 and maybe other RDNA3 cards: ```HSA_OVERRIDE_GFX_VERSION=11.0.0 python main.py```

<<<<<<< HEAD
# Running with Docker
Just execute the command below:

```docker compose --profile <your-profile> up --build -d```
## Profiles
```cpu``` - For CPU-only machines

```cuda``` - For NVIDIA CUDA Chips

## Additional variables for Docker (.env support)
```PORT``` - Port for ComfyUI

```LISTEN_IP``` - IP address for ComfyUI to listen
=======
### AMD ROCm Tips

You can enable experimental memory efficient attention on pytorch 2.5 in ComfyUI on RDNA3 and potentially other AMD GPUs using this command:

```TORCH_ROCM_AOTRITON_ENABLE_EXPERIMENTAL=1 python main.py --use-pytorch-cross-attention```
>>>>>>> 8e4118c0

# Notes

Only parts of the graph that have an output with all the correct inputs will be executed.

Only parts of the graph that change from each execution to the next will be executed, if you submit the same graph twice only the first will be executed. If you change the last part of the graph only the part you changed and the part that depends on it will be executed.

Dragging a generated png on the webpage or loading one will give you the full workflow including seeds that were used to create it.

You can use () to change emphasis of a word or phrase like: (good code:1.2) or (bad code:0.8). The default emphasis for () is 1.1. To use () characters in your actual prompt escape them like \\( or \\).

You can use {day|night}, for wildcard/dynamic prompts. With this syntax "{wild|card|test}" will be randomly replaced by either "wild", "card" or "test" by the frontend every time you queue the prompt. To use {} characters in your actual prompt escape them like: \\{ or \\}.

Dynamic prompts also support C-style comments, like `// comment` or `/* comment */`.

To use a textual inversion concepts/embeddings in a text prompt put them in the models/embeddings directory and use them in the CLIPTextEncode node like this (you can omit the .pt extension):

```embedding:embedding_filename.pt```


## How to show high-quality previews?

Use ```--preview-method auto``` to enable previews.

The default installation includes a fast latent preview method that's low-resolution. To enable higher-quality previews with [TAESD](https://github.com/madebyollin/taesd), download the [taesd_decoder.pth, taesdxl_decoder.pth, taesd3_decoder.pth and taef1_decoder.pth](https://github.com/madebyollin/taesd/) and place them in the `models/vae_approx` folder. Once they're installed, restart ComfyUI and launch it with `--preview-method taesd` to enable high-quality previews.

## How to use TLS/SSL?
Generate a self-signed certificate (not appropriate for shared/production use) and key by running the command: `openssl req -x509 -newkey rsa:4096 -keyout key.pem -out cert.pem -sha256 -days 3650 -nodes -subj "/C=XX/ST=StateName/L=CityName/O=CompanyName/OU=CompanySectionName/CN=CommonNameOrHostname"`

Use `--tls-keyfile key.pem --tls-certfile cert.pem` to enable TLS/SSL, the app will now be accessible with `https://...` instead of `http://...`.

> Note: Windows users can use [alexisrolland/docker-openssl](https://github.com/alexisrolland/docker-openssl) or one of the [3rd party binary distributions](https://wiki.openssl.org/index.php/Binaries) to run the command example above. 
<br/><br/>If you use a container, note that the volume mount `-v` can be a relative path so `... -v ".\:/openssl-certs" ...` would create the key & cert files in the current directory of your command prompt or powershell terminal.

## Support and dev channel

[Matrix space: #comfyui_space:matrix.org](https://app.element.io/#/room/%23comfyui_space%3Amatrix.org) (it's like discord but open source).

See also: [https://www.comfy.org/](https://www.comfy.org/)

## Frontend Development

As of August 15, 2024, we have transitioned to a new frontend, which is now hosted in a separate repository: [ComfyUI Frontend](https://github.com/Comfy-Org/ComfyUI_frontend). This repository now hosts the compiled JS (from TS/Vue) under the `web/` directory.

### Reporting Issues and Requesting Features

For any bugs, issues, or feature requests related to the frontend, please use the [ComfyUI Frontend repository](https://github.com/Comfy-Org/ComfyUI_frontend). This will help us manage and address frontend-specific concerns more efficiently.

### Using the Latest Frontend

The new frontend is now the default for ComfyUI. However, please note:

1. The frontend in the main ComfyUI repository is updated weekly.
2. Daily releases are available in the separate frontend repository.

To use the most up-to-date frontend version:

1. For the latest daily release, launch ComfyUI with this command line argument:

   ```
   --front-end-version Comfy-Org/ComfyUI_frontend@latest
   ```

2. For a specific version, replace `latest` with the desired version number:

   ```
   --front-end-version Comfy-Org/ComfyUI_frontend@1.2.2
   ```

This approach allows you to easily switch between the stable weekly release and the cutting-edge daily updates, or even specific versions for testing purposes.

### Accessing the Legacy Frontend

If you need to use the legacy frontend for any reason, you can access it using the following command line argument:

```
--front-end-version Comfy-Org/ComfyUI_legacy_frontend@latest
```

This will use a snapshot of the legacy frontend preserved in the [ComfyUI Legacy Frontend repository](https://github.com/Comfy-Org/ComfyUI_legacy_frontend).

# QA

### Which GPU should I buy for this?

[See this page for some recommendations](https://github.com/comfyanonymous/ComfyUI/wiki/Which-GPU-should-I-buy-for-ComfyUI)<|MERGE_RESOLUTION|>--- conflicted
+++ resolved
@@ -214,7 +214,6 @@
 
 For AMD 7600 and maybe other RDNA3 cards: ```HSA_OVERRIDE_GFX_VERSION=11.0.0 python main.py```
 
-<<<<<<< HEAD
 # Running with Docker
 Just execute the command below:
 
@@ -228,13 +227,12 @@
 ```PORT``` - Port for ComfyUI
 
 ```LISTEN_IP``` - IP address for ComfyUI to listen
-=======
+
 ### AMD ROCm Tips
 
 You can enable experimental memory efficient attention on pytorch 2.5 in ComfyUI on RDNA3 and potentially other AMD GPUs using this command:
 
 ```TORCH_ROCM_AOTRITON_ENABLE_EXPERIMENTAL=1 python main.py --use-pytorch-cross-attention```
->>>>>>> 8e4118c0
 
 # Notes
 
