import torch

import os
import sys
import json
import hashlib
import traceback
import math
import time
import random
import logging

from PIL import Image, ImageOps, ImageSequence, ImageFile
from PIL.PngImagePlugin import PngInfo

import numpy as np
import safetensors.torch
from io import BytesIO
import piexif
import zipfile

sys.path.insert(0, os.path.join(os.path.dirname(os.path.realpath(__file__)), "comfy"))

import comfy.diffusers_load
import comfy.samplers
import comfy.sample
import comfy.sd
import comfy.utils
import comfy.controlnet

import comfy.clip_vision

import comfy.model_management
from comfy.cli_args import args

import importlib

import folder_paths
import latent_preview
import node_helpers

def before_node_execution():
    comfy.model_management.throw_exception_if_processing_interrupted()

def interrupt_processing(value=True):
    comfy.model_management.interrupt_current_processing(value)

MAX_RESOLUTION=16384

class CLIPTextEncode:
    @classmethod
    def INPUT_TYPES(s):
        return {"required": {"text": ("STRING", {"multiline": True, "dynamicPrompts": True}), "clip": ("CLIP", )}}
    RETURN_TYPES = ("CONDITIONING",)
    FUNCTION = "encode"

    CATEGORY = "conditioning"

    def encode(self, clip, text):
        tokens = clip.tokenize(text)
        cond, pooled = clip.encode_from_tokens(tokens, return_pooled=True)
        return ([[cond, {"pooled_output": pooled}]], )

class ConditioningCombine:
    @classmethod
    def INPUT_TYPES(s):
        return {"required": {"conditioning_1": ("CONDITIONING", ), "conditioning_2": ("CONDITIONING", )}}
    RETURN_TYPES = ("CONDITIONING",)
    FUNCTION = "combine"

    CATEGORY = "conditioning"

    def combine(self, conditioning_1, conditioning_2):
        return (conditioning_1 + conditioning_2, )

class ConditioningAverage :
    @classmethod
    def INPUT_TYPES(s):
        return {"required": {"conditioning_to": ("CONDITIONING", ), "conditioning_from": ("CONDITIONING", ),
                              "conditioning_to_strength": ("FLOAT", {"default": 1.0, "min": 0.0, "max": 1.0, "step": 0.01})
                             }}
    RETURN_TYPES = ("CONDITIONING",)
    FUNCTION = "addWeighted"

    CATEGORY = "conditioning"

    def addWeighted(self, conditioning_to, conditioning_from, conditioning_to_strength):
        out = []

        if len(conditioning_from) > 1:
            logging.warning("Warning: ConditioningAverage conditioning_from contains more than 1 cond, only the first one will actually be applied to conditioning_to.")

        cond_from = conditioning_from[0][0]
        pooled_output_from = conditioning_from[0][1].get("pooled_output", None)

        for i in range(len(conditioning_to)):
            t1 = conditioning_to[i][0]
            pooled_output_to = conditioning_to[i][1].get("pooled_output", pooled_output_from)
            t0 = cond_from[:,:t1.shape[1]]
            if t0.shape[1] < t1.shape[1]:
                t0 = torch.cat([t0] + [torch.zeros((1, (t1.shape[1] - t0.shape[1]), t1.shape[2]))], dim=1)

            tw = torch.mul(t1, conditioning_to_strength) + torch.mul(t0, (1.0 - conditioning_to_strength))
            t_to = conditioning_to[i][1].copy()
            if pooled_output_from is not None and pooled_output_to is not None:
                t_to["pooled_output"] = torch.mul(pooled_output_to, conditioning_to_strength) + torch.mul(pooled_output_from, (1.0 - conditioning_to_strength))
            elif pooled_output_from is not None:
                t_to["pooled_output"] = pooled_output_from

            n = [tw, t_to]
            out.append(n)
        return (out, )

class ConditioningConcat:
    @classmethod
    def INPUT_TYPES(s):
        return {"required": {
            "conditioning_to": ("CONDITIONING",),
            "conditioning_from": ("CONDITIONING",),
            }}
    RETURN_TYPES = ("CONDITIONING",)
    FUNCTION = "concat"

    CATEGORY = "conditioning"

    def concat(self, conditioning_to, conditioning_from):
        out = []

        if len(conditioning_from) > 1:
            logging.warning("Warning: ConditioningConcat conditioning_from contains more than 1 cond, only the first one will actually be applied to conditioning_to.")

        cond_from = conditioning_from[0][0]

        for i in range(len(conditioning_to)):
            t1 = conditioning_to[i][0]
            tw = torch.cat((t1, cond_from),1)
            n = [tw, conditioning_to[i][1].copy()]
            out.append(n)

        return (out, )

class ConditioningSetArea:
    @classmethod
    def INPUT_TYPES(s):
        return {"required": {"conditioning": ("CONDITIONING", ),
                              "width": ("INT", {"default": 64, "min": 64, "max": MAX_RESOLUTION, "step": 8}),
                              "height": ("INT", {"default": 64, "min": 64, "max": MAX_RESOLUTION, "step": 8}),
                              "x": ("INT", {"default": 0, "min": 0, "max": MAX_RESOLUTION, "step": 8}),
                              "y": ("INT", {"default": 0, "min": 0, "max": MAX_RESOLUTION, "step": 8}),
                              "strength": ("FLOAT", {"default": 1.0, "min": 0.0, "max": 10.0, "step": 0.01}),
                             }}
    RETURN_TYPES = ("CONDITIONING",)
    FUNCTION = "append"

    CATEGORY = "conditioning"

    def append(self, conditioning, width, height, x, y, strength):
        c = node_helpers.conditioning_set_values(conditioning, {"area": (height // 8, width // 8, y // 8, x // 8),
                                                                "strength": strength,
                                                                "set_area_to_bounds": False})
        return (c, )

class ConditioningSetAreaPercentage:
    @classmethod
    def INPUT_TYPES(s):
        return {"required": {"conditioning": ("CONDITIONING", ),
                              "width": ("FLOAT", {"default": 1.0, "min": 0, "max": 1.0, "step": 0.01}),
                              "height": ("FLOAT", {"default": 1.0, "min": 0, "max": 1.0, "step": 0.01}),
                              "x": ("FLOAT", {"default": 0, "min": 0, "max": 1.0, "step": 0.01}),
                              "y": ("FLOAT", {"default": 0, "min": 0, "max": 1.0, "step": 0.01}),
                              "strength": ("FLOAT", {"default": 1.0, "min": 0.0, "max": 10.0, "step": 0.01}),
                             }}
    RETURN_TYPES = ("CONDITIONING",)
    FUNCTION = "append"

    CATEGORY = "conditioning"

    def append(self, conditioning, width, height, x, y, strength):
        c = node_helpers.conditioning_set_values(conditioning, {"area": ("percentage", height, width, y, x),
                                                                "strength": strength,
                                                                "set_area_to_bounds": False})
        return (c, )

class ConditioningSetAreaStrength:
    @classmethod
    def INPUT_TYPES(s):
        return {"required": {"conditioning": ("CONDITIONING", ),
                              "strength": ("FLOAT", {"default": 1.0, "min": 0.0, "max": 10.0, "step": 0.01}),
                             }}
    RETURN_TYPES = ("CONDITIONING",)
    FUNCTION = "append"

    CATEGORY = "conditioning"

    def append(self, conditioning, strength):
        c = node_helpers.conditioning_set_values(conditioning, {"strength": strength})
        return (c, )


class ConditioningSetMask:
    @classmethod
    def INPUT_TYPES(s):
        return {"required": {"conditioning": ("CONDITIONING", ),
                              "mask": ("MASK", ),
                              "strength": ("FLOAT", {"default": 1.0, "min": 0.0, "max": 10.0, "step": 0.01}),
                              "set_cond_area": (["default", "mask bounds"],),
                             }}
    RETURN_TYPES = ("CONDITIONING",)
    FUNCTION = "append"

    CATEGORY = "conditioning"

    def append(self, conditioning, mask, set_cond_area, strength):
        set_area_to_bounds = False
        if set_cond_area != "default":
            set_area_to_bounds = True
        if len(mask.shape) < 3:
            mask = mask.unsqueeze(0)

        c = node_helpers.conditioning_set_values(conditioning, {"mask": mask,
                                                                "set_area_to_bounds": set_area_to_bounds,
                                                                "mask_strength": strength})
        return (c, )

class ConditioningZeroOut:
    @classmethod
    def INPUT_TYPES(s):
        return {"required": {"conditioning": ("CONDITIONING", )}}
    RETURN_TYPES = ("CONDITIONING",)
    FUNCTION = "zero_out"

    CATEGORY = "advanced/conditioning"

    def zero_out(self, conditioning):
        c = []
        for t in conditioning:
            d = t[1].copy()
            if "pooled_output" in d:
                d["pooled_output"] = torch.zeros_like(d["pooled_output"])
            n = [torch.zeros_like(t[0]), d]
            c.append(n)
        return (c, )

class ConditioningSetTimestepRange:
    @classmethod
    def INPUT_TYPES(s):
        return {"required": {"conditioning": ("CONDITIONING", ),
                             "start": ("FLOAT", {"default": 0.0, "min": 0.0, "max": 1.0, "step": 0.001}),
                             "end": ("FLOAT", {"default": 1.0, "min": 0.0, "max": 1.0, "step": 0.001})
                             }}
    RETURN_TYPES = ("CONDITIONING",)
    FUNCTION = "set_range"

    CATEGORY = "advanced/conditioning"

    def set_range(self, conditioning, start, end):
        c = node_helpers.conditioning_set_values(conditioning, {"start_percent": start,
                                                                "end_percent": end})
        return (c, )

class VAEDecode:
    @classmethod
    def INPUT_TYPES(s):
        return {"required": { "samples": ("LATENT", ), "vae": ("VAE", )}}
    RETURN_TYPES = ("IMAGE",)
    FUNCTION = "decode"

    CATEGORY = "latent"

    def decode(self, vae, samples):
        return (vae.decode(samples["samples"]), )

class VAEDecodeTiled:
    @classmethod
    def INPUT_TYPES(s):
        return {"required": {"samples": ("LATENT", ), "vae": ("VAE", ),
                             "tile_size": ("INT", {"default": 512, "min": 320, "max": 4096, "step": 64})
                            }}
    RETURN_TYPES = ("IMAGE",)
    FUNCTION = "decode"

    CATEGORY = "_for_testing"

    def decode(self, vae, samples, tile_size):
        return (vae.decode_tiled(samples["samples"], tile_x=tile_size // 8, tile_y=tile_size // 8, ), )

class VAEEncode:
    @classmethod
    def INPUT_TYPES(s):
        return {"required": { "pixels": ("IMAGE", ), "vae": ("VAE", )}}
    RETURN_TYPES = ("LATENT",)
    FUNCTION = "encode"

    CATEGORY = "latent"

    def encode(self, vae, pixels):
        t = vae.encode(pixels[:,:,:,:3])
        return ({"samples":t}, )

class VAEEncodeTiled:
    @classmethod
    def INPUT_TYPES(s):
        return {"required": {"pixels": ("IMAGE", ), "vae": ("VAE", ),
                             "tile_size": ("INT", {"default": 512, "min": 320, "max": 4096, "step": 64})
                            }}
    RETURN_TYPES = ("LATENT",)
    FUNCTION = "encode"

    CATEGORY = "_for_testing"

    def encode(self, vae, pixels, tile_size):
        t = vae.encode_tiled(pixels[:,:,:,:3], tile_x=tile_size, tile_y=tile_size, )
        return ({"samples":t}, )

class VAEEncodeForInpaint:
    @classmethod
    def INPUT_TYPES(s):
        return {"required": { "pixels": ("IMAGE", ), "vae": ("VAE", ), "mask": ("MASK", ), "grow_mask_by": ("INT", {"default": 6, "min": 0, "max": 64, "step": 1}),}}
    RETURN_TYPES = ("LATENT",)
    FUNCTION = "encode"

    CATEGORY = "latent/inpaint"

    def encode(self, vae, pixels, mask, grow_mask_by=6):
        x = (pixels.shape[1] // vae.downscale_ratio) * vae.downscale_ratio
        y = (pixels.shape[2] // vae.downscale_ratio) * vae.downscale_ratio
        mask = torch.nn.functional.interpolate(mask.reshape((-1, 1, mask.shape[-2], mask.shape[-1])), size=(pixels.shape[1], pixels.shape[2]), mode="bilinear")

        pixels = pixels.clone()
        if pixels.shape[1] != x or pixels.shape[2] != y:
            x_offset = (pixels.shape[1] % vae.downscale_ratio) // 2
            y_offset = (pixels.shape[2] % vae.downscale_ratio) // 2
            pixels = pixels[:,x_offset:x + x_offset, y_offset:y + y_offset,:]
            mask = mask[:,:,x_offset:x + x_offset, y_offset:y + y_offset]

        #grow mask by a few pixels to keep things seamless in latent space
        if grow_mask_by == 0:
            mask_erosion = mask
        else:
            kernel_tensor = torch.ones((1, 1, grow_mask_by, grow_mask_by))
            padding = math.ceil((grow_mask_by - 1) / 2)

            mask_erosion = torch.clamp(torch.nn.functional.conv2d(mask.round(), kernel_tensor, padding=padding), 0, 1)

        m = (1.0 - mask.round()).squeeze(1)
        for i in range(3):
            pixels[:,:,:,i] -= 0.5
            pixels[:,:,:,i] *= m
            pixels[:,:,:,i] += 0.5
        t = vae.encode(pixels)

        return ({"samples":t, "noise_mask": (mask_erosion[:,:,:x,:y].round())}, )


class InpaintModelConditioning:
    @classmethod
    def INPUT_TYPES(s):
        return {"required": {"positive": ("CONDITIONING", ),
                             "negative": ("CONDITIONING", ),
                             "vae": ("VAE", ),
                             "pixels": ("IMAGE", ),
                             "mask": ("MASK", ),
                             }}

    RETURN_TYPES = ("CONDITIONING","CONDITIONING","LATENT")
    RETURN_NAMES = ("positive", "negative", "latent")
    FUNCTION = "encode"

    CATEGORY = "conditioning/inpaint"

    def encode(self, positive, negative, pixels, vae, mask):
        x = (pixels.shape[1] // 8) * 8
        y = (pixels.shape[2] // 8) * 8
        mask = torch.nn.functional.interpolate(mask.reshape((-1, 1, mask.shape[-2], mask.shape[-1])), size=(pixels.shape[1], pixels.shape[2]), mode="bilinear")

        orig_pixels = pixels
        pixels = orig_pixels.clone()
        if pixels.shape[1] != x or pixels.shape[2] != y:
            x_offset = (pixels.shape[1] % 8) // 2
            y_offset = (pixels.shape[2] % 8) // 2
            pixels = pixels[:,x_offset:x + x_offset, y_offset:y + y_offset,:]
            mask = mask[:,:,x_offset:x + x_offset, y_offset:y + y_offset]

        m = (1.0 - mask.round()).squeeze(1)
        for i in range(3):
            pixels[:,:,:,i] -= 0.5
            pixels[:,:,:,i] *= m
            pixels[:,:,:,i] += 0.5
        concat_latent = vae.encode(pixels)
        orig_latent = vae.encode(orig_pixels)

        out_latent = {}

        out_latent["samples"] = orig_latent
        out_latent["noise_mask"] = mask

        out = []
        for conditioning in [positive, negative]:
            c = node_helpers.conditioning_set_values(conditioning, {"concat_latent_image": concat_latent,
                                                                    "concat_mask": mask})
            out.append(c)
        return (out[0], out[1], out_latent)


class SaveLatent:
    def __init__(self):
        self.output_dir = folder_paths.get_output_directory()

    @classmethod
    def INPUT_TYPES(s):
        return {"required": { "samples": ("LATENT", ),
                              "filename_prefix": ("STRING", {"default": "latents/ComfyUI"})},
                "hidden": {"prompt": "PROMPT", "extra_pnginfo": "EXTRA_PNGINFO"},
                }
    RETURN_TYPES = ()
    FUNCTION = "save"

    OUTPUT_NODE = True

    CATEGORY = "_for_testing"

    def save(self, samples, filename_prefix="ComfyUI", prompt=None, extra_pnginfo=None):
        full_output_folder, filename, counter, subfolder, filename_prefix = folder_paths.get_save_image_path(filename_prefix, self.output_dir)

        # support save metadata for latent sharing
        prompt_info = ""
        if prompt is not None:
            prompt_info = json.dumps(prompt)

        metadata = None
        if not args.disable_metadata:
            metadata = {"prompt": prompt_info}
            if extra_pnginfo is not None:
                for x in extra_pnginfo:
                    metadata[x] = json.dumps(extra_pnginfo[x])

        file = f"{filename}_{counter:05}_.latent"

        results = list()
        results.append({
            "filename": file,
            "subfolder": subfolder,
            "type": "output"
        })

        file = os.path.join(full_output_folder, file)

        output = {}
        output["latent_tensor"] = samples["samples"]
        output["latent_format_version_0"] = torch.tensor([])

        comfy.utils.save_torch_file(output, file, metadata=metadata)
        return { "ui": { "latents": results } }


class SavePreviewLatent(SaveLatent):
    def __init__(self):
        self.output_dir = folder_paths.get_output_directory()

    @classmethod
    def INPUT_TYPES(s):
        return {"required": {"samples": ("LATENT", ),
                             "filename_prefix": ("STRING", {"default": "latents/ComfyUI"}), },
                "hidden": {"prompt": "PROMPT", "extra_pnginfo": "EXTRA_PNGINFO"},
                }
    RETURN_TYPES = ()
    FUNCTION = "save_preview_latent"

    OUTPUT_NODE = True

    CATEGORY = "_for_testing"

    @staticmethod
    def save_to_file(tensor_bytes, prompt, extra_pnginfo, image, image_path):
        compressed_data = BytesIO()
        with zipfile.ZipFile(compressed_data, mode='w') as archive:
            archive.writestr("latent", tensor_bytes)
        image = image.copy()
        exif_data = {"Exif": {piexif.ExifIFD.UserComment: compressed_data.getvalue()}}

        metadata = PngInfo()
        if prompt is not None:
            metadata.add_text("prompt", json.dumps(prompt))
        if extra_pnginfo is not None:
            for x in extra_pnginfo:
                metadata.add_text(x, json.dumps(extra_pnginfo[x]))

        exif_bytes = piexif.dump(exif_data)
        image.save(image_path, format='png', exif=exif_bytes, pnginfo=metadata, optimize=True)

    @staticmethod
    def prepare_preview(latent):
        lower_bound = 128
        upper_bound = 256

        previewer = latent_preview.get_previewer("cpu", latent=latent, force=True)
        image = previewer.decode_latent_to_preview(latent['samples'])
        min_size = min(image.size[0], image.size[1])
        max_size = max(image.size[0], image.size[1])

        scale_factor = 1
        if max_size > upper_bound:
            scale_factor = upper_bound/max_size

        # prevent too small preview
        if min_size*scale_factor < lower_bound:
            scale_factor = lower_bound/min_size

        w = int(image.size[0] * scale_factor)
        h = int(image.size[1] * scale_factor)

        image = image.resize((w, h), resample=Image.NEAREST)

        return SavePreviewLatent.attach_format_text(image)

    @staticmethod
    def attach_format_text(image):
        width_a, height_a = image.size

        letter_image = Image.open("misc/latent.png")
        width_b, height_b = letter_image.size

        new_width = max(width_a, width_b)
        new_height = height_a + height_b

        new_image = Image.new('RGB', (new_width, new_height), (0, 0, 0))

        offset_x = (new_width - width_b) // 2
        offset_y = (height_a + (new_height - height_a - height_b) // 2)
        new_image.paste(letter_image, (offset_x, offset_y))

        new_image.paste(image, (0, 0))

        return new_image

    def save_preview_latent(self, samples, filename_prefix="ComfyUI", prompt=None, extra_pnginfo=None):
        full_output_folder, filename, counter, subfolder, filename_prefix = folder_paths.get_save_image_path(filename_prefix, self.output_dir)

        # load preview
        preview = SavePreviewLatent.prepare_preview(samples)

        # support save metadata for latent sharing
        file = f"{filename}_{counter:05}_.latent.png"
        file = os.path.join(full_output_folder, file)

        output = {"latent_tensor": samples["samples"]}

        tensor_bytes = safetensors.torch.save(output)
        SavePreviewLatent.save_to_file(tensor_bytes, prompt, extra_pnginfo, preview, file)

        return {}


class LoadLatent:
    @classmethod
    def INPUT_TYPES(s):
        def check_file_extension(x):
            return x.endswith(".latent") or x.endswith(".latent.png")

        input_dir = folder_paths.get_input_directory()
        files = [f for f in os.listdir(input_dir) if os.path.isfile(os.path.join(input_dir, f)) and check_file_extension(f)]
        return {"required": {"latent": [sorted(files), ]}, }

    CATEGORY = "_for_testing"

    RETURN_TYPES = ("LATENT", )
    FUNCTION = "load"

    @staticmethod
    def load_preview_latent(image_path):
        image = Image.open(image_path)
        exif_data = piexif.load(image.info["exif"])

        if piexif.ExifIFD.UserComment in exif_data["Exif"]:
            compressed_data = exif_data["Exif"][piexif.ExifIFD.UserComment]
            compressed_data_io = BytesIO(compressed_data)
            with zipfile.ZipFile(compressed_data_io, mode='r') as archive:
                tensor_bytes = archive.read("latent")
            tensor = safetensors.torch.load(tensor_bytes)
            return {"samples": tensor['latent_tensor']}
        return None

    def load(self, latent):
        latent_path = folder_paths.get_annotated_filepath(latent)

        if latent.endswith(".latent"):
            latent = safetensors.torch.load_file(latent_path, device="cpu")
            multiplier = 1.0
            if "latent_format_version_0" not in latent:
                multiplier = 1.0 / 0.18215
            samples = {"samples": latent["latent_tensor"].float() * multiplier}
        else:
            samples = LoadLatent.load_preview_latent(latent_path)

        return (samples, )

    @classmethod
    def IS_CHANGED(s, latent):
        image_path = folder_paths.get_annotated_filepath(latent)
        m = hashlib.sha256()
        with open(image_path, 'rb') as f:
            m.update(f.read())
        return m.digest().hex()

    @classmethod
    def VALIDATE_INPUTS(s, latent):
        if not folder_paths.exists_annotated_filepath(latent):
            return "Invalid latent file: {}".format(latent)
        return True


class CheckpointLoader:
    @classmethod
    def INPUT_TYPES(s):
        return {"required": { "config_name": (folder_paths.get_filename_list("configs"), ),
                              "ckpt_name": (folder_paths.get_filename_list("checkpoints"), )}}
    RETURN_TYPES = ("MODEL", "CLIP", "VAE")
    FUNCTION = "load_checkpoint"

    CATEGORY = "advanced/loaders"

    def load_checkpoint(self, config_name, ckpt_name, output_vae=True, output_clip=True):
        config_path = folder_paths.get_full_path("configs", config_name)
        ckpt_path = folder_paths.get_full_path("checkpoints", ckpt_name)
        return comfy.sd.load_checkpoint(config_path, ckpt_path, output_vae=True, output_clip=True, embedding_directory=folder_paths.get_folder_paths("embeddings"))

class CheckpointLoaderSimple:
    @classmethod
    def INPUT_TYPES(s):
        return {"required": { "ckpt_name": (folder_paths.get_filename_list("checkpoints"), ),
                             }}
    RETURN_TYPES = ("MODEL", "CLIP", "VAE")
    FUNCTION = "load_checkpoint"

    CATEGORY = "loaders"

    def load_checkpoint(self, ckpt_name, output_vae=True, output_clip=True):
        ckpt_path = folder_paths.get_full_path("checkpoints", ckpt_name)
        out = comfy.sd.load_checkpoint_guess_config(ckpt_path, output_vae=True, output_clip=True, embedding_directory=folder_paths.get_folder_paths("embeddings"))
        return out[:3]

class DiffusersLoader:
    @classmethod
    def INPUT_TYPES(cls):
        paths = []
        for search_path in folder_paths.get_folder_paths("diffusers"):
            if os.path.exists(search_path):
                for root, subdir, files in os.walk(search_path, followlinks=True):
                    if "model_index.json" in files:
                        paths.append(os.path.relpath(root, start=search_path))

        return {"required": {"model_path": (paths,), }}
    RETURN_TYPES = ("MODEL", "CLIP", "VAE")
    FUNCTION = "load_checkpoint"

    CATEGORY = "advanced/loaders/deprecated"

    def load_checkpoint(self, model_path, output_vae=True, output_clip=True):
        for search_path in folder_paths.get_folder_paths("diffusers"):
            if os.path.exists(search_path):
                path = os.path.join(search_path, model_path)
                if os.path.exists(path):
                    model_path = path
                    break

        return comfy.diffusers_load.load_diffusers(model_path, output_vae=output_vae, output_clip=output_clip, embedding_directory=folder_paths.get_folder_paths("embeddings"))


class unCLIPCheckpointLoader:
    @classmethod
    def INPUT_TYPES(s):
        return {"required": { "ckpt_name": (folder_paths.get_filename_list("checkpoints"), ),
                             }}
    RETURN_TYPES = ("MODEL", "CLIP", "VAE", "CLIP_VISION")
    FUNCTION = "load_checkpoint"

    CATEGORY = "loaders"

    def load_checkpoint(self, ckpt_name, output_vae=True, output_clip=True):
        ckpt_path = folder_paths.get_full_path("checkpoints", ckpt_name)
        out = comfy.sd.load_checkpoint_guess_config(ckpt_path, output_vae=True, output_clip=True, output_clipvision=True, embedding_directory=folder_paths.get_folder_paths("embeddings"))
        return out

class CLIPSetLastLayer:
    @classmethod
    def INPUT_TYPES(s):
        return {"required": { "clip": ("CLIP", ),
                              "stop_at_clip_layer": ("INT", {"default": -1, "min": -24, "max": -1, "step": 1}),
                              }}
    RETURN_TYPES = ("CLIP",)
    FUNCTION = "set_last_layer"

    CATEGORY = "conditioning"

    def set_last_layer(self, clip, stop_at_clip_layer):
        clip = clip.clone()
        clip.clip_layer(stop_at_clip_layer)
        return (clip,)

class LoraLoader:
    def __init__(self):
        self.loaded_lora = None

    @classmethod
    def INPUT_TYPES(s):
        return {"required": { "model": ("MODEL",),
                              "clip": ("CLIP", ),
                              "lora_name": (folder_paths.get_filename_list("loras"), ),
                              "strength_model": ("FLOAT", {"default": 1.0, "min": -100.0, "max": 100.0, "step": 0.01}),
                              "strength_clip": ("FLOAT", {"default": 1.0, "min": -100.0, "max": 100.0, "step": 0.01}),
                              }}
    RETURN_TYPES = ("MODEL", "CLIP")
    FUNCTION = "load_lora"

    CATEGORY = "loaders"

    def load_lora(self, model, clip, lora_name, strength_model, strength_clip):
        if strength_model == 0 and strength_clip == 0:
            return (model, clip)

        lora_path = folder_paths.get_full_path("loras", lora_name)
        lora = None
        if self.loaded_lora is not None:
            if self.loaded_lora[0] == lora_path:
                lora = self.loaded_lora[1]
            else:
                temp = self.loaded_lora
                self.loaded_lora = None
                del temp

        if lora is None:
            lora = comfy.utils.load_torch_file(lora_path, safe_load=True)
            self.loaded_lora = (lora_path, lora)

        model_lora, clip_lora = comfy.sd.load_lora_for_models(model, clip, lora, strength_model, strength_clip)
        return (model_lora, clip_lora)

class LoraLoaderModelOnly(LoraLoader):
    @classmethod
    def INPUT_TYPES(s):
        return {"required": { "model": ("MODEL",),
                              "lora_name": (folder_paths.get_filename_list("loras"), ),
                              "strength_model": ("FLOAT", {"default": 1.0, "min": -100.0, "max": 100.0, "step": 0.01}),
                              }}
    RETURN_TYPES = ("MODEL",)
    FUNCTION = "load_lora_model_only"

    def load_lora_model_only(self, model, lora_name, strength_model):
        return (self.load_lora(model, None, lora_name, strength_model, 0)[0],)

class VAELoader:
    @staticmethod
    def vae_list():
        vaes = folder_paths.get_filename_list("vae")
        approx_vaes = folder_paths.get_filename_list("vae_approx")
        sdxl_taesd_enc = False
        sdxl_taesd_dec = False
        sd1_taesd_enc = False
        sd1_taesd_dec = False

        for v in approx_vaes:
            if v.startswith("taesd_decoder."):
                sd1_taesd_dec = True
            elif v.startswith("taesd_encoder."):
                sd1_taesd_enc = True
            elif v.startswith("taesdxl_decoder."):
                sdxl_taesd_dec = True
            elif v.startswith("taesdxl_encoder."):
                sdxl_taesd_enc = True
        if sd1_taesd_dec and sd1_taesd_enc:
            vaes.append("taesd")
        if sdxl_taesd_dec and sdxl_taesd_enc:
            vaes.append("taesdxl")
        return vaes

    @staticmethod
    def load_taesd(name):
        sd = {}
        approx_vaes = folder_paths.get_filename_list("vae_approx")

        encoder = next(filter(lambda a: a.startswith("{}_encoder.".format(name)), approx_vaes))
        decoder = next(filter(lambda a: a.startswith("{}_decoder.".format(name)), approx_vaes))

        enc = comfy.utils.load_torch_file(folder_paths.get_full_path("vae_approx", encoder))
        for k in enc:
            sd["taesd_encoder.{}".format(k)] = enc[k]

        dec = comfy.utils.load_torch_file(folder_paths.get_full_path("vae_approx", decoder))
        for k in dec:
            sd["taesd_decoder.{}".format(k)] = dec[k]

        if name == "taesd":
            sd["vae_scale"] = torch.tensor(0.18215)
        elif name == "taesdxl":
            sd["vae_scale"] = torch.tensor(0.13025)
        return sd

    @classmethod
    def INPUT_TYPES(s):
        return {"required": { "vae_name": (s.vae_list(), )}}
    RETURN_TYPES = ("VAE",)
    FUNCTION = "load_vae"

    CATEGORY = "loaders"

    #TODO: scale factor?
    def load_vae(self, vae_name):
        if vae_name in ["taesd", "taesdxl"]:
            sd = self.load_taesd(vae_name)
        else:
            vae_path = folder_paths.get_full_path("vae", vae_name)
            sd = comfy.utils.load_torch_file(vae_path)
        vae = comfy.sd.VAE(sd=sd)
        return (vae,)

class ControlNetLoader:
    @classmethod
    def INPUT_TYPES(s):
        return {"required": { "control_net_name": (folder_paths.get_filename_list("controlnet"), )}}

    RETURN_TYPES = ("CONTROL_NET",)
    FUNCTION = "load_controlnet"

    CATEGORY = "loaders"

    def load_controlnet(self, control_net_name):
        controlnet_path = folder_paths.get_full_path("controlnet", control_net_name)
        controlnet = comfy.controlnet.load_controlnet(controlnet_path)
        return (controlnet,)

class DiffControlNetLoader:
    @classmethod
    def INPUT_TYPES(s):
        return {"required": { "model": ("MODEL",),
                              "control_net_name": (folder_paths.get_filename_list("controlnet"), )}}

    RETURN_TYPES = ("CONTROL_NET",)
    FUNCTION = "load_controlnet"

    CATEGORY = "loaders"

    def load_controlnet(self, model, control_net_name):
        controlnet_path = folder_paths.get_full_path("controlnet", control_net_name)
        controlnet = comfy.controlnet.load_controlnet(controlnet_path, model)
        return (controlnet,)


class ControlNetApply:
    @classmethod
    def INPUT_TYPES(s):
        return {"required": {"conditioning": ("CONDITIONING", ),
                             "control_net": ("CONTROL_NET", ),
                             "image": ("IMAGE", ),
                             "strength": ("FLOAT", {"default": 1.0, "min": 0.0, "max": 10.0, "step": 0.01})
                             }}
    RETURN_TYPES = ("CONDITIONING",)
    FUNCTION = "apply_controlnet"

    CATEGORY = "conditioning"

    def apply_controlnet(self, conditioning, control_net, image, strength):
        if strength == 0:
            return (conditioning, )

        c = []
        control_hint = image.movedim(-1,1)
        for t in conditioning:
            n = [t[0], t[1].copy()]
            c_net = control_net.copy().set_cond_hint(control_hint, strength)
            if 'control' in t[1]:
                c_net.set_previous_controlnet(t[1]['control'])
            n[1]['control'] = c_net
            n[1]['control_apply_to_uncond'] = True
            c.append(n)
        return (c, )


class ControlNetApplyAdvanced:
    @classmethod
    def INPUT_TYPES(s):
        return {"required": {"positive": ("CONDITIONING", ),
                             "negative": ("CONDITIONING", ),
                             "control_net": ("CONTROL_NET", ),
                             "image": ("IMAGE", ),
                             "strength": ("FLOAT", {"default": 1.0, "min": 0.0, "max": 10.0, "step": 0.01}),
                             "start_percent": ("FLOAT", {"default": 0.0, "min": 0.0, "max": 1.0, "step": 0.001}),
                             "end_percent": ("FLOAT", {"default": 1.0, "min": 0.0, "max": 1.0, "step": 0.001})
                             }}

    RETURN_TYPES = ("CONDITIONING","CONDITIONING")
    RETURN_NAMES = ("positive", "negative")
    FUNCTION = "apply_controlnet"

    CATEGORY = "conditioning"

    def apply_controlnet(self, positive, negative, control_net, image, strength, start_percent, end_percent):
        if strength == 0:
            return (positive, negative)

        control_hint = image.movedim(-1,1)
        cnets = {}

        out = []
        for conditioning in [positive, negative]:
            c = []
            for t in conditioning:
                d = t[1].copy()

                prev_cnet = d.get('control', None)
                if prev_cnet in cnets:
                    c_net = cnets[prev_cnet]
                else:
                    c_net = control_net.copy().set_cond_hint(control_hint, strength, (start_percent, end_percent))
                    c_net.set_previous_controlnet(prev_cnet)
                    cnets[prev_cnet] = c_net

                d['control'] = c_net
                d['control_apply_to_uncond'] = False
                n = [t[0], d]
                c.append(n)
            out.append(c)
        return (out[0], out[1])


class UNETLoader:
    @classmethod
    def INPUT_TYPES(s):
        return {"required": { "unet_name": (folder_paths.get_filename_list("unet"), ),
                             }}
    RETURN_TYPES = ("MODEL",)
    FUNCTION = "load_unet"

    CATEGORY = "advanced/loaders"

    def load_unet(self, unet_name):
        unet_path = folder_paths.get_full_path("unet", unet_name)
        model = comfy.sd.load_unet(unet_path)
        return (model,)

class CLIPLoader:
    @classmethod
    def INPUT_TYPES(s):
        return {"required": { "clip_name": (folder_paths.get_filename_list("clip"), ),
                              "type": (["stable_diffusion", "stable_cascade"], ),
                             }}
    RETURN_TYPES = ("CLIP",)
    FUNCTION = "load_clip"

    CATEGORY = "advanced/loaders"

    def load_clip(self, clip_name, type="stable_diffusion"):
        clip_type = comfy.sd.CLIPType.STABLE_DIFFUSION
        if type == "stable_cascade":
            clip_type = comfy.sd.CLIPType.STABLE_CASCADE

        clip_path = folder_paths.get_full_path("clip", clip_name)
        clip = comfy.sd.load_clip(ckpt_paths=[clip_path], embedding_directory=folder_paths.get_folder_paths("embeddings"), clip_type=clip_type)
        return (clip,)

class DualCLIPLoader:
    @classmethod
    def INPUT_TYPES(s):
        return {"required": { "clip_name1": (folder_paths.get_filename_list("clip"), ), "clip_name2": (folder_paths.get_filename_list("clip"), ),
                             }}
    RETURN_TYPES = ("CLIP",)
    FUNCTION = "load_clip"

    CATEGORY = "advanced/loaders"

    def load_clip(self, clip_name1, clip_name2):
        clip_path1 = folder_paths.get_full_path("clip", clip_name1)
        clip_path2 = folder_paths.get_full_path("clip", clip_name2)
        clip = comfy.sd.load_clip(ckpt_paths=[clip_path1, clip_path2], embedding_directory=folder_paths.get_folder_paths("embeddings"))
        return (clip,)

class CLIPVisionLoader:
    @classmethod
    def INPUT_TYPES(s):
        return {"required": { "clip_name": (folder_paths.get_filename_list("clip_vision"), ),
                             }}
    RETURN_TYPES = ("CLIP_VISION",)
    FUNCTION = "load_clip"

    CATEGORY = "loaders"

    def load_clip(self, clip_name):
        clip_path = folder_paths.get_full_path("clip_vision", clip_name)
        clip_vision = comfy.clip_vision.load(clip_path)
        return (clip_vision,)

class CLIPVisionEncode:
    @classmethod
    def INPUT_TYPES(s):
        return {"required": { "clip_vision": ("CLIP_VISION",),
                              "image": ("IMAGE",)
                             }}
    RETURN_TYPES = ("CLIP_VISION_OUTPUT",)
    FUNCTION = "encode"

    CATEGORY = "conditioning"

    def encode(self, clip_vision, image):
        output = clip_vision.encode_image(image)
        return (output,)

class StyleModelLoader:
    @classmethod
    def INPUT_TYPES(s):
        return {"required": { "style_model_name": (folder_paths.get_filename_list("style_models"), )}}

    RETURN_TYPES = ("STYLE_MODEL",)
    FUNCTION = "load_style_model"

    CATEGORY = "loaders"

    def load_style_model(self, style_model_name):
        style_model_path = folder_paths.get_full_path("style_models", style_model_name)
        style_model = comfy.sd.load_style_model(style_model_path)
        return (style_model,)


class StyleModelApply:
    @classmethod
    def INPUT_TYPES(s):
        return {"required": {"conditioning": ("CONDITIONING", ),
                             "style_model": ("STYLE_MODEL", ),
                             "clip_vision_output": ("CLIP_VISION_OUTPUT", ),
                             }}
    RETURN_TYPES = ("CONDITIONING",)
    FUNCTION = "apply_stylemodel"

    CATEGORY = "conditioning/style_model"

    def apply_stylemodel(self, clip_vision_output, style_model, conditioning):
        cond = style_model.get_cond(clip_vision_output).flatten(start_dim=0, end_dim=1).unsqueeze(dim=0)
        c = []
        for t in conditioning:
            n = [torch.cat((t[0], cond), dim=1), t[1].copy()]
            c.append(n)
        return (c, )

class unCLIPConditioning:
    @classmethod
    def INPUT_TYPES(s):
        return {"required": {"conditioning": ("CONDITIONING", ),
                             "clip_vision_output": ("CLIP_VISION_OUTPUT", ),
                             "strength": ("FLOAT", {"default": 1.0, "min": -10.0, "max": 10.0, "step": 0.01}),
                             "noise_augmentation": ("FLOAT", {"default": 0.0, "min": 0.0, "max": 1.0, "step": 0.01}),
                             }}
    RETURN_TYPES = ("CONDITIONING",)
    FUNCTION = "apply_adm"

    CATEGORY = "conditioning"

    def apply_adm(self, conditioning, clip_vision_output, strength, noise_augmentation):
        if strength == 0:
            return (conditioning, )

        c = []
        for t in conditioning:
            o = t[1].copy()
            x = {"clip_vision_output": clip_vision_output, "strength": strength, "noise_augmentation": noise_augmentation}
            if "unclip_conditioning" in o:
                o["unclip_conditioning"] = o["unclip_conditioning"][:] + [x]
            else:
                o["unclip_conditioning"] = [x]
            n = [t[0], o]
            c.append(n)
        return (c, )

class GLIGENLoader:
    @classmethod
    def INPUT_TYPES(s):
        return {"required": { "gligen_name": (folder_paths.get_filename_list("gligen"), )}}

    RETURN_TYPES = ("GLIGEN",)
    FUNCTION = "load_gligen"

    CATEGORY = "loaders"

    def load_gligen(self, gligen_name):
        gligen_path = folder_paths.get_full_path("gligen", gligen_name)
        gligen = comfy.sd.load_gligen(gligen_path)
        return (gligen,)

class GLIGENTextBoxApply:
    @classmethod
    def INPUT_TYPES(s):
        return {"required": {"conditioning_to": ("CONDITIONING", ),
                              "clip": ("CLIP", ),
                              "gligen_textbox_model": ("GLIGEN", ),
                              "text": ("STRING", {"multiline": True, "dynamicPrompts": True}),
                              "width": ("INT", {"default": 64, "min": 8, "max": MAX_RESOLUTION, "step": 8}),
                              "height": ("INT", {"default": 64, "min": 8, "max": MAX_RESOLUTION, "step": 8}),
                              "x": ("INT", {"default": 0, "min": 0, "max": MAX_RESOLUTION, "step": 8}),
                              "y": ("INT", {"default": 0, "min": 0, "max": MAX_RESOLUTION, "step": 8}),
                             }}
    RETURN_TYPES = ("CONDITIONING",)
    FUNCTION = "append"

    CATEGORY = "conditioning/gligen"

    def append(self, conditioning_to, clip, gligen_textbox_model, text, width, height, x, y):
        c = []
        cond, cond_pooled = clip.encode_from_tokens(clip.tokenize(text), return_pooled="unprojected")
        for t in conditioning_to:
            n = [t[0], t[1].copy()]
            position_params = [(cond_pooled, height // 8, width // 8, y // 8, x // 8)]
            prev = []
            if "gligen" in n[1]:
                prev = n[1]['gligen'][2]

            n[1]['gligen'] = ("position", gligen_textbox_model, prev + position_params)
            c.append(n)
        return (c, )

class EmptyLatentImage:
    def __init__(self):
        self.device = comfy.model_management.intermediate_device()

    @classmethod
    def INPUT_TYPES(s):
        return {"required": { "width": ("INT", {"default": 512, "min": 16, "max": MAX_RESOLUTION, "step": 8}),
                              "height": ("INT", {"default": 512, "min": 16, "max": MAX_RESOLUTION, "step": 8}),
                              "batch_size": ("INT", {"default": 1, "min": 1, "max": 4096})}}
    RETURN_TYPES = ("LATENT",)
    FUNCTION = "generate"

    CATEGORY = "latent"

    def generate(self, width, height, batch_size=1):
        latent = torch.zeros([batch_size, 4, height // 8, width // 8], device=self.device)
        return ({"samples":latent}, )


class LatentFromBatch:
    @classmethod
    def INPUT_TYPES(s):
        return {"required": { "samples": ("LATENT",),
                              "batch_index": ("INT", {"default": 0, "min": 0, "max": 63}),
                              "length": ("INT", {"default": 1, "min": 1, "max": 64}),
                              }}
    RETURN_TYPES = ("LATENT",)
    FUNCTION = "frombatch"

    CATEGORY = "latent/batch"

    def frombatch(self, samples, batch_index, length):
        s = samples.copy()
        s_in = samples["samples"]
        batch_index = min(s_in.shape[0] - 1, batch_index)
        length = min(s_in.shape[0] - batch_index, length)
        s["samples"] = s_in[batch_index:batch_index + length].clone()
        if "noise_mask" in samples:
            masks = samples["noise_mask"]
            if masks.shape[0] == 1:
                s["noise_mask"] = masks.clone()
            else:
                if masks.shape[0] < s_in.shape[0]:
                    masks = masks.repeat(math.ceil(s_in.shape[0] / masks.shape[0]), 1, 1, 1)[:s_in.shape[0]]
                s["noise_mask"] = masks[batch_index:batch_index + length].clone()
        if "batch_index" not in s:
            s["batch_index"] = [x for x in range(batch_index, batch_index+length)]
        else:
            s["batch_index"] = samples["batch_index"][batch_index:batch_index + length]
        return (s,)
    
class RepeatLatentBatch:
    @classmethod
    def INPUT_TYPES(s):
        return {"required": { "samples": ("LATENT",),
                              "amount": ("INT", {"default": 1, "min": 1, "max": 64}),
                              }}
    RETURN_TYPES = ("LATENT",)
    FUNCTION = "repeat"

    CATEGORY = "latent/batch"

    def repeat(self, samples, amount):
        s = samples.copy()
        s_in = samples["samples"]
        
        s["samples"] = s_in.repeat((amount, 1,1,1))
        if "noise_mask" in samples and samples["noise_mask"].shape[0] > 1:
            masks = samples["noise_mask"]
            if masks.shape[0] < s_in.shape[0]:
                masks = masks.repeat(math.ceil(s_in.shape[0] / masks.shape[0]), 1, 1, 1)[:s_in.shape[0]]
            s["noise_mask"] = samples["noise_mask"].repeat((amount, 1,1,1))
        if "batch_index" in s:
            offset = max(s["batch_index"]) - min(s["batch_index"]) + 1
            s["batch_index"] = s["batch_index"] + [x + (i * offset) for i in range(1, amount) for x in s["batch_index"]]
        return (s,)

class LatentUpscale:
    upscale_methods = ["nearest-exact", "bilinear", "area", "bicubic", "bislerp"]
    crop_methods = ["disabled", "center"]

    @classmethod
    def INPUT_TYPES(s):
        return {"required": { "samples": ("LATENT",), "upscale_method": (s.upscale_methods,),
                              "width": ("INT", {"default": 512, "min": 0, "max": MAX_RESOLUTION, "step": 8}),
                              "height": ("INT", {"default": 512, "min": 0, "max": MAX_RESOLUTION, "step": 8}),
                              "crop": (s.crop_methods,)}}
    RETURN_TYPES = ("LATENT",)
    FUNCTION = "upscale"

    CATEGORY = "latent"

    def upscale(self, samples, upscale_method, width, height, crop):
        if width == 0 and height == 0:
            s = samples
        else:
            s = samples.copy()

            if width == 0:
                height = max(64, height)
                width = max(64, round(samples["samples"].shape[3] * height / samples["samples"].shape[2]))
            elif height == 0:
                width = max(64, width)
                height = max(64, round(samples["samples"].shape[2] * width / samples["samples"].shape[3]))
            else:
                width = max(64, width)
                height = max(64, height)

            s["samples"] = comfy.utils.common_upscale(samples["samples"], width // 8, height // 8, upscale_method, crop)
        return (s,)

class LatentUpscaleBy:
    upscale_methods = ["nearest-exact", "bilinear", "area", "bicubic", "bislerp"]

    @classmethod
    def INPUT_TYPES(s):
        return {"required": { "samples": ("LATENT",), "upscale_method": (s.upscale_methods,),
                              "scale_by": ("FLOAT", {"default": 1.5, "min": 0.01, "max": 8.0, "step": 0.01}),}}
    RETURN_TYPES = ("LATENT",)
    FUNCTION = "upscale"

    CATEGORY = "latent"

    def upscale(self, samples, upscale_method, scale_by):
        s = samples.copy()
        width = round(samples["samples"].shape[3] * scale_by)
        height = round(samples["samples"].shape[2] * scale_by)
        s["samples"] = comfy.utils.common_upscale(samples["samples"], width, height, upscale_method, "disabled")
        return (s,)

class LatentRotate:
    @classmethod
    def INPUT_TYPES(s):
        return {"required": { "samples": ("LATENT",),
                              "rotation": (["none", "90 degrees", "180 degrees", "270 degrees"],),
                              }}
    RETURN_TYPES = ("LATENT",)
    FUNCTION = "rotate"

    CATEGORY = "latent/transform"

    def rotate(self, samples, rotation):
        s = samples.copy()
        rotate_by = 0
        if rotation.startswith("90"):
            rotate_by = 1
        elif rotation.startswith("180"):
            rotate_by = 2
        elif rotation.startswith("270"):
            rotate_by = 3

        s["samples"] = torch.rot90(samples["samples"], k=rotate_by, dims=[3, 2])
        return (s,)

class LatentFlip:
    @classmethod
    def INPUT_TYPES(s):
        return {"required": { "samples": ("LATENT",),
                              "flip_method": (["x-axis: vertically", "y-axis: horizontally"],),
                              }}
    RETURN_TYPES = ("LATENT",)
    FUNCTION = "flip"

    CATEGORY = "latent/transform"

    def flip(self, samples, flip_method):
        s = samples.copy()
        if flip_method.startswith("x"):
            s["samples"] = torch.flip(samples["samples"], dims=[2])
        elif flip_method.startswith("y"):
            s["samples"] = torch.flip(samples["samples"], dims=[3])

        return (s,)

class LatentComposite:
    @classmethod
    def INPUT_TYPES(s):
        return {"required": { "samples_to": ("LATENT",),
                              "samples_from": ("LATENT",),
                              "x": ("INT", {"default": 0, "min": 0, "max": MAX_RESOLUTION, "step": 8}),
                              "y": ("INT", {"default": 0, "min": 0, "max": MAX_RESOLUTION, "step": 8}),
                              "feather": ("INT", {"default": 0, "min": 0, "max": MAX_RESOLUTION, "step": 8}),
                              }}
    RETURN_TYPES = ("LATENT",)
    FUNCTION = "composite"

    CATEGORY = "latent"

    def composite(self, samples_to, samples_from, x, y, composite_method="normal", feather=0):
        x =  x // 8
        y = y // 8
        feather = feather // 8
        samples_out = samples_to.copy()
        s = samples_to["samples"].clone()
        samples_to = samples_to["samples"]
        samples_from = samples_from["samples"]
        if feather == 0:
            s[:,:,y:y+samples_from.shape[2],x:x+samples_from.shape[3]] = samples_from[:,:,:samples_to.shape[2] - y, :samples_to.shape[3] - x]
        else:
            samples_from = samples_from[:,:,:samples_to.shape[2] - y, :samples_to.shape[3] - x]
            mask = torch.ones_like(samples_from)
            for t in range(feather):
                if y != 0:
                    mask[:,:,t:1+t,:] *= ((1.0/feather) * (t + 1))

                if y + samples_from.shape[2] < samples_to.shape[2]:
                    mask[:,:,mask.shape[2] -1 -t: mask.shape[2]-t,:] *= ((1.0/feather) * (t + 1))
                if x != 0:
                    mask[:,:,:,t:1+t] *= ((1.0/feather) * (t + 1))
                if x + samples_from.shape[3] < samples_to.shape[3]:
                    mask[:,:,:,mask.shape[3]- 1 - t: mask.shape[3]- t] *= ((1.0/feather) * (t + 1))
            rev_mask = torch.ones_like(mask) - mask
            s[:,:,y:y+samples_from.shape[2],x:x+samples_from.shape[3]] = samples_from[:,:,:samples_to.shape[2] - y, :samples_to.shape[3] - x] * mask + s[:,:,y:y+samples_from.shape[2],x:x+samples_from.shape[3]] * rev_mask
        samples_out["samples"] = s
        return (samples_out,)

class LatentBlend:
    @classmethod
    def INPUT_TYPES(s):
        return {"required": {
            "samples1": ("LATENT",),
            "samples2": ("LATENT",),
            "blend_factor": ("FLOAT", {
                "default": 0.5,
                "min": 0,
                "max": 1,
                "step": 0.01
            }),
        }}

    RETURN_TYPES = ("LATENT",)
    FUNCTION = "blend"

    CATEGORY = "_for_testing"

    def blend(self, samples1, samples2, blend_factor:float, blend_mode: str="normal"):

        samples_out = samples1.copy()
        samples1 = samples1["samples"]
        samples2 = samples2["samples"]

        if samples1.shape != samples2.shape:
            samples2.permute(0, 3, 1, 2)
            samples2 = comfy.utils.common_upscale(samples2, samples1.shape[3], samples1.shape[2], 'bicubic', crop='center')
            samples2.permute(0, 2, 3, 1)

        samples_blended = self.blend_mode(samples1, samples2, blend_mode)
        samples_blended = samples1 * blend_factor + samples_blended * (1 - blend_factor)
        samples_out["samples"] = samples_blended
        return (samples_out,)

    def blend_mode(self, img1, img2, mode):
        if mode == "normal":
            return img2
        else:
            raise ValueError(f"Unsupported blend mode: {mode}")

class LatentCrop:
    @classmethod
    def INPUT_TYPES(s):
        return {"required": { "samples": ("LATENT",),
                              "width": ("INT", {"default": 512, "min": 64, "max": MAX_RESOLUTION, "step": 8}),
                              "height": ("INT", {"default": 512, "min": 64, "max": MAX_RESOLUTION, "step": 8}),
                              "x": ("INT", {"default": 0, "min": 0, "max": MAX_RESOLUTION, "step": 8}),
                              "y": ("INT", {"default": 0, "min": 0, "max": MAX_RESOLUTION, "step": 8}),
                              }}
    RETURN_TYPES = ("LATENT",)
    FUNCTION = "crop"

    CATEGORY = "latent/transform"

    def crop(self, samples, width, height, x, y):
        s = samples.copy()
        samples = samples['samples']
        x =  x // 8
        y = y // 8

        #enfonce minimum size of 64
        if x > (samples.shape[3] - 8):
            x = samples.shape[3] - 8
        if y > (samples.shape[2] - 8):
            y = samples.shape[2] - 8

        new_height = height // 8
        new_width = width // 8
        to_x = new_width + x
        to_y = new_height + y
        s['samples'] = samples[:,:,y:to_y, x:to_x]
        return (s,)

class SetLatentNoiseMask:
    @classmethod
    def INPUT_TYPES(s):
        return {"required": { "samples": ("LATENT",),
                              "mask": ("MASK",),
                              }}
    RETURN_TYPES = ("LATENT",)
    FUNCTION = "set_mask"

    CATEGORY = "latent/inpaint"

    def set_mask(self, samples, mask):
        s = samples.copy()
        s["noise_mask"] = mask.reshape((-1, 1, mask.shape[-2], mask.shape[-1]))
        return (s,)

def common_ksampler(model, seed, steps, cfg, sampler_name, scheduler, positive, negative, latent, denoise=1.0, disable_noise=False, start_step=None, last_step=None, force_full_denoise=False):
    latent_image = latent["samples"]
    if disable_noise:
        noise = torch.zeros(latent_image.size(), dtype=latent_image.dtype, layout=latent_image.layout, device="cpu")
    else:
        batch_inds = latent["batch_index"] if "batch_index" in latent else None
        noise = comfy.sample.prepare_noise(latent_image, seed, batch_inds)

    noise_mask = None
    if "noise_mask" in latent:
        noise_mask = latent["noise_mask"]

    callback = latent_preview.prepare_callback(model, steps)
    disable_pbar = not comfy.utils.PROGRESS_BAR_ENABLED
    samples = comfy.sample.sample(model, noise, steps, cfg, sampler_name, scheduler, positive, negative, latent_image,
                                  denoise=denoise, disable_noise=disable_noise, start_step=start_step, last_step=last_step,
                                  force_full_denoise=force_full_denoise, noise_mask=noise_mask, callback=callback, disable_pbar=disable_pbar, seed=seed)
    out = latent.copy()
    out["samples"] = samples
    return (out, )

class KSampler:
    @classmethod
    def INPUT_TYPES(s):
        return {"required":
                    {"model": ("MODEL",),
                    "seed": ("INT", {"default": 0, "min": 0, "max": 0xffffffffffffffff}),
                    "steps": ("INT", {"default": 20, "min": 1, "max": 10000}),
                    "cfg": ("FLOAT", {"default": 8.0, "min": 0.0, "max": 100.0, "step":0.1, "round": 0.01}),
                    "sampler_name": (comfy.samplers.KSampler.SAMPLERS, ),
                    "scheduler": (comfy.samplers.KSampler.SCHEDULERS, ),
                    "positive": ("CONDITIONING", ),
                    "negative": ("CONDITIONING", ),
                    "latent_image": ("LATENT", ),
                    "denoise": ("FLOAT", {"default": 1.0, "min": 0.0, "max": 1.0, "step": 0.01}),
                     }
                }

    RETURN_TYPES = ("LATENT",)
    FUNCTION = "sample"

    CATEGORY = "sampling"

    def sample(self, model, seed, steps, cfg, sampler_name, scheduler, positive, negative, latent_image, denoise=1.0):
        return common_ksampler(model, seed, steps, cfg, sampler_name, scheduler, positive, negative, latent_image, denoise=denoise)

class KSamplerAdvanced:
    @classmethod
    def INPUT_TYPES(s):
        return {"required":
                    {"model": ("MODEL",),
                    "add_noise": (["enable", "disable"], ),
                    "noise_seed": ("INT", {"default": 0, "min": 0, "max": 0xffffffffffffffff}),
                    "steps": ("INT", {"default": 20, "min": 1, "max": 10000}),
                    "cfg": ("FLOAT", {"default": 8.0, "min": 0.0, "max": 100.0, "step":0.1, "round": 0.01}),
                    "sampler_name": (comfy.samplers.KSampler.SAMPLERS, ),
                    "scheduler": (comfy.samplers.KSampler.SCHEDULERS, ),
                    "positive": ("CONDITIONING", ),
                    "negative": ("CONDITIONING", ),
                    "latent_image": ("LATENT", ),
                    "start_at_step": ("INT", {"default": 0, "min": 0, "max": 10000}),
                    "end_at_step": ("INT", {"default": 10000, "min": 0, "max": 10000}),
                    "return_with_leftover_noise": (["disable", "enable"], ),
                     }
                }

    RETURN_TYPES = ("LATENT",)
    FUNCTION = "sample"

    CATEGORY = "sampling"

    def sample(self, model, add_noise, noise_seed, steps, cfg, sampler_name, scheduler, positive, negative, latent_image, start_at_step, end_at_step, return_with_leftover_noise, denoise=1.0):
        force_full_denoise = True
        if return_with_leftover_noise == "enable":
            force_full_denoise = False
        disable_noise = False
        if add_noise == "disable":
            disable_noise = True
        return common_ksampler(model, noise_seed, steps, cfg, sampler_name, scheduler, positive, negative, latent_image, denoise=denoise, disable_noise=disable_noise, start_step=start_at_step, last_step=end_at_step, force_full_denoise=force_full_denoise)

class SaveImage:
    def __init__(self):
        self.output_dir = folder_paths.get_output_directory()
        self.type = "output"
        self.prefix_append = ""
        self.compress_level = 4

    @classmethod
    def INPUT_TYPES(s):
        return {"required": 
                    {"images": ("IMAGE", ),
                     "filename_prefix": ("STRING", {"default": "ComfyUI"})},
                "hidden": {"prompt": "PROMPT", "extra_pnginfo": "EXTRA_PNGINFO"},
                }

    RETURN_TYPES = ()
    FUNCTION = "save_images"

    OUTPUT_NODE = True

    CATEGORY = "image"

    def save_images(self, images, filename_prefix="ComfyUI", prompt=None, extra_pnginfo=None):
        filename_prefix += self.prefix_append
        full_output_folder, filename, counter, subfolder, filename_prefix = folder_paths.get_save_image_path(filename_prefix, self.output_dir, images[0].shape[1], images[0].shape[0])
        results = list()
        for (batch_number, image) in enumerate(images):
            i = 255. * image.cpu().numpy()
            img = Image.fromarray(np.clip(i, 0, 255).astype(np.uint8))
            metadata = None
            if not args.disable_metadata:
                metadata = PngInfo()
                if prompt is not None:
                    metadata.add_text("prompt", json.dumps(prompt))
                if extra_pnginfo is not None:
                    for x in extra_pnginfo:
                        metadata.add_text(x, json.dumps(extra_pnginfo[x]))

            filename_with_batch_num = filename.replace("%batch_num%", str(batch_number))
            file = f"{filename_with_batch_num}_{counter:05}_.png"
            img.save(os.path.join(full_output_folder, file), pnginfo=metadata, compress_level=self.compress_level)
            results.append({
                "filename": file,
                "subfolder": subfolder,
                "type": self.type
            })
            counter += 1

        return { "ui": { "images": results } }

class PreviewImage(SaveImage):
    def __init__(self):
        self.output_dir = folder_paths.get_temp_directory()
        self.type = "temp"
        self.prefix_append = "_temp_" + ''.join(random.choice("abcdefghijklmnopqrstupvxyz") for x in range(5))
        self.compress_level = 1

    @classmethod
    def INPUT_TYPES(s):
        return {"required":
                    {"images": ("IMAGE", ), },
                "hidden": {"prompt": "PROMPT", "extra_pnginfo": "EXTRA_PNGINFO"},
                }

class LoadImage:
    @classmethod
    def INPUT_TYPES(s):
        input_dir = folder_paths.get_input_directory()
        files = [f for f in os.listdir(input_dir) if os.path.isfile(os.path.join(input_dir, f))]
        return {"required":
                    {"image": (sorted(files), {"image_upload": True})},
                }

    CATEGORY = "image"

    RETURN_TYPES = ("IMAGE", "MASK")
    FUNCTION = "load_image"
    def load_image(self, image):
        image_path = folder_paths.get_annotated_filepath(image)
        
        img = node_helpers.pillow(Image.open, image_path)
        
        output_images = []
        output_masks = []
        w, h = None, None

        excluded_formats = ['MPO']
        
        for i in ImageSequence.Iterator(img):
            i = node_helpers.pillow(ImageOps.exif_transpose, i)

            if i.mode == 'I':
                i = i.point(lambda i: i * (1 / 255))
            image = i.convert("RGB")

            if len(output_images) == 0:
                w = image.size[0]
                h = image.size[1]
            
            if image.size[0] != w or image.size[1] != h:
                continue
            
            image = np.array(image).astype(np.float32) / 255.0
            image = torch.from_numpy(image)[None,]
            if 'A' in i.getbands():
                mask = np.array(i.getchannel('A')).astype(np.float32) / 255.0
                mask = 1. - torch.from_numpy(mask)
            else:
                mask = torch.zeros((64,64), dtype=torch.float32, device="cpu")
            output_images.append(image)
            output_masks.append(mask.unsqueeze(0))

        if len(output_images) > 1 and img.format not in excluded_formats:
            output_image = torch.cat(output_images, dim=0)
            output_mask = torch.cat(output_masks, dim=0)
        else:
            output_image = output_images[0]
            output_mask = output_masks[0]

        return (output_image, output_mask)

    @classmethod
    def IS_CHANGED(s, image):
        image_path = folder_paths.get_annotated_filepath(image)
        m = hashlib.sha256()
        with open(image_path, 'rb') as f:
            m.update(f.read())
        return m.digest().hex()

    @classmethod
    def VALIDATE_INPUTS(s, image):
        if not folder_paths.exists_annotated_filepath(image):
            return "Invalid image file: {}".format(image)

        return True

class LoadImageMask:
    _color_channels = ["alpha", "red", "green", "blue"]
    @classmethod
    def INPUT_TYPES(s):
        input_dir = folder_paths.get_input_directory()
        files = [f for f in os.listdir(input_dir) if os.path.isfile(os.path.join(input_dir, f))]
        return {"required":
                    {"image": (sorted(files), {"image_upload": True}),
                     "channel": (s._color_channels, ), }
                }

    CATEGORY = "mask"

    RETURN_TYPES = ("MASK",)
    FUNCTION = "load_image"
    def load_image(self, image, channel):
        image_path = folder_paths.get_annotated_filepath(image)
        i = node_helpers.pillow(Image.open, image_path)
        i = node_helpers.pillow(ImageOps.exif_transpose, i)
        if i.getbands() != ("R", "G", "B", "A"):
            if i.mode == 'I':
                i = i.point(lambda i: i * (1 / 255))
            i = i.convert("RGBA")
        mask = None
        c = channel[0].upper()
        if c in i.getbands():
            mask = np.array(i.getchannel(c)).astype(np.float32) / 255.0
            mask = torch.from_numpy(mask)
            if c == 'A':
                mask = 1. - mask
        else:
            mask = torch.zeros((64,64), dtype=torch.float32, device="cpu")
        return (mask.unsqueeze(0),)

    @classmethod
    def IS_CHANGED(s, image, channel):
        image_path = folder_paths.get_annotated_filepath(image)
        m = hashlib.sha256()
        with open(image_path, 'rb') as f:
            m.update(f.read())
        return m.digest().hex()

    @classmethod
    def VALIDATE_INPUTS(s, image):
        if not folder_paths.exists_annotated_filepath(image):
            return "Invalid image file: {}".format(image)

        return True

class ImageScale:
    upscale_methods = ["nearest-exact", "bilinear", "area", "bicubic", "lanczos"]
    crop_methods = ["disabled", "center"]

    @classmethod
    def INPUT_TYPES(s):
        return {"required": { "image": ("IMAGE",), "upscale_method": (s.upscale_methods,),
                              "width": ("INT", {"default": 512, "min": 0, "max": MAX_RESOLUTION, "step": 1}),
                              "height": ("INT", {"default": 512, "min": 0, "max": MAX_RESOLUTION, "step": 1}),
                              "crop": (s.crop_methods,)}}
    RETURN_TYPES = ("IMAGE",)
    FUNCTION = "upscale"

    CATEGORY = "image/upscaling"

    def upscale(self, image, upscale_method, width, height, crop):
        if width == 0 and height == 0:
            s = image
        else:
            samples = image.movedim(-1,1)

            if width == 0:
                width = max(1, round(samples.shape[3] * height / samples.shape[2]))
            elif height == 0:
                height = max(1, round(samples.shape[2] * width / samples.shape[3]))

            s = comfy.utils.common_upscale(samples, width, height, upscale_method, crop)
            s = s.movedim(1,-1)
        return (s,)

class ImageScaleBy:
    upscale_methods = ["nearest-exact", "bilinear", "area", "bicubic", "lanczos"]

    @classmethod
    def INPUT_TYPES(s):
        return {"required": { "image": ("IMAGE",), "upscale_method": (s.upscale_methods,),
                              "scale_by": ("FLOAT", {"default": 1.0, "min": 0.01, "max": 8.0, "step": 0.01}),}}
    RETURN_TYPES = ("IMAGE",)
    FUNCTION = "upscale"

    CATEGORY = "image/upscaling"

    def upscale(self, image, upscale_method, scale_by):
        samples = image.movedim(-1,1)
        width = round(samples.shape[3] * scale_by)
        height = round(samples.shape[2] * scale_by)
        s = comfy.utils.common_upscale(samples, width, height, upscale_method, "disabled")
        s = s.movedim(1,-1)
        return (s,)

class ImageInvert:

    @classmethod
    def INPUT_TYPES(s):
        return {"required": { "image": ("IMAGE",)}}

    RETURN_TYPES = ("IMAGE",)
    FUNCTION = "invert"

    CATEGORY = "image"

    def invert(self, image):
        s = 1.0 - image
        return (s,)

class ImageBatch:

    @classmethod
    def INPUT_TYPES(s):
        return {"required": { "image1": ("IMAGE",), "image2": ("IMAGE",)}}

    RETURN_TYPES = ("IMAGE",)
    FUNCTION = "batch"

    CATEGORY = "image"

    def batch(self, image1, image2):
        if image1.shape[1:] != image2.shape[1:]:
            image2 = comfy.utils.common_upscale(image2.movedim(-1,1), image1.shape[2], image1.shape[1], "bilinear", "center").movedim(1,-1)
        s = torch.cat((image1, image2), dim=0)
        return (s,)

class EmptyImage:
    def __init__(self, device="cpu"):
        self.device = device

    @classmethod
    def INPUT_TYPES(s):
        return {"required": { "width": ("INT", {"default": 512, "min": 1, "max": MAX_RESOLUTION, "step": 1}),
                              "height": ("INT", {"default": 512, "min": 1, "max": MAX_RESOLUTION, "step": 1}),
                              "batch_size": ("INT", {"default": 1, "min": 1, "max": 4096}),
                              "color": ("INT", {"default": 0, "min": 0, "max": 0xFFFFFF, "step": 1, "display": "color"}),
                              }}
    RETURN_TYPES = ("IMAGE",)
    FUNCTION = "generate"

    CATEGORY = "image"

    def generate(self, width, height, batch_size=1, color=0):
        r = torch.full([batch_size, height, width, 1], ((color >> 16) & 0xFF) / 0xFF)
        g = torch.full([batch_size, height, width, 1], ((color >> 8) & 0xFF) / 0xFF)
        b = torch.full([batch_size, height, width, 1], ((color) & 0xFF) / 0xFF)
        return (torch.cat((r, g, b), dim=-1), )

class ImagePadForOutpaint:

    @classmethod
    def INPUT_TYPES(s):
        return {
            "required": {
                "image": ("IMAGE",),
                "left": ("INT", {"default": 0, "min": 0, "max": MAX_RESOLUTION, "step": 8}),
                "top": ("INT", {"default": 0, "min": 0, "max": MAX_RESOLUTION, "step": 8}),
                "right": ("INT", {"default": 0, "min": 0, "max": MAX_RESOLUTION, "step": 8}),
                "bottom": ("INT", {"default": 0, "min": 0, "max": MAX_RESOLUTION, "step": 8}),
                "feathering": ("INT", {"default": 40, "min": 0, "max": MAX_RESOLUTION, "step": 1}),
            }
        }

    RETURN_TYPES = ("IMAGE", "MASK")
    FUNCTION = "expand_image"

    CATEGORY = "image"

    def expand_image(self, image, left, top, right, bottom, feathering):
        d1, d2, d3, d4 = image.size()

        new_image = torch.ones(
            (d1, d2 + top + bottom, d3 + left + right, d4),
            dtype=torch.float32,
        ) * 0.5

        new_image[:, top:top + d2, left:left + d3, :] = image

        mask = torch.ones(
            (d2 + top + bottom, d3 + left + right),
            dtype=torch.float32,
        )

        t = torch.zeros(
            (d2, d3),
            dtype=torch.float32
        )

        if feathering > 0 and feathering * 2 < d2 and feathering * 2 < d3:

            for i in range(d2):
                for j in range(d3):
                    dt = i if top != 0 else d2
                    db = d2 - i if bottom != 0 else d2

                    dl = j if left != 0 else d3
                    dr = d3 - j if right != 0 else d3

                    d = min(dt, db, dl, dr)

                    if d >= feathering:
                        continue

                    v = (feathering - d) / feathering

                    t[i, j] = v * v

        mask[top:top + d2, left:left + d3] = t

        return (new_image, mask)


NODE_CLASS_MAPPINGS = {
    "KSampler": KSampler,
    "CheckpointLoaderSimple": CheckpointLoaderSimple,
    "CLIPTextEncode": CLIPTextEncode,
    "CLIPSetLastLayer": CLIPSetLastLayer,
    "VAEDecode": VAEDecode,
    "VAEEncode": VAEEncode,
    "VAEEncodeForInpaint": VAEEncodeForInpaint,
    "VAELoader": VAELoader,
    "EmptyLatentImage": EmptyLatentImage,
    "LatentUpscale": LatentUpscale,
    "LatentUpscaleBy": LatentUpscaleBy,
    "LatentFromBatch": LatentFromBatch,
    "RepeatLatentBatch": RepeatLatentBatch,
    "SaveImage": SaveImage,
    "PreviewImage": PreviewImage,
    "LoadImage": LoadImage,
    "LoadImageMask": LoadImageMask,
    "ImageScale": ImageScale,
    "ImageScaleBy": ImageScaleBy,
    "ImageInvert": ImageInvert,
    "ImageBatch": ImageBatch,
    "ImagePadForOutpaint": ImagePadForOutpaint,
    "EmptyImage": EmptyImage,
    "ConditioningAverage": ConditioningAverage ,
    "ConditioningCombine": ConditioningCombine,
    "ConditioningConcat": ConditioningConcat,
    "ConditioningSetArea": ConditioningSetArea,
    "ConditioningSetAreaPercentage": ConditioningSetAreaPercentage,
    "ConditioningSetAreaStrength": ConditioningSetAreaStrength,
    "ConditioningSetMask": ConditioningSetMask,
    "KSamplerAdvanced": KSamplerAdvanced,
    "SetLatentNoiseMask": SetLatentNoiseMask,
    "LatentComposite": LatentComposite,
    "LatentBlend": LatentBlend,
    "LatentRotate": LatentRotate,
    "LatentFlip": LatentFlip,
    "LatentCrop": LatentCrop,
    "LoraLoader": LoraLoader,
    "CLIPLoader": CLIPLoader,
    "UNETLoader": UNETLoader,
    "DualCLIPLoader": DualCLIPLoader,
    "CLIPVisionEncode": CLIPVisionEncode,
    "StyleModelApply": StyleModelApply,
    "unCLIPConditioning": unCLIPConditioning,
    "ControlNetApply": ControlNetApply,
    "ControlNetApplyAdvanced": ControlNetApplyAdvanced,
    "ControlNetLoader": ControlNetLoader,
    "DiffControlNetLoader": DiffControlNetLoader,
    "StyleModelLoader": StyleModelLoader,
    "CLIPVisionLoader": CLIPVisionLoader,
    "VAEDecodeTiled": VAEDecodeTiled,
    "VAEEncodeTiled": VAEEncodeTiled,
    "unCLIPCheckpointLoader": unCLIPCheckpointLoader,
    "GLIGENLoader": GLIGENLoader,
    "GLIGENTextBoxApply": GLIGENTextBoxApply,
    "InpaintModelConditioning": InpaintModelConditioning,

    "CheckpointLoader": CheckpointLoader,
    "DiffusersLoader": DiffusersLoader,

    "LoadLatent": LoadLatent,
    "SaveLatent": SaveLatent,

    "ConditioningZeroOut": ConditioningZeroOut,
    "ConditioningSetTimestepRange": ConditioningSetTimestepRange,
<<<<<<< HEAD
    "SavePreviewLatent": SavePreviewLatent,
=======
    "LoraLoaderModelOnly": LoraLoaderModelOnly,
>>>>>>> b2498620
}

NODE_DISPLAY_NAME_MAPPINGS = {
    # Sampling
    "KSampler": "KSampler",
    "KSamplerAdvanced": "KSampler (Advanced)",
    # Loaders
    "CheckpointLoader": "Load Checkpoint With Config (DEPRECATED)",
    "CheckpointLoaderSimple": "Load Checkpoint",
    "VAELoader": "Load VAE",
    "LoraLoader": "Load LoRA",
    "CLIPLoader": "Load CLIP",
    "ControlNetLoader": "Load ControlNet Model",
    "DiffControlNetLoader": "Load ControlNet Model (diff)",
    "StyleModelLoader": "Load Style Model",
    "CLIPVisionLoader": "Load CLIP Vision",
    "UpscaleModelLoader": "Load Upscale Model",
    # Conditioning
    "CLIPVisionEncode": "CLIP Vision Encode",
    "StyleModelApply": "Apply Style Model",
    "CLIPTextEncode": "CLIP Text Encode (Prompt)",
    "CLIPSetLastLayer": "CLIP Set Last Layer",
    "ConditioningCombine": "Conditioning (Combine)",
    "ConditioningAverage ": "Conditioning (Average)",
    "ConditioningConcat": "Conditioning (Concat)",
    "ConditioningSetArea": "Conditioning (Set Area)",
    "ConditioningSetAreaPercentage": "Conditioning (Set Area with Percentage)",
    "ConditioningSetMask": "Conditioning (Set Mask)",
    "ControlNetApply": "Apply ControlNet",
    "ControlNetApplyAdvanced": "Apply ControlNet (Advanced)",
    # Latent
    "VAEEncodeForInpaint": "VAE Encode (for Inpainting)",
    "SetLatentNoiseMask": "Set Latent Noise Mask",
    "VAEDecode": "VAE Decode",
    "VAEEncode": "VAE Encode",
    "LatentRotate": "Rotate Latent",
    "LatentFlip": "Flip Latent",
    "LatentCrop": "Crop Latent",
    "EmptyLatentImage": "Empty Latent Image",
    "LatentUpscale": "Upscale Latent",
    "LatentUpscaleBy": "Upscale Latent By",
    "LatentComposite": "Latent Composite",
    "LatentBlend": "Latent Blend",
    "LatentFromBatch" : "Latent From Batch",
    "RepeatLatentBatch": "Repeat Latent Batch",
    # Image
    "SaveImage": "Save Image",
    "PreviewImage": "Preview Image",
    "LoadImage": "Load Image",
    "LoadImageMask": "Load Image (as Mask)",
    "ImageScale": "Upscale Image",
    "ImageScaleBy": "Upscale Image By",
    "ImageUpscaleWithModel": "Upscale Image (using Model)",
    "ImageInvert": "Invert Image",
    "ImagePadForOutpaint": "Pad Image for Outpainting",
    "ImageBatch": "Batch Images",
    # _for_testing
    "VAEDecodeTiled": "VAE Decode (Tiled)",
    "VAEEncodeTiled": "VAE Encode (Tiled)",
}

EXTENSION_WEB_DIRS = {}

def load_custom_node(module_path, ignore=set()):
    module_name = os.path.basename(module_path)
    if os.path.isfile(module_path):
        sp = os.path.splitext(module_path)
        module_name = sp[0]
    try:
        logging.debug("Trying to load custom node {}".format(module_path))
        if os.path.isfile(module_path):
            module_spec = importlib.util.spec_from_file_location(module_name, module_path)
            module_dir = os.path.split(module_path)[0]
        else:
            module_spec = importlib.util.spec_from_file_location(module_name, os.path.join(module_path, "__init__.py"))
            module_dir = module_path

        module = importlib.util.module_from_spec(module_spec)
        sys.modules[module_name] = module
        module_spec.loader.exec_module(module)

        if hasattr(module, "WEB_DIRECTORY") and getattr(module, "WEB_DIRECTORY") is not None:
            web_dir = os.path.abspath(os.path.join(module_dir, getattr(module, "WEB_DIRECTORY")))
            if os.path.isdir(web_dir):
                EXTENSION_WEB_DIRS[module_name] = web_dir

        if hasattr(module, "NODE_CLASS_MAPPINGS") and getattr(module, "NODE_CLASS_MAPPINGS") is not None:
            for name in module.NODE_CLASS_MAPPINGS:
                if name not in ignore:
                    NODE_CLASS_MAPPINGS[name] = module.NODE_CLASS_MAPPINGS[name]
            if hasattr(module, "NODE_DISPLAY_NAME_MAPPINGS") and getattr(module, "NODE_DISPLAY_NAME_MAPPINGS") is not None:
                NODE_DISPLAY_NAME_MAPPINGS.update(module.NODE_DISPLAY_NAME_MAPPINGS)
            return True
        else:
            logging.warning(f"Skip {module_path} module for custom nodes due to the lack of NODE_CLASS_MAPPINGS.")
            return False
    except Exception as e:
        logging.warning(traceback.format_exc())
        logging.warning(f"Cannot import {module_path} module for custom nodes: {e}")
        return False

def load_custom_nodes():
    base_node_names = set(NODE_CLASS_MAPPINGS.keys())
    node_paths = folder_paths.get_folder_paths("custom_nodes")
    node_import_times = []
    for custom_node_path in node_paths:
        possible_modules = os.listdir(os.path.realpath(custom_node_path))
        if "__pycache__" in possible_modules:
            possible_modules.remove("__pycache__")

        for possible_module in possible_modules:
            module_path = os.path.join(custom_node_path, possible_module)
            if os.path.isfile(module_path) and os.path.splitext(module_path)[1] != ".py": continue
            if module_path.endswith(".disabled"): continue
            time_before = time.perf_counter()
            success = load_custom_node(module_path, base_node_names)
            node_import_times.append((time.perf_counter() - time_before, module_path, success))

    if len(node_import_times) > 0:
        logging.info("\nImport times for custom nodes:")
        for n in sorted(node_import_times):
            if n[2]:
                import_message = ""
            else:
                import_message = " (IMPORT FAILED)"
            logging.info("{:6.1f} seconds{}: {}".format(n[0], import_message, n[1]))
        logging.info("")

def init_custom_nodes():
    extras_dir = os.path.join(os.path.dirname(os.path.realpath(__file__)), "comfy_extras")
    extras_files = [
        "nodes_latent.py",
        "nodes_hypernetwork.py",
        "nodes_upscale_model.py",
        "nodes_post_processing.py",
        "nodes_mask.py",
        "nodes_compositing.py",
        "nodes_rebatch.py",
        "nodes_model_merging.py",
        "nodes_tomesd.py",
        "nodes_clip_sdxl.py",
        "nodes_canny.py",
        "nodes_freelunch.py",
        "nodes_custom_sampler.py",
        "nodes_hypertile.py",
        "nodes_model_advanced.py",
        "nodes_model_downscale.py",
        "nodes_images.py",
        "nodes_video_model.py",
        "nodes_sag.py",
        "nodes_perpneg.py",
        "nodes_stable3d.py",
        "nodes_sdupscale.py",
        "nodes_photomaker.py",
        "nodes_cond.py",
        "nodes_morphology.py",
        "nodes_stable_cascade.py",
        "nodes_differential_diffusion.py",
        "nodes_ip2p.py",
        "nodes_model_merging_model_specific.py",
        "nodes_pag.py",
        "nodes_align_your_steps.py",
        "nodes_attention_multiply.py",
        "nodes_advanced_samplers.py",
        "nodes_webcam.py",
    ]

    import_failed = []
    for node_file in extras_files:
        if not load_custom_node(os.path.join(extras_dir, node_file)):
            import_failed.append(node_file)

    load_custom_nodes()

    if len(import_failed) > 0:
        logging.warning("WARNING: some comfy_extras/ nodes did not import correctly. This may be because they are missing some dependencies.\n")
        for node in import_failed:
            logging.warning("IMPORT FAILED: {}".format(node))
        logging.warning("\nThis issue might be caused by new missing dependencies added the last time you updated ComfyUI.")
        if args.windows_standalone_build:
            logging.warning("Please run the update script: update/update_comfyui.bat")
        else:
            logging.warning("Please do a: pip install -r requirements.txt")
        logging.warning("")<|MERGE_RESOLUTION|>--- conflicted
+++ resolved
@@ -1579,15 +1579,15 @@
     FUNCTION = "load_image"
     def load_image(self, image):
         image_path = folder_paths.get_annotated_filepath(image)
-        
+
         img = node_helpers.pillow(Image.open, image_path)
-        
+
         output_images = []
         output_masks = []
         w, h = None, None
 
         excluded_formats = ['MPO']
-        
+
         for i in ImageSequence.Iterator(img):
             i = node_helpers.pillow(ImageOps.exif_transpose, i)
 
@@ -1598,10 +1598,10 @@
             if len(output_images) == 0:
                 w = image.size[0]
                 h = image.size[1]
-            
+
             if image.size[0] != w or image.size[1] != h:
                 continue
-            
+
             image = np.array(image).astype(np.float32) / 255.0
             image = torch.from_numpy(image)[None,]
             if 'A' in i.getbands():
@@ -1919,11 +1919,8 @@
 
     "ConditioningZeroOut": ConditioningZeroOut,
     "ConditioningSetTimestepRange": ConditioningSetTimestepRange,
-<<<<<<< HEAD
+    "LoraLoaderModelOnly": LoraLoaderModelOnly,
     "SavePreviewLatent": SavePreviewLatent,
-=======
-    "LoraLoaderModelOnly": LoraLoaderModelOnly,
->>>>>>> b2498620
 }
 
 NODE_DISPLAY_NAME_MAPPINGS = {
