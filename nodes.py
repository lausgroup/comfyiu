import torch

import os
import sys
import json
import hashlib
import traceback
import math
import time
import random

from PIL import Image, ImageOps
from PIL.PngImagePlugin import PngInfo
import numpy as np
import safetensors.torch

sys.path.insert(0, os.path.join(os.path.dirname(os.path.realpath(__file__)), "comfy"))


import comfy.diffusers_load
import comfy.samplers
import comfy.sample
import comfy.sd
import comfy.utils

import comfy.clip_vision

import comfy.model_management
from comfy.cli_args import args

import importlib

import folder_paths
import latent_preview

def before_node_execution():
    comfy.model_management.throw_exception_if_processing_interrupted()

def interrupt_processing(value=True):
    comfy.model_management.interrupt_current_processing(value)

MAX_RESOLUTION=8192

class CLIPTextEncode:
    @classmethod
    def INPUT_TYPES(s):
        return {"required": {"text": ("STRING", {"multiline": True}), "clip": ("CLIP", )}}
    RETURN_TYPES = ("CONDITIONING",)
    FUNCTION = "encode"

    CATEGORY = "conditioning"

    def encode(self, clip, text):
        tokens = clip.tokenize(text)
        cond, pooled = clip.encode_from_tokens(tokens, return_pooled=True)
        return ([[cond, {"pooled_output": pooled}]], )

class ConditioningCombine:
    @classmethod
    def INPUT_TYPES(s):
        return {"required": {"conditioning_1": ("CONDITIONING", ), "conditioning_2": ("CONDITIONING", )}}
    RETURN_TYPES = ("CONDITIONING",)
    FUNCTION = "combine"

    CATEGORY = "conditioning"

    def combine(self, conditioning_1, conditioning_2):
        return (conditioning_1 + conditioning_2, )

class ConditioningAverage :
    @classmethod
    def INPUT_TYPES(s):
        return {"required": {"conditioning_to": ("CONDITIONING", ), "conditioning_from": ("CONDITIONING", ),
                              "conditioning_to_strength": ("FLOAT", {"default": 1.0, "min": 0.0, "max": 1.0, "step": 0.01})
                             }}
    RETURN_TYPES = ("CONDITIONING",)
    FUNCTION = "addWeighted"

    CATEGORY = "conditioning"

    def addWeighted(self, conditioning_to, conditioning_from, conditioning_to_strength):
        out = []

        if len(conditioning_from) > 1:
            print("Warning: ConditioningAverage conditioning_from contains more than 1 cond, only the first one will actually be applied to conditioning_to.")

        cond_from = conditioning_from[0][0]
        pooled_output_from = conditioning_from[0][1].get("pooled_output", None)

        for i in range(len(conditioning_to)):
            t1 = conditioning_to[i][0]
            pooled_output_to = conditioning_to[i][1].get("pooled_output", pooled_output_from)
            t0 = cond_from[:,:t1.shape[1]]
            if t0.shape[1] < t1.shape[1]:
                t0 = torch.cat([t0] + [torch.zeros((1, (t1.shape[1] - t0.shape[1]), t1.shape[2]))], dim=1)

            tw = torch.mul(t1, conditioning_to_strength) + torch.mul(t0, (1.0 - conditioning_to_strength))
            t_to = conditioning_to[i][1].copy()
            if pooled_output_from is not None and pooled_output_to is not None:
                t_to["pooled_output"] = torch.mul(pooled_output_to, conditioning_to_strength) + torch.mul(pooled_output_from, (1.0 - conditioning_to_strength))
            elif pooled_output_from is not None:
                t_to["pooled_output"] = pooled_output_from

            n = [tw, t_to]
            out.append(n)
        return (out, )

class ConditioningConcat:
    @classmethod
    def INPUT_TYPES(s):
        return {"required": {
            "conditioning_to": ("CONDITIONING",),
            "conditioning_from": ("CONDITIONING",),
            }}
    RETURN_TYPES = ("CONDITIONING",)
    FUNCTION = "concat"

    CATEGORY = "conditioning"

    def concat(self, conditioning_to, conditioning_from):
        out = []

        if len(conditioning_from) > 1:
            print("Warning: ConditioningConcat conditioning_from contains more than 1 cond, only the first one will actually be applied to conditioning_to.")

        cond_from = conditioning_from[0][0]

        for i in range(len(conditioning_to)):
            t1 = conditioning_to[i][0]
            tw = torch.cat((t1, cond_from),1)
            n = [tw, conditioning_to[i][1].copy()]
            out.append(n)

        return (out, )

class ConditioningSetArea:
    @classmethod
    def INPUT_TYPES(s):
        return {"required": {"conditioning": ("CONDITIONING", ),
                              "width": ("INT", {"default": 64, "min": 64, "max": MAX_RESOLUTION, "step": 8}),
                              "height": ("INT", {"default": 64, "min": 64, "max": MAX_RESOLUTION, "step": 8}),
                              "x": ("INT", {"default": 0, "min": 0, "max": MAX_RESOLUTION, "step": 8}),
                              "y": ("INT", {"default": 0, "min": 0, "max": MAX_RESOLUTION, "step": 8}),
                              "strength": ("FLOAT", {"default": 1.0, "min": 0.0, "max": 10.0, "step": 0.01}),
                             }}
    RETURN_TYPES = ("CONDITIONING",)
    FUNCTION = "append"

    CATEGORY = "conditioning"

    def append(self, conditioning, width, height, x, y, strength):
        c = []
        for t in conditioning:
            n = [t[0], t[1].copy()]
            n[1]['area'] = (height // 8, width // 8, y // 8, x // 8)
            n[1]['strength'] = strength
            n[1]['set_area_to_bounds'] = False
            c.append(n)
        return (c, )

class ConditioningSetMask:
    @classmethod
    def INPUT_TYPES(s):
        return {"required": {"conditioning": ("CONDITIONING", ),
                              "mask": ("MASK", ),
                              "strength": ("FLOAT", {"default": 1.0, "min": 0.0, "max": 10.0, "step": 0.01}),
                              "set_cond_area": (["default", "mask bounds"],),
                             }}
    RETURN_TYPES = ("CONDITIONING",)
    FUNCTION = "append"

    CATEGORY = "conditioning"

    def append(self, conditioning, mask, set_cond_area, strength):
        c = []
        set_area_to_bounds = False
        if set_cond_area != "default":
            set_area_to_bounds = True
        if len(mask.shape) < 3:
            mask = mask.unsqueeze(0)
        for t in conditioning:
            n = [t[0], t[1].copy()]
            _, h, w = mask.shape
            n[1]['mask'] = mask
            n[1]['set_area_to_bounds'] = set_area_to_bounds
            n[1]['mask_strength'] = strength
            c.append(n)
        return (c, )

class ConditioningZeroOut:
    @classmethod
    def INPUT_TYPES(s):
        return {"required": {"conditioning": ("CONDITIONING", )}}
    RETURN_TYPES = ("CONDITIONING",)
    FUNCTION = "zero_out"

    CATEGORY = "advanced/conditioning"

    def zero_out(self, conditioning):
        c = []
        for t in conditioning:
            d = t[1].copy()
            if "pooled_output" in d:
                d["pooled_output"] = torch.zeros_like(d["pooled_output"])
            n = [torch.zeros_like(t[0]), d]
            c.append(n)
        return (c, )

class ConditioningSetTimestepRange:
    @classmethod
    def INPUT_TYPES(s):
        return {"required": {"conditioning": ("CONDITIONING", ),
                             "start": ("FLOAT", {"default": 0.0, "min": 0.0, "max": 1.0, "step": 0.001}),
                             "end": ("FLOAT", {"default": 1.0, "min": 0.0, "max": 1.0, "step": 0.001})
                             }}
    RETURN_TYPES = ("CONDITIONING",)
    FUNCTION = "set_range"

    CATEGORY = "advanced/conditioning"

    def set_range(self, conditioning, start, end):
        c = []
        for t in conditioning:
            d = t[1].copy()
            d['start_percent'] = 1.0 - start
            d['end_percent'] = 1.0 - end
            n = [t[0], d]
            c.append(n)
        return (c, )

class VAEDecode:
    @classmethod
    def INPUT_TYPES(s):
        return {"required": { "samples": ("LATENT", ), "vae": ("VAE", )}}
    RETURN_TYPES = ("IMAGE",)
    FUNCTION = "decode"

    CATEGORY = "latent"

    def decode(self, vae, samples):
        return (vae.decode(samples["samples"]), )

class VAEDecodeTiled:
    @classmethod
    def INPUT_TYPES(s):
        return {"required": { "samples": ("LATENT", ), "vae": ("VAE", )}}
    RETURN_TYPES = ("IMAGE",)
    FUNCTION = "decode"

    CATEGORY = "_for_testing"

    def decode(self, vae, samples):
        return (vae.decode_tiled(samples["samples"]), )

class VAEEncode:
    @classmethod
    def INPUT_TYPES(s):
        return {"required": { "pixels": ("IMAGE", ), "vae": ("VAE", )}}
    RETURN_TYPES = ("LATENT",)
    FUNCTION = "encode"

    CATEGORY = "latent"

    @staticmethod
    def vae_encode_crop_pixels(pixels):
        x = (pixels.shape[1] // 8) * 8
        y = (pixels.shape[2] // 8) * 8
        if pixels.shape[1] != x or pixels.shape[2] != y:
            x_offset = (pixels.shape[1] % 8) // 2
            y_offset = (pixels.shape[2] % 8) // 2
            pixels = pixels[:, x_offset:x + x_offset, y_offset:y + y_offset, :]
        return pixels

    def encode(self, vae, pixels):
        pixels = self.vae_encode_crop_pixels(pixels)
        t = vae.encode(pixels[:,:,:,:3])
        return ({"samples":t}, )

class VAEEncodeTiled:
    @classmethod
    def INPUT_TYPES(s):
        return {"required": { "pixels": ("IMAGE", ), "vae": ("VAE", )}}
    RETURN_TYPES = ("LATENT",)
    FUNCTION = "encode"

    CATEGORY = "_for_testing"

    def encode(self, vae, pixels):
        pixels = VAEEncode.vae_encode_crop_pixels(pixels)
        t = vae.encode_tiled(pixels[:,:,:,:3])
        return ({"samples":t}, )

class VAEEncodeForInpaint:
    @classmethod
    def INPUT_TYPES(s):
        return {"required": { "pixels": ("IMAGE", ), "vae": ("VAE", ), "mask": ("MASK", ), "grow_mask_by": ("INT", {"default": 6, "min": 0, "max": 64, "step": 1}),}}
    RETURN_TYPES = ("LATENT",)
    FUNCTION = "encode"

    CATEGORY = "latent/inpaint"

    def encode(self, vae, pixels, mask, grow_mask_by=6):
        x = (pixels.shape[1] // 8) * 8
        y = (pixels.shape[2] // 8) * 8
        mask = torch.nn.functional.interpolate(mask.reshape((-1, 1, mask.shape[-2], mask.shape[-1])), size=(pixels.shape[1], pixels.shape[2]), mode="bilinear")

        pixels = pixels.clone()
        if pixels.shape[1] != x or pixels.shape[2] != y:
            x_offset = (pixels.shape[1] % 8) // 2
            y_offset = (pixels.shape[2] % 8) // 2
            pixels = pixels[:,x_offset:x + x_offset, y_offset:y + y_offset,:]
            mask = mask[:,:,x_offset:x + x_offset, y_offset:y + y_offset]

        #grow mask by a few pixels to keep things seamless in latent space
        if grow_mask_by == 0:
            mask_erosion = mask
        else:
            kernel_tensor = torch.ones((1, 1, grow_mask_by, grow_mask_by))
            padding = math.ceil((grow_mask_by - 1) / 2)

            mask_erosion = torch.clamp(torch.nn.functional.conv2d(mask.round(), kernel_tensor, padding=padding), 0, 1)

        m = (1.0 - mask.round()).squeeze(1)
        for i in range(3):
            pixels[:,:,:,i] -= 0.5
            pixels[:,:,:,i] *= m
            pixels[:,:,:,i] += 0.5
        t = vae.encode(pixels)

        return ({"samples":t, "noise_mask": (mask_erosion[:,:,:x,:y].round())}, )

class SaveLatent:
    def __init__(self):
        self.output_dir = folder_paths.get_output_directory()

    @classmethod
    def INPUT_TYPES(s):
        return {"required": { "samples": ("LATENT", ),
                              "filename_prefix": ("STRING", {"default": "latents/ComfyUI"})},
                "hidden": {"prompt": "PROMPT", "extra_pnginfo": "EXTRA_PNGINFO"},
                }
    RETURN_TYPES = ()
    FUNCTION = "save"

    OUTPUT_NODE = True

    CATEGORY = "_for_testing"

    def save(self, samples, filename_prefix="ComfyUI", prompt=None, extra_pnginfo=None):
        full_output_folder, filename, counter, subfolder, filename_prefix = folder_paths.get_save_image_path(filename_prefix, self.output_dir)

        # support save metadata for latent sharing
        prompt_info = ""
        if prompt is not None:
            prompt_info = json.dumps(prompt)

        metadata = None
        if not args.disable_metadata:
            metadata = {"prompt": prompt_info}
            if extra_pnginfo is not None:
                for x in extra_pnginfo:
                    metadata[x] = json.dumps(extra_pnginfo[x])

        file = f"{filename}_{counter:05}_.latent"

        results = list()
        results.append({
            "filename": file,
            "subfolder": subfolder,
            "type": "output"
        })

        file = os.path.join(full_output_folder, file)

        output = {}
        output["latent_tensor"] = samples["samples"]
        output["latent_format_version_0"] = torch.tensor([])

        comfy.utils.save_torch_file(output, file, metadata=metadata)
        return { "ui": { "latents": results } }


class LoadLatent:
    @classmethod
    def INPUT_TYPES(s):
        input_dir = folder_paths.get_input_directory()
        files = [f for f in os.listdir(input_dir) if os.path.isfile(os.path.join(input_dir, f)) and f.endswith(".latent")]
        return {"required": {"latent": [sorted(files), ]}, }

    CATEGORY = "_for_testing"

    RETURN_TYPES = ("LATENT", )
    FUNCTION = "load"

    def load(self, latent):
        latent_path = folder_paths.get_annotated_filepath(latent)
        latent = safetensors.torch.load_file(latent_path, device="cpu")
        multiplier = 1.0
        if "latent_format_version_0" not in latent:
            multiplier = 1.0 / 0.18215
        samples = {"samples": latent["latent_tensor"].float() * multiplier}
        return (samples, )

    @classmethod
    def IS_CHANGED(s, latent):
        image_path = folder_paths.get_annotated_filepath(latent)
        m = hashlib.sha256()
        with open(image_path, 'rb') as f:
            m.update(f.read())
        return m.digest().hex()

    @classmethod
    def VALIDATE_INPUTS(s, latent):
        if not folder_paths.exists_annotated_filepath(latent):
            return "Invalid latent file: {}".format(latent)
        return True


class CheckpointLoader:
    @classmethod
    def INPUT_TYPES(s):
        return {"required": { "config_name": (folder_paths.get_filename_list("configs"), ),
                              "ckpt_name": (folder_paths.get_filename_list("checkpoints"), )}}
    RETURN_TYPES = ("MODEL", "CLIP", "VAE")
    FUNCTION = "load_checkpoint"

    CATEGORY = "advanced/loaders"

    def load_checkpoint(self, config_name, ckpt_name, output_vae=True, output_clip=True):
        config_path = folder_paths.get_full_path("configs", config_name)
        ckpt_path = folder_paths.get_full_path("checkpoints", ckpt_name)
        return comfy.sd.load_checkpoint(config_path, ckpt_path, output_vae=True, output_clip=True, embedding_directory=folder_paths.get_folder_paths("embeddings"))

class CheckpointLoaderSimple:
    @classmethod
    def INPUT_TYPES(s):
        return {"required": { "ckpt_name": (folder_paths.get_filename_list("checkpoints"), ),
                             }}
    RETURN_TYPES = ("MODEL", "CLIP", "VAE")
    FUNCTION = "load_checkpoint"

    CATEGORY = "loaders"

    def load_checkpoint(self, ckpt_name, output_vae=True, output_clip=True):
        ckpt_path = folder_paths.get_full_path("checkpoints", ckpt_name)
        out = comfy.sd.load_checkpoint_guess_config(ckpt_path, output_vae=True, output_clip=True, embedding_directory=folder_paths.get_folder_paths("embeddings"))
        return out

class DiffusersLoader:
    @classmethod
    def INPUT_TYPES(cls):
        paths = []
        for search_path in folder_paths.get_folder_paths("diffusers"):
            if os.path.exists(search_path):
                for root, subdir, files in os.walk(search_path, followlinks=True):
                    if "model_index.json" in files:
                        paths.append(os.path.relpath(root, start=search_path))

        return {"required": {"model_path": (paths,), }}
    RETURN_TYPES = ("MODEL", "CLIP", "VAE")
    FUNCTION = "load_checkpoint"

    CATEGORY = "advanced/loaders/deprecated"

    def load_checkpoint(self, model_path, output_vae=True, output_clip=True):
        for search_path in folder_paths.get_folder_paths("diffusers"):
            if os.path.exists(search_path):
                path = os.path.join(search_path, model_path)
                if os.path.exists(path):
                    model_path = path
                    break

        return comfy.diffusers_load.load_diffusers(model_path, fp16=comfy.model_management.should_use_fp16(), output_vae=output_vae, output_clip=output_clip, embedding_directory=folder_paths.get_folder_paths("embeddings"))


class unCLIPCheckpointLoader:
    @classmethod
    def INPUT_TYPES(s):
        return {"required": { "ckpt_name": (folder_paths.get_filename_list("checkpoints"), ),
                             }}
    RETURN_TYPES = ("MODEL", "CLIP", "VAE", "CLIP_VISION")
    FUNCTION = "load_checkpoint"

    CATEGORY = "loaders"

    def load_checkpoint(self, ckpt_name, output_vae=True, output_clip=True):
        ckpt_path = folder_paths.get_full_path("checkpoints", ckpt_name)
        out = comfy.sd.load_checkpoint_guess_config(ckpt_path, output_vae=True, output_clip=True, output_clipvision=True, embedding_directory=folder_paths.get_folder_paths("embeddings"))
        return out

class CLIPSetLastLayer:
    @classmethod
    def INPUT_TYPES(s):
        return {"required": { "clip": ("CLIP", ),
                              "stop_at_clip_layer": ("INT", {"default": -1, "min": -24, "max": -1, "step": 1}),
                              }}
    RETURN_TYPES = ("CLIP",)
    FUNCTION = "set_last_layer"

    CATEGORY = "conditioning"

    def set_last_layer(self, clip, stop_at_clip_layer):
        clip = clip.clone()
        clip.clip_layer(stop_at_clip_layer)
        return (clip,)

class LoraLoader:
    def __init__(self):
        self.loaded_lora = None

    @classmethod
    def INPUT_TYPES(s):
        return {"required": { "model": ("MODEL",),
                              "clip": ("CLIP", ),
                              "lora_name": (folder_paths.get_filename_list("loras"), ),
                              "strength_model": ("FLOAT", {"default": 1.0, "min": -10.0, "max": 10.0, "step": 0.01}),
                              "strength_clip": ("FLOAT", {"default": 1.0, "min": -10.0, "max": 10.0, "step": 0.01}),
                              }}
    RETURN_TYPES = ("MODEL", "CLIP")
    FUNCTION = "load_lora"

    CATEGORY = "loaders"

    def load_lora(self, model, clip, lora_name, strength_model, strength_clip):
        if strength_model == 0 and strength_clip == 0:
            return (model, clip)

        lora_path = folder_paths.get_full_path("loras", lora_name)
        lora = None
        if self.loaded_lora is not None:
            if self.loaded_lora[0] == lora_path:
                lora = self.loaded_lora[1]
            else:
                temp = self.loaded_lora
                self.loaded_lora = None
                del temp

        if lora is None:
            lora = comfy.utils.load_torch_file(lora_path, safe_load=True)
            self.loaded_lora = (lora_path, lora)

        model_lora, clip_lora = comfy.sd.load_lora_for_models(model, clip, lora, strength_model, strength_clip)
        return (model_lora, clip_lora)

class VAELoader:
    @classmethod
    def INPUT_TYPES(s):
        return {"required": { "vae_name": (folder_paths.get_filename_list("vae"), )}}
    RETURN_TYPES = ("VAE",)
    FUNCTION = "load_vae"

    CATEGORY = "loaders"

    #TODO: scale factor?
    def load_vae(self, vae_name):
        vae_path = folder_paths.get_full_path("vae", vae_name)
        vae = comfy.sd.VAE(ckpt_path=vae_path)
        return (vae,)

class ControlNetLoader:
    @classmethod
    def INPUT_TYPES(s):
        return {"required": { "control_net_name": (folder_paths.get_filename_list("controlnet"), )}}

    RETURN_TYPES = ("CONTROL_NET",)
    FUNCTION = "load_controlnet"

    CATEGORY = "loaders"

    def load_controlnet(self, control_net_name):
        controlnet_path = folder_paths.get_full_path("controlnet", control_net_name)
        controlnet = comfy.sd.load_controlnet(controlnet_path)
        return (controlnet,)

class DiffControlNetLoader:
    @classmethod
    def INPUT_TYPES(s):
        return {"required": { "model": ("MODEL",),
                              "control_net_name": (folder_paths.get_filename_list("controlnet"), )}}

    RETURN_TYPES = ("CONTROL_NET",)
    FUNCTION = "load_controlnet"

    CATEGORY = "loaders"

    def load_controlnet(self, model, control_net_name):
        controlnet_path = folder_paths.get_full_path("controlnet", control_net_name)
        controlnet = comfy.sd.load_controlnet(controlnet_path, model)
        return (controlnet,)


class ControlNetApply:
    @classmethod
    def INPUT_TYPES(s):
        return {"required": {"conditioning": ("CONDITIONING", ),
                             "control_net": ("CONTROL_NET", ),
                             "image": ("IMAGE", ),
                             "strength": ("FLOAT", {"default": 1.0, "min": 0.0, "max": 10.0, "step": 0.01})
                             }}
    RETURN_TYPES = ("CONDITIONING",)
    FUNCTION = "apply_controlnet"

    CATEGORY = "conditioning"

    def apply_controlnet(self, conditioning, control_net, image, strength):
        if strength == 0:
            return (conditioning, )

        c = []
        control_hint = image.movedim(-1,1)
        for t in conditioning:
            n = [t[0], t[1].copy()]
            c_net = control_net.copy().set_cond_hint(control_hint, strength)
            if 'control' in t[1]:
                c_net.set_previous_controlnet(t[1]['control'])
            n[1]['control'] = c_net
            n[1]['control_apply_to_uncond'] = True
            c.append(n)
        return (c, )


class ControlNetApplyAdvanced:
    @classmethod
    def INPUT_TYPES(s):
        return {"required": {"positive": ("CONDITIONING", ),
                             "negative": ("CONDITIONING", ),
                             "control_net": ("CONTROL_NET", ),
                             "image": ("IMAGE", ),
                             "strength": ("FLOAT", {"default": 1.0, "min": 0.0, "max": 10.0, "step": 0.01}),
                             "start_percent": ("FLOAT", {"default": 0.0, "min": 0.0, "max": 1.0, "step": 0.001}),
                             "end_percent": ("FLOAT", {"default": 1.0, "min": 0.0, "max": 1.0, "step": 0.001})
                             }}

    RETURN_TYPES = ("CONDITIONING","CONDITIONING")
    RETURN_NAMES = ("positive", "negative")
    FUNCTION = "apply_controlnet"

    CATEGORY = "conditioning"

    def apply_controlnet(self, positive, negative, control_net, image, strength, start_percent, end_percent):
        if strength == 0:
            return (positive, negative)

        control_hint = image.movedim(-1,1)
        cnets = {}

        out = []
        for conditioning in [positive, negative]:
            c = []
            for t in conditioning:
                d = t[1].copy()

                prev_cnet = d.get('control', None)
                if prev_cnet in cnets:
                    c_net = cnets[prev_cnet]
                else:
                    c_net = control_net.copy().set_cond_hint(control_hint, strength, (1.0 - start_percent, 1.0 - end_percent))
                    c_net.set_previous_controlnet(prev_cnet)
                    cnets[prev_cnet] = c_net

                d['control'] = c_net
                d['control_apply_to_uncond'] = False
                n = [t[0], d]
                c.append(n)
            out.append(c)
        return (out[0], out[1])


class UNETLoader:
    @classmethod
    def INPUT_TYPES(s):
        return {"required": { "unet_name": (folder_paths.get_filename_list("unet"), ),
                             }}
    RETURN_TYPES = ("MODEL",)
    FUNCTION = "load_unet"

    CATEGORY = "advanced/loaders"

    def load_unet(self, unet_name):
        unet_path = folder_paths.get_full_path("unet", unet_name)
        model = comfy.sd.load_unet(unet_path)
        return (model,)

class CLIPLoader:
    @classmethod
    def INPUT_TYPES(s):
        return {"required": { "clip_name": (folder_paths.get_filename_list("clip"), ),
                             }}
    RETURN_TYPES = ("CLIP",)
    FUNCTION = "load_clip"

    CATEGORY = "advanced/loaders"

    def load_clip(self, clip_name):
        clip_path = folder_paths.get_full_path("clip", clip_name)
        clip = comfy.sd.load_clip(ckpt_paths=[clip_path], embedding_directory=folder_paths.get_folder_paths("embeddings"))
        return (clip,)

class DualCLIPLoader:
    @classmethod
    def INPUT_TYPES(s):
        return {"required": { "clip_name1": (folder_paths.get_filename_list("clip"), ), "clip_name2": (folder_paths.get_filename_list("clip"), ),
                             }}
    RETURN_TYPES = ("CLIP",)
    FUNCTION = "load_clip"

    CATEGORY = "advanced/loaders"

    def load_clip(self, clip_name1, clip_name2):
        clip_path1 = folder_paths.get_full_path("clip", clip_name1)
        clip_path2 = folder_paths.get_full_path("clip", clip_name2)
        clip = comfy.sd.load_clip(ckpt_paths=[clip_path1, clip_path2], embedding_directory=folder_paths.get_folder_paths("embeddings"))
        return (clip,)

class CLIPVisionLoader:
    @classmethod
    def INPUT_TYPES(s):
        return {"required": { "clip_name": (folder_paths.get_filename_list("clip_vision"), ),
                             }}
    RETURN_TYPES = ("CLIP_VISION",)
    FUNCTION = "load_clip"

    CATEGORY = "loaders"

    def load_clip(self, clip_name):
        clip_path = folder_paths.get_full_path("clip_vision", clip_name)
        clip_vision = comfy.clip_vision.load(clip_path)
        return (clip_vision,)

class CLIPVisionEncode:
    @classmethod
    def INPUT_TYPES(s):
        return {"required": { "clip_vision": ("CLIP_VISION",),
                              "image": ("IMAGE",)
                             }}
    RETURN_TYPES = ("CLIP_VISION_OUTPUT",)
    FUNCTION = "encode"

    CATEGORY = "conditioning"

    def encode(self, clip_vision, image):
        output = clip_vision.encode_image(image)
        return (output,)

class StyleModelLoader:
    @classmethod
    def INPUT_TYPES(s):
        return {"required": { "style_model_name": (folder_paths.get_filename_list("style_models"), )}}

    RETURN_TYPES = ("STYLE_MODEL",)
    FUNCTION = "load_style_model"

    CATEGORY = "loaders"

    def load_style_model(self, style_model_name):
        style_model_path = folder_paths.get_full_path("style_models", style_model_name)
        style_model = comfy.sd.load_style_model(style_model_path)
        return (style_model,)


class StyleModelApply:
    @classmethod
    def INPUT_TYPES(s):
        return {"required": {"conditioning": ("CONDITIONING", ),
                             "style_model": ("STYLE_MODEL", ),
                             "clip_vision_output": ("CLIP_VISION_OUTPUT", ),
                             }}
    RETURN_TYPES = ("CONDITIONING",)
    FUNCTION = "apply_stylemodel"

    CATEGORY = "conditioning/style_model"

    def apply_stylemodel(self, clip_vision_output, style_model, conditioning):
        cond = style_model.get_cond(clip_vision_output).flatten(start_dim=0, end_dim=1).unsqueeze(dim=0)
        c = []
        for t in conditioning:
            n = [torch.cat((t[0], cond), dim=1), t[1].copy()]
            c.append(n)
        return (c, )

class unCLIPConditioning:
    @classmethod
    def INPUT_TYPES(s):
        return {"required": {"conditioning": ("CONDITIONING", ),
                             "clip_vision_output": ("CLIP_VISION_OUTPUT", ),
                             "strength": ("FLOAT", {"default": 1.0, "min": -10.0, "max": 10.0, "step": 0.01}),
                             "noise_augmentation": ("FLOAT", {"default": 0.0, "min": 0.0, "max": 1.0, "step": 0.01}),
                             }}
    RETURN_TYPES = ("CONDITIONING",)
    FUNCTION = "apply_adm"

    CATEGORY = "conditioning"

    def apply_adm(self, conditioning, clip_vision_output, strength, noise_augmentation):
        if strength == 0:
            return (conditioning, )

        c = []
        for t in conditioning:
            o = t[1].copy()
            x = {"clip_vision_output": clip_vision_output, "strength": strength, "noise_augmentation": noise_augmentation}
            if "unclip_conditioning" in o:
                o["unclip_conditioning"] = o["unclip_conditioning"][:] + [x]
            else:
                o["unclip_conditioning"] = [x]
            n = [t[0], o]
            c.append(n)
        return (c, )

class GLIGENLoader:
    @classmethod
    def INPUT_TYPES(s):
        return {"required": { "gligen_name": (folder_paths.get_filename_list("gligen"), )}}

    RETURN_TYPES = ("GLIGEN",)
    FUNCTION = "load_gligen"

    CATEGORY = "loaders"

    def load_gligen(self, gligen_name):
        gligen_path = folder_paths.get_full_path("gligen", gligen_name)
        gligen = comfy.sd.load_gligen(gligen_path)
        return (gligen,)

class GLIGENTextBoxApply:
    @classmethod
    def INPUT_TYPES(s):
        return {"required": {"conditioning_to": ("CONDITIONING", ),
                              "clip": ("CLIP", ),
                              "gligen_textbox_model": ("GLIGEN", ),
                              "text": ("STRING", {"multiline": True}),
                              "width": ("INT", {"default": 64, "min": 8, "max": MAX_RESOLUTION, "step": 8}),
                              "height": ("INT", {"default": 64, "min": 8, "max": MAX_RESOLUTION, "step": 8}),
                              "x": ("INT", {"default": 0, "min": 0, "max": MAX_RESOLUTION, "step": 8}),
                              "y": ("INT", {"default": 0, "min": 0, "max": MAX_RESOLUTION, "step": 8}),
                             }}
    RETURN_TYPES = ("CONDITIONING",)
    FUNCTION = "append"

    CATEGORY = "conditioning/gligen"

    def append(self, conditioning_to, clip, gligen_textbox_model, text, width, height, x, y):
        c = []
        cond, cond_pooled = clip.encode_from_tokens(clip.tokenize(text), return_pooled=True)
        for t in conditioning_to:
            n = [t[0], t[1].copy()]
            position_params = [(cond_pooled, height // 8, width // 8, y // 8, x // 8)]
            prev = []
            if "gligen" in n[1]:
                prev = n[1]['gligen'][2]

            n[1]['gligen'] = ("position", gligen_textbox_model, prev + position_params)
            c.append(n)
        return (c, )

class EmptyLatentImage:
    def __init__(self, device="cpu"):
        self.device = device

    @classmethod
    def INPUT_TYPES(s):
        return {"required": { "width": ("INT", {"default": 512, "min": 64, "max": MAX_RESOLUTION, "step": 8}),
                              "height": ("INT", {"default": 512, "min": 64, "max": MAX_RESOLUTION, "step": 8}),
                              "batch_size": ("INT", {"default": 1, "min": 1, "max": 64})}}
    RETURN_TYPES = ("LATENT",)
    FUNCTION = "generate"

    CATEGORY = "latent"

    def generate(self, width, height, batch_size=1):
        latent = torch.zeros([batch_size, 4, height // 8, width // 8])
        return ({"samples":latent}, )


class LatentFromBatch:
    @classmethod
    def INPUT_TYPES(s):
        return {"required": { "samples": ("LATENT",),
                              "batch_index": ("INT", {"default": 0, "min": 0, "max": 63}),
                              "length": ("INT", {"default": 1, "min": 1, "max": 64}),
                              }}
    RETURN_TYPES = ("LATENT",)
    FUNCTION = "frombatch"

    CATEGORY = "latent/batch"

    def frombatch(self, samples, batch_index, length):
        s = samples.copy()
        s_in = samples["samples"]
        batch_index = min(s_in.shape[0] - 1, batch_index)
        length = min(s_in.shape[0] - batch_index, length)
        s["samples"] = s_in[batch_index:batch_index + length].clone()
        if "noise_mask" in samples:
            masks = samples["noise_mask"]
            if masks.shape[0] == 1:
                s["noise_mask"] = masks.clone()
            else:
                if masks.shape[0] < s_in.shape[0]:
                    masks = masks.repeat(math.ceil(s_in.shape[0] / masks.shape[0]), 1, 1, 1)[:s_in.shape[0]]
                s["noise_mask"] = masks[batch_index:batch_index + length].clone()
        if "batch_index" not in s:
            s["batch_index"] = [x for x in range(batch_index, batch_index+length)]
        else:
            s["batch_index"] = samples["batch_index"][batch_index:batch_index + length]
        return (s,)
    
class RepeatLatentBatch:
    @classmethod
    def INPUT_TYPES(s):
        return {"required": { "samples": ("LATENT",),
                              "amount": ("INT", {"default": 1, "min": 1, "max": 64}),
                              }}
    RETURN_TYPES = ("LATENT",)
    FUNCTION = "repeat"

    CATEGORY = "latent/batch"

    def repeat(self, samples, amount):
        s = samples.copy()
        s_in = samples["samples"]
        
        s["samples"] = s_in.repeat((amount, 1,1,1))
        if "noise_mask" in samples and samples["noise_mask"].shape[0] > 1:
            masks = samples["noise_mask"]
            if masks.shape[0] < s_in.shape[0]:
                masks = masks.repeat(math.ceil(s_in.shape[0] / masks.shape[0]), 1, 1, 1)[:s_in.shape[0]]
            s["noise_mask"] = samples["noise_mask"].repeat((amount, 1,1,1))
        if "batch_index" in s:
            offset = max(s["batch_index"]) - min(s["batch_index"]) + 1
            s["batch_index"] = s["batch_index"] + [x + (i * offset) for i in range(1, amount) for x in s["batch_index"]]
        return (s,)

class LatentUpscale:
    upscale_methods = ["nearest-exact", "bilinear", "area", "bicubic", "bislerp"]
    crop_methods = ["disabled", "center"]

    @classmethod
    def INPUT_TYPES(s):
        return {"required": { "samples": ("LATENT",), "upscale_method": (s.upscale_methods,),
                              "width": ("INT", {"default": 512, "min": 64, "max": MAX_RESOLUTION, "step": 8}),
                              "height": ("INT", {"default": 512, "min": 64, "max": MAX_RESOLUTION, "step": 8}),
                              "crop": (s.crop_methods,)}}
    RETURN_TYPES = ("LATENT",)
    FUNCTION = "upscale"

    CATEGORY = "latent"

    def upscale(self, samples, upscale_method, width, height, crop):
        s = samples.copy()
        s["samples"] = comfy.utils.common_upscale(samples["samples"], width // 8, height // 8, upscale_method, crop)
        return (s,)

class LatentUpscaleBy:
    upscale_methods = ["nearest-exact", "bilinear", "area", "bicubic", "bislerp"]

    @classmethod
    def INPUT_TYPES(s):
        return {"required": { "samples": ("LATENT",), "upscale_method": (s.upscale_methods,),
                              "scale_by": ("FLOAT", {"default": 1.5, "min": 0.01, "max": 8.0, "step": 0.01}),}}
    RETURN_TYPES = ("LATENT",)
    FUNCTION = "upscale"

    CATEGORY = "latent"

    def upscale(self, samples, upscale_method, scale_by):
        s = samples.copy()
        width = round(samples["samples"].shape[3] * scale_by)
        height = round(samples["samples"].shape[2] * scale_by)
        s["samples"] = comfy.utils.common_upscale(samples["samples"], width, height, upscale_method, "disabled")
        return (s,)

class LatentRotate:
    @classmethod
    def INPUT_TYPES(s):
        return {"required": { "samples": ("LATENT",),
                              "rotation": (["none", "90 degrees", "180 degrees", "270 degrees"],),
                              }}
    RETURN_TYPES = ("LATENT",)
    FUNCTION = "rotate"

    CATEGORY = "latent/transform"

    def rotate(self, samples, rotation):
        s = samples.copy()
        rotate_by = 0
        if rotation.startswith("90"):
            rotate_by = 1
        elif rotation.startswith("180"):
            rotate_by = 2
        elif rotation.startswith("270"):
            rotate_by = 3

        s["samples"] = torch.rot90(samples["samples"], k=rotate_by, dims=[3, 2])
        return (s,)

class LatentFlip:
    @classmethod
    def INPUT_TYPES(s):
        return {"required": { "samples": ("LATENT",),
                              "flip_method": (["x-axis: vertically", "y-axis: horizontally"],),
                              }}
    RETURN_TYPES = ("LATENT",)
    FUNCTION = "flip"

    CATEGORY = "latent/transform"

    def flip(self, samples, flip_method):
        s = samples.copy()
        if flip_method.startswith("x"):
            s["samples"] = torch.flip(samples["samples"], dims=[2])
        elif flip_method.startswith("y"):
            s["samples"] = torch.flip(samples["samples"], dims=[3])

        return (s,)

class LatentComposite:
    @classmethod
    def INPUT_TYPES(s):
        return {"required": { "samples_to": ("LATENT",),
                              "samples_from": ("LATENT",),
                              "x": ("INT", {"default": 0, "min": 0, "max": MAX_RESOLUTION, "step": 8}),
                              "y": ("INT", {"default": 0, "min": 0, "max": MAX_RESOLUTION, "step": 8}),
                              "feather": ("INT", {"default": 0, "min": 0, "max": MAX_RESOLUTION, "step": 8}),
                              }}
    RETURN_TYPES = ("LATENT",)
    FUNCTION = "composite"

    CATEGORY = "latent"

    def composite(self, samples_to, samples_from, x, y, composite_method="normal", feather=0):
        x =  x // 8
        y = y // 8
        feather = feather // 8
        samples_out = samples_to.copy()
        s = samples_to["samples"].clone()
        samples_to = samples_to["samples"]
        samples_from = samples_from["samples"]
        if feather == 0:
            s[:,:,y:y+samples_from.shape[2],x:x+samples_from.shape[3]] = samples_from[:,:,:samples_to.shape[2] - y, :samples_to.shape[3] - x]
        else:
            samples_from = samples_from[:,:,:samples_to.shape[2] - y, :samples_to.shape[3] - x]
            mask = torch.ones_like(samples_from)
            for t in range(feather):
                if y != 0:
                    mask[:,:,t:1+t,:] *= ((1.0/feather) * (t + 1))

                if y + samples_from.shape[2] < samples_to.shape[2]:
                    mask[:,:,mask.shape[2] -1 -t: mask.shape[2]-t,:] *= ((1.0/feather) * (t + 1))
                if x != 0:
                    mask[:,:,:,t:1+t] *= ((1.0/feather) * (t + 1))
                if x + samples_from.shape[3] < samples_to.shape[3]:
                    mask[:,:,:,mask.shape[3]- 1 - t: mask.shape[3]- t] *= ((1.0/feather) * (t + 1))
            rev_mask = torch.ones_like(mask) - mask
            s[:,:,y:y+samples_from.shape[2],x:x+samples_from.shape[3]] = samples_from[:,:,:samples_to.shape[2] - y, :samples_to.shape[3] - x] * mask + s[:,:,y:y+samples_from.shape[2],x:x+samples_from.shape[3]] * rev_mask
        samples_out["samples"] = s
        return (samples_out,)

class LatentBlend:
    @classmethod
    def INPUT_TYPES(s):
        return {"required": {
            "samples1": ("LATENT",),
            "samples2": ("LATENT",),
            "blend_factor": ("FLOAT", {
                "default": 0.5,
                "min": 0,
                "max": 1,
                "step": 0.01
            }),
        }}

    RETURN_TYPES = ("LATENT",)
    FUNCTION = "blend"

    CATEGORY = "_for_testing"

    def blend(self, samples1, samples2, blend_factor:float, blend_mode: str="normal"):

        samples_out = samples1.copy()
        samples1 = samples1["samples"]
        samples2 = samples2["samples"]

        if samples1.shape != samples2.shape:
            samples2.permute(0, 3, 1, 2)
            samples2 = comfy.utils.common_upscale(samples2, samples1.shape[3], samples1.shape[2], 'bicubic', crop='center')
            samples2.permute(0, 2, 3, 1)

        samples_blended = self.blend_mode(samples1, samples2, blend_mode)
        samples_blended = samples1 * blend_factor + samples_blended * (1 - blend_factor)
        samples_out["samples"] = samples_blended
        return (samples_out,)

    def blend_mode(self, img1, img2, mode):
        if mode == "normal":
            return img2
        else:
            raise ValueError(f"Unsupported blend mode: {mode}")

class LatentCrop:
    @classmethod
    def INPUT_TYPES(s):
        return {"required": { "samples": ("LATENT",),
                              "width": ("INT", {"default": 512, "min": 64, "max": MAX_RESOLUTION, "step": 8}),
                              "height": ("INT", {"default": 512, "min": 64, "max": MAX_RESOLUTION, "step": 8}),
                              "x": ("INT", {"default": 0, "min": 0, "max": MAX_RESOLUTION, "step": 8}),
                              "y": ("INT", {"default": 0, "min": 0, "max": MAX_RESOLUTION, "step": 8}),
                              }}
    RETURN_TYPES = ("LATENT",)
    FUNCTION = "crop"

    CATEGORY = "latent/transform"

    def crop(self, samples, width, height, x, y):
        s = samples.copy()
        samples = samples['samples']
        x =  x // 8
        y = y // 8

        #enfonce minimum size of 64
        if x > (samples.shape[3] - 8):
            x = samples.shape[3] - 8
        if y > (samples.shape[2] - 8):
            y = samples.shape[2] - 8

        new_height = height // 8
        new_width = width // 8
        to_x = new_width + x
        to_y = new_height + y
        s['samples'] = samples[:,:,y:to_y, x:to_x]
        return (s,)

class SetLatentNoiseMask:
    @classmethod
    def INPUT_TYPES(s):
        return {"required": { "samples": ("LATENT",),
                              "mask": ("MASK",),
                              }}
    RETURN_TYPES = ("LATENT",)
    FUNCTION = "set_mask"

    CATEGORY = "latent/inpaint"

    def set_mask(self, samples, mask):
        s = samples.copy()
        s["noise_mask"] = mask.reshape((-1, 1, mask.shape[-2], mask.shape[-1]))
        return (s,)


def common_ksampler(model, seed, steps, cfg, sampler_name, scheduler, positive, negative, latent, denoise=1.0, disable_noise=False, start_step=None, last_step=None, force_full_denoise=False):
    device = comfy.model_management.get_torch_device()
    latent_image = latent["samples"]

    if disable_noise:
        noise = torch.zeros(latent_image.size(), dtype=latent_image.dtype, layout=latent_image.layout, device="cpu")
    else:
        batch_inds = latent["batch_index"] if "batch_index" in latent else None
        noise = comfy.sample.prepare_noise(latent_image, seed, batch_inds)

    noise_mask = None
    if "noise_mask" in latent:
        noise_mask = latent["noise_mask"]

    preview_format = "JPEG"
    if preview_format not in ["JPEG", "PNG"]:
        preview_format = "JPEG"

    previewer = latent_preview.get_previewer(device, model.model.latent_format)

    pbar = comfy.utils.ProgressBar(steps)
    def callback(step, x0, x, total_steps):
        preview_bytes = None
        if previewer:
            preview_bytes = previewer.decode_latent_to_preview_image(preview_format, x0)
        pbar.update_absolute(step + 1, total_steps, preview_bytes)

    samples = comfy.sample.sample(model, noise, steps, cfg, sampler_name, scheduler, positive, negative, latent_image,
                                  denoise=denoise, disable_noise=disable_noise, start_step=start_step, last_step=last_step,
                                  force_full_denoise=force_full_denoise, noise_mask=noise_mask, callback=callback, seed=seed)
    out = latent.copy()
    out["samples"] = samples
    return (out, )

class KSampler:
    @classmethod
    def INPUT_TYPES(s):
        return {"required":
                    {"model": ("MODEL",),
                    "seed": ("INT", {"default": 0, "min": 0, "max": 0xffffffffffffffff}),
                    "steps": ("INT", {"default": 20, "min": 1, "max": 10000}),
                    "cfg": ("FLOAT", {"default": 8.0, "min": 0.0, "max": 100.0}),
                    "sampler_name": (comfy.samplers.KSampler.SAMPLERS, ),
                    "scheduler": (comfy.samplers.KSampler.SCHEDULERS, ),
                    "positive": ("CONDITIONING", ),
                    "negative": ("CONDITIONING", ),
                    "latent_image": ("LATENT", ),
                    "denoise": ("FLOAT", {"default": 1.0, "min": 0.0, "max": 1.0, "step": 0.01}),
                     }
                }

    RETURN_TYPES = ("LATENT",)
    FUNCTION = "sample"

    CATEGORY = "sampling"

    def sample(self, model, seed, steps, cfg, sampler_name, scheduler, positive, negative, latent_image, denoise=1.0):
        return common_ksampler(model, seed, steps, cfg, sampler_name, scheduler, positive, negative, latent_image, denoise=denoise)

class KSamplerAdvanced:
    @classmethod
    def INPUT_TYPES(s):
        return {"required":
                    {"model": ("MODEL",),
                    "add_noise": (["enable", "disable"], ),
                    "noise_seed": ("INT", {"default": 0, "min": 0, "max": 0xffffffffffffffff}),
                    "steps": ("INT", {"default": 20, "min": 1, "max": 10000}),
                    "cfg": ("FLOAT", {"default": 8.0, "min": 0.0, "max": 100.0}),
                    "sampler_name": (comfy.samplers.KSampler.SAMPLERS, ),
                    "scheduler": (comfy.samplers.KSampler.SCHEDULERS, ),
                    "positive": ("CONDITIONING", ),
                    "negative": ("CONDITIONING", ),
                    "latent_image": ("LATENT", ),
                    "start_at_step": ("INT", {"default": 0, "min": 0, "max": 10000}),
                    "end_at_step": ("INT", {"default": 10000, "min": 0, "max": 10000}),
                    "return_with_leftover_noise": (["disable", "enable"], ),
                     }
                }

    RETURN_TYPES = ("LATENT",)
    FUNCTION = "sample"

    CATEGORY = "sampling"

    def sample(self, model, add_noise, noise_seed, steps, cfg, sampler_name, scheduler, positive, negative, latent_image, start_at_step, end_at_step, return_with_leftover_noise, denoise=1.0):
        force_full_denoise = True
        if return_with_leftover_noise == "enable":
            force_full_denoise = False
        disable_noise = False
        if add_noise == "disable":
            disable_noise = True
        return common_ksampler(model, noise_seed, steps, cfg, sampler_name, scheduler, positive, negative, latent_image, denoise=denoise, disable_noise=disable_noise, start_step=start_at_step, last_step=end_at_step, force_full_denoise=force_full_denoise)

class SaveImage:
    def __init__(self):
        self.output_dir = folder_paths.get_output_directory()
        self.type = "output"
        self.prefix_append = ""

    @classmethod
    def INPUT_TYPES(s):
        return {"required": 
                    {"images": ("IMAGE", ),
                     "filename_prefix": ("STRING", {"default": "ComfyUI"})},
                "hidden": {"prompt": "PROMPT", "extra_pnginfo": "EXTRA_PNGINFO"},
                }

    RETURN_TYPES = ()
    FUNCTION = "save_images"

    OUTPUT_NODE = True

    CATEGORY = "image"

    def save_images(self, images, filename_prefix="ComfyUI", prompt=None, extra_pnginfo=None):
        filename_prefix += self.prefix_append
        full_output_folder, filename, counter, subfolder, filename_prefix = folder_paths.get_save_image_path(filename_prefix, self.output_dir, images[0].shape[1], images[0].shape[0])
        results = list()
        for image in images:
            i = 255. * image.cpu().numpy()
            img = Image.fromarray(np.clip(i, 0, 255).astype(np.uint8))
            metadata = None
            if not args.disable_metadata:
                metadata = PngInfo()
                if prompt is not None:
                    metadata.add_text("prompt", json.dumps(prompt))
                if extra_pnginfo is not None:
                    for x in extra_pnginfo:
                        metadata.add_text(x, json.dumps(extra_pnginfo[x]))

            file = f"{filename}_{counter:05}_.png"
            img.save(os.path.join(full_output_folder, file), pnginfo=metadata, compress_level=4)
            results.append({
                "filename": file,
                "subfolder": subfolder,
                "type": self.type
            })
            counter += 1

        return { "ui": { "images": results } }

class PreviewImage(SaveImage):
    def __init__(self):
        self.output_dir = folder_paths.get_temp_directory()
        self.type = "temp"
        self.prefix_append = "_temp_" + ''.join(random.choice("abcdefghijklmnopqrstupvxyz") for x in range(5))

    @classmethod
    def INPUT_TYPES(s):
        return {"required":
                    {"images": ("IMAGE", ), },
                "hidden": {"prompt": "PROMPT", "extra_pnginfo": "EXTRA_PNGINFO"},
                }

class LoadImage:
    @classmethod
    def INPUT_TYPES(s):
        input_dir = folder_paths.get_input_directory()
        files = [f for f in os.listdir(input_dir) if os.path.isfile(os.path.join(input_dir, f))]
        return {"required":
                    {"image": (sorted(files), )},
                }

    CATEGORY = "image"

    RETURN_TYPES = ("IMAGE", "MASK")
    FUNCTION = "load_image"
    def load_image(self, image):
        image_path = folder_paths.get_annotated_filepath(image)
        i = Image.open(image_path)
        i = ImageOps.exif_transpose(i)
        image = i.convert("RGB")
        image = np.array(image).astype(np.float32) / 255.0
        image = torch.from_numpy(image)[None,]
        if 'A' in i.getbands():
            mask = np.array(i.getchannel('A')).astype(np.float32) / 255.0
            mask = 1. - torch.from_numpy(mask)
        else:
            mask = torch.zeros((64,64), dtype=torch.float32, device="cpu")
        return (image, mask)

    @classmethod
    def IS_CHANGED(s, image):
        image_path = folder_paths.get_annotated_filepath(image)
        m = hashlib.sha256()
        with open(image_path, 'rb') as f:
            m.update(f.read())
        return m.digest().hex()

    @classmethod
    def VALIDATE_INPUTS(s, image):
        if not folder_paths.exists_annotated_filepath(image):
            return "Invalid image file: {}".format(image)

        return True

class LoadImageMask:
    _color_channels = ["alpha", "red", "green", "blue"]
    @classmethod
    def INPUT_TYPES(s):
        input_dir = folder_paths.get_input_directory()
        files = [f for f in os.listdir(input_dir) if os.path.isfile(os.path.join(input_dir, f))]
        return {"required":
                    {"image": (sorted(files), ),
                     "channel": (s._color_channels, ), }
                }

    CATEGORY = "mask"

    RETURN_TYPES = ("MASK",)
    FUNCTION = "load_image"
    def load_image(self, image, channel):
        image_path = folder_paths.get_annotated_filepath(image)
        i = Image.open(image_path)
        i = ImageOps.exif_transpose(i)
        if i.getbands() != ("R", "G", "B", "A"):
            i = i.convert("RGBA")
        mask = None
        c = channel[0].upper()
        if c in i.getbands():
            mask = np.array(i.getchannel(c)).astype(np.float32) / 255.0
            mask = torch.from_numpy(mask)
            if c == 'A':
                mask = 1. - mask
        else:
            mask = torch.zeros((64,64), dtype=torch.float32, device="cpu")
        return (mask,)

    @classmethod
    def IS_CHANGED(s, image, channel):
        image_path = folder_paths.get_annotated_filepath(image)
        m = hashlib.sha256()
        with open(image_path, 'rb') as f:
            m.update(f.read())
        return m.digest().hex()

    @classmethod
    def VALIDATE_INPUTS(s, image, channel):
        if not folder_paths.exists_annotated_filepath(image):
            return "Invalid image file: {}".format(image)

        if channel not in s._color_channels:
            return "Invalid color channel: {}".format(channel)

        return True

class ImageScale:
    upscale_methods = ["nearest-exact", "bilinear", "area", "bicubic"]
    crop_methods = ["disabled", "center"]

    @classmethod
    def INPUT_TYPES(s):
        return {"required": { "image": ("IMAGE",), "upscale_method": (s.upscale_methods,),
                              "width": ("INT", {"default": 512, "min": 1, "max": MAX_RESOLUTION, "step": 1}),
                              "height": ("INT", {"default": 512, "min": 1, "max": MAX_RESOLUTION, "step": 1}),
                              "crop": (s.crop_methods,)}}
    RETURN_TYPES = ("IMAGE",)
    FUNCTION = "upscale"

    CATEGORY = "image/upscaling"

    def upscale(self, image, upscale_method, width, height, crop):
        samples = image.movedim(-1,1)
        s = comfy.utils.common_upscale(samples, width, height, upscale_method, crop)
        s = s.movedim(1,-1)
        return (s,)

class ImageScaleBy:
    upscale_methods = ["nearest-exact", "bilinear", "area", "bicubic"]

    @classmethod
    def INPUT_TYPES(s):
        return {"required": { "image": ("IMAGE",), "upscale_method": (s.upscale_methods,),
                              "scale_by": ("FLOAT", {"default": 1.0, "min": 0.01, "max": 8.0, "step": 0.01}),}}
    RETURN_TYPES = ("IMAGE",)
    FUNCTION = "upscale"

    CATEGORY = "image/upscaling"

    def upscale(self, image, upscale_method, scale_by):
        samples = image.movedim(-1,1)
        width = round(samples.shape[3] * scale_by)
        height = round(samples.shape[2] * scale_by)
        s = comfy.utils.common_upscale(samples, width, height, upscale_method, "disabled")
        s = s.movedim(1,-1)
        return (s,)

class ImageInvert:

    @classmethod
    def INPUT_TYPES(s):
        return {"required": { "image": ("IMAGE",)}}

    RETURN_TYPES = ("IMAGE",)
    FUNCTION = "invert"

    CATEGORY = "image"

    def invert(self, image):
        s = 1.0 - image
        return (s,)

class ImageBatch:

    @classmethod
    def INPUT_TYPES(s):
        return {"required": { "image1": ("IMAGE",), "image2": ("IMAGE",)}}

    RETURN_TYPES = ("IMAGE",)
    FUNCTION = "batch"

    CATEGORY = "image"

    def batch(self, image1, image2):
        if image1.shape[1:] != image2.shape[1:]:
            image2 = comfy.utils.common_upscale(image2.movedim(-1,1), image1.shape[2], image1.shape[1], "bilinear", "center").movedim(1,-1)
        s = torch.cat((image1, image2), dim=0)
        return (s,)

class EmptyImage:
    def __init__(self, device="cpu"):
        self.device = device

    @classmethod
    def INPUT_TYPES(s):
        return {"required": { "width": ("INT", {"default": 512, "min": 1, "max": MAX_RESOLUTION, "step": 1}),
                              "height": ("INT", {"default": 512, "min": 1, "max": MAX_RESOLUTION, "step": 1}),
                              "batch_size": ("INT", {"default": 1, "min": 1, "max": 64}),
                              "color": ("INT", {"default": 0, "min": 0, "max": 0xFFFFFF, "step": 1, "display": "color"}),
                              }}
    RETURN_TYPES = ("IMAGE",)
    FUNCTION = "generate"

    CATEGORY = "image"

    def generate(self, width, height, batch_size=1, color=0):
        r = torch.full([batch_size, height, width, 1], ((color >> 16) & 0xFF) / 0xFF)
        g = torch.full([batch_size, height, width, 1], ((color >> 8) & 0xFF) / 0xFF)
        b = torch.full([batch_size, height, width, 1], ((color) & 0xFF) / 0xFF)
        return (torch.cat((r, g, b), dim=-1), )

class ImagePadForOutpaint:

    @classmethod
    def INPUT_TYPES(s):
        return {
            "required": {
                "image": ("IMAGE",),
                "left": ("INT", {"default": 0, "min": 0, "max": MAX_RESOLUTION, "step": 8}),
                "top": ("INT", {"default": 0, "min": 0, "max": MAX_RESOLUTION, "step": 8}),
                "right": ("INT", {"default": 0, "min": 0, "max": MAX_RESOLUTION, "step": 8}),
                "bottom": ("INT", {"default": 0, "min": 0, "max": MAX_RESOLUTION, "step": 8}),
                "feathering": ("INT", {"default": 40, "min": 0, "max": MAX_RESOLUTION, "step": 1}),
            }
        }

    RETURN_TYPES = ("IMAGE", "MASK")
    FUNCTION = "expand_image"

    CATEGORY = "image"

    def expand_image(self, image, left, top, right, bottom, feathering):
        d1, d2, d3, d4 = image.size()

        new_image = torch.zeros(
            (d1, d2 + top + bottom, d3 + left + right, d4),
            dtype=torch.float32,
        )
        new_image[:, top:top + d2, left:left + d3, :] = image

        mask = torch.ones(
            (d2 + top + bottom, d3 + left + right),
            dtype=torch.float32,
        )

        t = torch.zeros(
            (d2, d3),
            dtype=torch.float32
        )

        if feathering > 0 and feathering * 2 < d2 and feathering * 2 < d3:

            for i in range(d2):
                for j in range(d3):
                    dt = i if top != 0 else d2
                    db = d2 - i if bottom != 0 else d2

                    dl = j if left != 0 else d3
                    dr = d3 - j if right != 0 else d3

                    d = min(dt, db, dl, dr)

                    if d >= feathering:
                        continue

                    v = (feathering - d) / feathering

                    t[i, j] = v * v

        mask[top:top + d2, left:left + d3] = t

        return (new_image, mask)


NODE_CLASS_MAPPINGS = {
    "KSampler": KSampler,
    "CheckpointLoaderSimple": CheckpointLoaderSimple,
    "CLIPTextEncode": CLIPTextEncode,
    "CLIPSetLastLayer": CLIPSetLastLayer,
    "VAEDecode": VAEDecode,
    "VAEEncode": VAEEncode,
    "VAEEncodeForInpaint": VAEEncodeForInpaint,
    "VAELoader": VAELoader,
    "EmptyLatentImage": EmptyLatentImage,
    "LatentUpscale": LatentUpscale,
    "LatentUpscaleBy": LatentUpscaleBy,
    "LatentFromBatch": LatentFromBatch,
    "RepeatLatentBatch": RepeatLatentBatch,
    "SaveImage": SaveImage,
    "PreviewImage": PreviewImage,
    "LoadImage": LoadImage,
    "LoadImageMask": LoadImageMask,
    "ImageScale": ImageScale,
    "ImageScaleBy": ImageScaleBy,
    "ImageInvert": ImageInvert,
    "ImageBatch": ImageBatch,
    "ImagePadForOutpaint": ImagePadForOutpaint,
<<<<<<< HEAD
    "ConditioningAverage": ConditioningAverage ,
=======
    "EmptyImage": EmptyImage,
    "ConditioningAverage ": ConditioningAverage ,
>>>>>>> 27b87c25
    "ConditioningCombine": ConditioningCombine,
    "ConditioningConcat": ConditioningConcat,
    "ConditioningSetArea": ConditioningSetArea,
    "ConditioningSetMask": ConditioningSetMask,
    "KSamplerAdvanced": KSamplerAdvanced,
    "SetLatentNoiseMask": SetLatentNoiseMask,
    "LatentComposite": LatentComposite,
    "LatentBlend": LatentBlend,
    "LatentRotate": LatentRotate,
    "LatentFlip": LatentFlip,
    "LatentCrop": LatentCrop,
    "LoraLoader": LoraLoader,
    "CLIPLoader": CLIPLoader,
    "UNETLoader": UNETLoader,
    "DualCLIPLoader": DualCLIPLoader,
    "CLIPVisionEncode": CLIPVisionEncode,
    "StyleModelApply": StyleModelApply,
    "unCLIPConditioning": unCLIPConditioning,
    "ControlNetApply": ControlNetApply,
    "ControlNetApplyAdvanced": ControlNetApplyAdvanced,
    "ControlNetLoader": ControlNetLoader,
    "DiffControlNetLoader": DiffControlNetLoader,
    "StyleModelLoader": StyleModelLoader,
    "CLIPVisionLoader": CLIPVisionLoader,
    "VAEDecodeTiled": VAEDecodeTiled,
    "VAEEncodeTiled": VAEEncodeTiled,
    "unCLIPCheckpointLoader": unCLIPCheckpointLoader,
    "GLIGENLoader": GLIGENLoader,
    "GLIGENTextBoxApply": GLIGENTextBoxApply,

    "CheckpointLoader": CheckpointLoader,
    "DiffusersLoader": DiffusersLoader,

    "LoadLatent": LoadLatent,
    "SaveLatent": SaveLatent,

    "ConditioningZeroOut": ConditioningZeroOut,
    "ConditioningSetTimestepRange": ConditioningSetTimestepRange,
}

NODE_DISPLAY_NAME_MAPPINGS = {
    # Sampling
    "KSampler": "KSampler",
    "KSamplerAdvanced": "KSampler (Advanced)",
    # Loaders
    "CheckpointLoader": "Load Checkpoint (With Config)",
    "CheckpointLoaderSimple": "Load Checkpoint",
    "VAELoader": "Load VAE",
    "LoraLoader": "Load LoRA",
    "CLIPLoader": "Load CLIP",
    "ControlNetLoader": "Load ControlNet Model",
    "DiffControlNetLoader": "Load ControlNet Model (diff)",
    "StyleModelLoader": "Load Style Model",
    "CLIPVisionLoader": "Load CLIP Vision",
    "UpscaleModelLoader": "Load Upscale Model",
    # Conditioning
    "CLIPVisionEncode": "CLIP Vision Encode",
    "StyleModelApply": "Apply Style Model",
    "CLIPTextEncode": "CLIP Text Encode (Prompt)",
    "CLIPSetLastLayer": "CLIP Set Last Layer",
    "ConditioningCombine": "Conditioning (Combine)",
    "ConditioningAverage ": "Conditioning (Average)",
    "ConditioningConcat": "Conditioning (Concat)",
    "ConditioningSetArea": "Conditioning (Set Area)",
    "ConditioningSetMask": "Conditioning (Set Mask)",
    "ControlNetApply": "Apply ControlNet",
    "ControlNetApplyAdvanced": "Apply ControlNet (Advanced)",
    # Latent
    "VAEEncodeForInpaint": "VAE Encode (for Inpainting)",
    "SetLatentNoiseMask": "Set Latent Noise Mask",
    "VAEDecode": "VAE Decode",
    "VAEEncode": "VAE Encode",
    "LatentRotate": "Rotate Latent",
    "LatentFlip": "Flip Latent",
    "LatentCrop": "Crop Latent",
    "EmptyLatentImage": "Empty Latent Image",
    "LatentUpscale": "Upscale Latent",
    "LatentUpscaleBy": "Upscale Latent By",
    "LatentComposite": "Latent Composite",
    "LatentBlend": "Latent Blend",
    "LatentFromBatch" : "Latent From Batch",
    "RepeatLatentBatch": "Repeat Latent Batch",
    # Image
    "SaveImage": "Save Image",
    "PreviewImage": "Preview Image",
    "LoadImage": "Load Image",
    "LoadImageMask": "Load Image (as Mask)",
    "ImageScale": "Upscale Image",
    "ImageScaleBy": "Upscale Image By",
    "ImageUpscaleWithModel": "Upscale Image (using Model)",
    "ImageInvert": "Invert Image",
    "ImagePadForOutpaint": "Pad Image for Outpainting",
    "ImageBatch": "Batch Images",
    # _for_testing
    "VAEDecodeTiled": "VAE Decode (Tiled)",
    "VAEEncodeTiled": "VAE Encode (Tiled)",
}

def load_custom_node(module_path, ignore=set()):
    module_name = os.path.basename(module_path)
    if os.path.isfile(module_path):
        sp = os.path.splitext(module_path)
        module_name = sp[0]
    try:
        if os.path.isfile(module_path):
            module_spec = importlib.util.spec_from_file_location(module_name, module_path)
        else:
            module_spec = importlib.util.spec_from_file_location(module_name, os.path.join(module_path, "__init__.py"))
        module = importlib.util.module_from_spec(module_spec)
        sys.modules[module_name] = module
        module_spec.loader.exec_module(module)
        if hasattr(module, "NODE_CLASS_MAPPINGS") and getattr(module, "NODE_CLASS_MAPPINGS") is not None:
            for name in module.NODE_CLASS_MAPPINGS:
                if name not in ignore:
                    NODE_CLASS_MAPPINGS[name] = module.NODE_CLASS_MAPPINGS[name]
            if hasattr(module, "NODE_DISPLAY_NAME_MAPPINGS") and getattr(module, "NODE_DISPLAY_NAME_MAPPINGS") is not None:
                NODE_DISPLAY_NAME_MAPPINGS.update(module.NODE_DISPLAY_NAME_MAPPINGS)
            return True
        else:
            print(f"Skip {module_path} module for custom nodes due to the lack of NODE_CLASS_MAPPINGS.")
            return False
    except Exception as e:
        print(traceback.format_exc())
        print(f"Cannot import {module_path} module for custom nodes:", e)
        return False

def load_custom_nodes():
    base_node_names = set(NODE_CLASS_MAPPINGS.keys())
    node_paths = folder_paths.get_folder_paths("custom_nodes")
    node_import_times = []
    for custom_node_path in node_paths:
        possible_modules = os.listdir(custom_node_path)
        if "__pycache__" in possible_modules:
            possible_modules.remove("__pycache__")

        for possible_module in possible_modules:
            module_path = os.path.join(custom_node_path, possible_module)
            if os.path.isfile(module_path) and os.path.splitext(module_path)[1] != ".py": continue
            if module_path.endswith(".disabled"): continue
            time_before = time.perf_counter()
            success = load_custom_node(module_path, base_node_names)
            node_import_times.append((time.perf_counter() - time_before, module_path, success))

    if len(node_import_times) > 0:
        print("\nImport times for custom nodes:")
        for n in sorted(node_import_times):
            if n[2]:
                import_message = ""
            else:
                import_message = " (IMPORT FAILED)"
            print("{:6.1f} seconds{}:".format(n[0], import_message), n[1])
        print()

def init_custom_nodes():
    load_custom_node(os.path.join(os.path.join(os.path.dirname(os.path.realpath(__file__)), "comfy_extras"), "nodes_hypernetwork.py"))
    load_custom_node(os.path.join(os.path.join(os.path.dirname(os.path.realpath(__file__)), "comfy_extras"), "nodes_upscale_model.py"))
    load_custom_node(os.path.join(os.path.join(os.path.dirname(os.path.realpath(__file__)), "comfy_extras"), "nodes_post_processing.py"))
    load_custom_node(os.path.join(os.path.join(os.path.dirname(os.path.realpath(__file__)), "comfy_extras"), "nodes_mask.py"))
    load_custom_node(os.path.join(os.path.join(os.path.dirname(os.path.realpath(__file__)), "comfy_extras"), "nodes_rebatch.py"))
    load_custom_node(os.path.join(os.path.join(os.path.dirname(os.path.realpath(__file__)), "comfy_extras"), "nodes_model_merging.py"))
    load_custom_node(os.path.join(os.path.join(os.path.dirname(os.path.realpath(__file__)), "comfy_extras"), "nodes_tomesd.py"))
    load_custom_node(os.path.join(os.path.join(os.path.dirname(os.path.realpath(__file__)), "comfy_extras"), "nodes_clip_sdxl.py"))
    load_custom_node(os.path.join(os.path.join(os.path.dirname(os.path.realpath(__file__)), "comfy_extras"), "nodes_canny.py"))
    load_custom_nodes()<|MERGE_RESOLUTION|>--- conflicted
+++ resolved
@@ -1573,12 +1573,8 @@
     "ImageInvert": ImageInvert,
     "ImageBatch": ImageBatch,
     "ImagePadForOutpaint": ImagePadForOutpaint,
-<<<<<<< HEAD
+    "EmptyImage": EmptyImage,
     "ConditioningAverage": ConditioningAverage ,
-=======
-    "EmptyImage": EmptyImage,
-    "ConditioningAverage ": ConditioningAverage ,
->>>>>>> 27b87c25
     "ConditioningCombine": ConditioningCombine,
     "ConditioningConcat": ConditioningConcat,
     "ConditioningSetArea": ConditioningSetArea,
