import torch

import os
import sys
import json
import hashlib
import traceback
import math
import time
import random
import logging

from PIL import Image, ImageOps, ImageSequence, ImageFile
from PIL.PngImagePlugin import PngInfo

import numpy as np
import safetensors.torch

sys.path.insert(0, os.path.join(os.path.dirname(os.path.realpath(__file__)), "comfy"))

import comfy.diffusers_load
import comfy.samplers
import comfy.sample
import comfy.sd
import comfy.utils
import comfy.controlnet

import comfy.clip_vision

import comfy.model_management
from comfy.cli_args import args

import importlib

import folder_paths
import latent_preview
import node_helpers

def before_node_execution():
    comfy.model_management.throw_exception_if_processing_interrupted()

def interrupt_processing(value=True):
    comfy.model_management.interrupt_current_processing(value)

MAX_RESOLUTION=16384

class CLIPTextEncode:
    @classmethod
    def INPUT_TYPES(s):
        return {
            "required": {
                "text": ("STRING", {"multiline": True, "dynamicPrompts": True, "tooltip": "The text to be encoded."}), 
                "clip": ("CLIP", {"tooltip": "The CLIP model used for encoding the text."})
            }
        }
    RETURN_TYPES = ("CONDITIONING",)
    OUTPUT_TOOLTIPS = ("A conditioning containing the embedded text used to guide the diffusion model.",)
    FUNCTION = "encode"

    CATEGORY = "conditioning"
    DESCRIPTION = "Encodes a text prompt using a CLIP model into an embedding that can be used to guide the diffusion model towards generating specific images."

    def encode(self, clip, text):
        tokens = clip.tokenize(text)
        output = clip.encode_from_tokens(tokens, return_pooled=True, return_dict=True)
        cond = output.pop("cond")
        return ([[cond, output]], )

class ConditioningCombine:
    @classmethod
    def INPUT_TYPES(s):
        return {"required": {"conditioning_1": ("CONDITIONING", ), "conditioning_2": ("CONDITIONING", )}}
    RETURN_TYPES = ("CONDITIONING",)
    FUNCTION = "combine"

    CATEGORY = "conditioning"

    def combine(self, conditioning_1, conditioning_2):
        return (conditioning_1 + conditioning_2, )

class ConditioningAverage :
    @classmethod
    def INPUT_TYPES(s):
        return {"required": {"conditioning_to": ("CONDITIONING", ), "conditioning_from": ("CONDITIONING", ),
                              "conditioning_to_strength": ("FLOAT", {"default": 1.0, "min": 0.0, "max": 1.0, "step": 0.01})
                             }}
    RETURN_TYPES = ("CONDITIONING",)
    FUNCTION = "addWeighted"

    CATEGORY = "conditioning"

    def addWeighted(self, conditioning_to, conditioning_from, conditioning_to_strength):
        out = []

        if len(conditioning_from) > 1:
            logging.warning("Warning: ConditioningAverage conditioning_from contains more than 1 cond, only the first one will actually be applied to conditioning_to.")

        cond_from = conditioning_from[0][0]
        pooled_output_from = conditioning_from[0][1].get("pooled_output", None)

        for i in range(len(conditioning_to)):
            t1 = conditioning_to[i][0]
            pooled_output_to = conditioning_to[i][1].get("pooled_output", pooled_output_from)
            t0 = cond_from[:,:t1.shape[1]]
            if t0.shape[1] < t1.shape[1]:
                t0 = torch.cat([t0] + [torch.zeros((1, (t1.shape[1] - t0.shape[1]), t1.shape[2]))], dim=1)

            tw = torch.mul(t1, conditioning_to_strength) + torch.mul(t0, (1.0 - conditioning_to_strength))
            t_to = conditioning_to[i][1].copy()
            if pooled_output_from is not None and pooled_output_to is not None:
                t_to["pooled_output"] = torch.mul(pooled_output_to, conditioning_to_strength) + torch.mul(pooled_output_from, (1.0 - conditioning_to_strength))
            elif pooled_output_from is not None:
                t_to["pooled_output"] = pooled_output_from

            n = [tw, t_to]
            out.append(n)
        return (out, )

class ConditioningConcat:
    @classmethod
    def INPUT_TYPES(s):
        return {"required": {
            "conditioning_to": ("CONDITIONING",),
            "conditioning_from": ("CONDITIONING",),
            }}
    RETURN_TYPES = ("CONDITIONING",)
    FUNCTION = "concat"

    CATEGORY = "conditioning"

    def concat(self, conditioning_to, conditioning_from):
        out = []

        if len(conditioning_from) > 1:
            logging.warning("Warning: ConditioningConcat conditioning_from contains more than 1 cond, only the first one will actually be applied to conditioning_to.")

        cond_from = conditioning_from[0][0]

        for i in range(len(conditioning_to)):
            t1 = conditioning_to[i][0]
            tw = torch.cat((t1, cond_from),1)
            n = [tw, conditioning_to[i][1].copy()]
            out.append(n)

        return (out, )

class ConditioningSetArea:
    @classmethod
    def INPUT_TYPES(s):
        return {"required": {"conditioning": ("CONDITIONING", ),
                              "width": ("INT", {"default": 64, "min": 64, "max": MAX_RESOLUTION, "step": 8}),
                              "height": ("INT", {"default": 64, "min": 64, "max": MAX_RESOLUTION, "step": 8}),
                              "x": ("INT", {"default": 0, "min": 0, "max": MAX_RESOLUTION, "step": 8}),
                              "y": ("INT", {"default": 0, "min": 0, "max": MAX_RESOLUTION, "step": 8}),
                              "strength": ("FLOAT", {"default": 1.0, "min": 0.0, "max": 10.0, "step": 0.01}),
                             }}
    RETURN_TYPES = ("CONDITIONING",)
    FUNCTION = "append"

    CATEGORY = "conditioning"

    def append(self, conditioning, width, height, x, y, strength):
        c = node_helpers.conditioning_set_values(conditioning, {"area": (height // 8, width // 8, y // 8, x // 8),
                                                                "strength": strength,
                                                                "set_area_to_bounds": False})
        return (c, )

class ConditioningSetAreaPercentage:
    @classmethod
    def INPUT_TYPES(s):
        return {"required": {"conditioning": ("CONDITIONING", ),
                              "width": ("FLOAT", {"default": 1.0, "min": 0, "max": 1.0, "step": 0.01}),
                              "height": ("FLOAT", {"default": 1.0, "min": 0, "max": 1.0, "step": 0.01}),
                              "x": ("FLOAT", {"default": 0, "min": 0, "max": 1.0, "step": 0.01}),
                              "y": ("FLOAT", {"default": 0, "min": 0, "max": 1.0, "step": 0.01}),
                              "strength": ("FLOAT", {"default": 1.0, "min": 0.0, "max": 10.0, "step": 0.01}),
                             }}
    RETURN_TYPES = ("CONDITIONING",)
    FUNCTION = "append"

    CATEGORY = "conditioning"

    def append(self, conditioning, width, height, x, y, strength):
        c = node_helpers.conditioning_set_values(conditioning, {"area": ("percentage", height, width, y, x),
                                                                "strength": strength,
                                                                "set_area_to_bounds": False})
        return (c, )

class ConditioningSetAreaStrength:
    @classmethod
    def INPUT_TYPES(s):
        return {"required": {"conditioning": ("CONDITIONING", ),
                              "strength": ("FLOAT", {"default": 1.0, "min": 0.0, "max": 10.0, "step": 0.01}),
                             }}
    RETURN_TYPES = ("CONDITIONING",)
    FUNCTION = "append"

    CATEGORY = "conditioning"

    def append(self, conditioning, strength):
        c = node_helpers.conditioning_set_values(conditioning, {"strength": strength})
        return (c, )


class ConditioningSetMask:
    @classmethod
    def INPUT_TYPES(s):
        return {"required": {"conditioning": ("CONDITIONING", ),
                              "mask": ("MASK", ),
                              "strength": ("FLOAT", {"default": 1.0, "min": 0.0, "max": 10.0, "step": 0.01}),
                              "set_cond_area": (["default", "mask bounds"],),
                             }}
    RETURN_TYPES = ("CONDITIONING",)
    FUNCTION = "append"

    CATEGORY = "conditioning"

    def append(self, conditioning, mask, set_cond_area, strength):
        set_area_to_bounds = False
        if set_cond_area != "default":
            set_area_to_bounds = True
        if len(mask.shape) < 3:
            mask = mask.unsqueeze(0)

        c = node_helpers.conditioning_set_values(conditioning, {"mask": mask,
                                                                "set_area_to_bounds": set_area_to_bounds,
                                                                "mask_strength": strength})
        return (c, )

class ConditioningZeroOut:
    @classmethod
    def INPUT_TYPES(s):
        return {"required": {"conditioning": ("CONDITIONING", )}}
    RETURN_TYPES = ("CONDITIONING",)
    FUNCTION = "zero_out"

    CATEGORY = "advanced/conditioning"

    def zero_out(self, conditioning):
        c = []
        for t in conditioning:
            d = t[1].copy()
            pooled_output = d.get("pooled_output", None)
            if pooled_output is not None:
                d["pooled_output"] = torch.zeros_like(pooled_output)
            n = [torch.zeros_like(t[0]), d]
            c.append(n)
        return (c, )

class ConditioningSetTimestepRange:
    @classmethod
    def INPUT_TYPES(s):
        return {"required": {"conditioning": ("CONDITIONING", ),
                             "start": ("FLOAT", {"default": 0.0, "min": 0.0, "max": 1.0, "step": 0.001}),
                             "end": ("FLOAT", {"default": 1.0, "min": 0.0, "max": 1.0, "step": 0.001})
                             }}
    RETURN_TYPES = ("CONDITIONING",)
    FUNCTION = "set_range"

    CATEGORY = "advanced/conditioning"

    def set_range(self, conditioning, start, end):
        c = node_helpers.conditioning_set_values(conditioning, {"start_percent": start,
                                                                "end_percent": end})
        return (c, )

class VAEDecode:
    @classmethod
    def INPUT_TYPES(s):
        return {
            "required": { 
                "samples": ("LATENT", {"tooltip": "The latent to be decoded."}), 
                "vae": ("VAE", {"tooltip": "The VAE model used for decoding the latent."})
            }
        }
    RETURN_TYPES = ("IMAGE",)
    OUTPUT_TOOLTIPS = ("The decoded image.",)
    FUNCTION = "decode"

    CATEGORY = "latent"
    DESCRIPTION = "Decodes latent images back into pixel space images."

    def decode(self, vae, samples):
        return (vae.decode(samples["samples"]), )

class VAEDecodeTiled:
    @classmethod
    def INPUT_TYPES(s):
        return {"required": {"samples": ("LATENT", ), "vae": ("VAE", ),
                             "tile_size": ("INT", {"default": 512, "min": 320, "max": 4096, "step": 64})
                            }}
    RETURN_TYPES = ("IMAGE",)
    FUNCTION = "decode"

    CATEGORY = "_for_testing"

    def decode(self, vae, samples, tile_size):
        return (vae.decode_tiled(samples["samples"], tile_x=tile_size // 8, tile_y=tile_size // 8, ), )

class VAEEncode:
    @classmethod
    def INPUT_TYPES(s):
        return {"required": { "pixels": ("IMAGE", ), "vae": ("VAE", )}}
    RETURN_TYPES = ("LATENT",)
    FUNCTION = "encode"

    CATEGORY = "latent"

    def encode(self, vae, pixels):
        t = vae.encode(pixels[:,:,:,:3])
        return ({"samples":t}, )

class VAEEncodeTiled:
    @classmethod
    def INPUT_TYPES(s):
        return {"required": {"pixels": ("IMAGE", ), "vae": ("VAE", ),
                             "tile_size": ("INT", {"default": 512, "min": 320, "max": 4096, "step": 64})
                            }}
    RETURN_TYPES = ("LATENT",)
    FUNCTION = "encode"

    CATEGORY = "_for_testing"

    def encode(self, vae, pixels, tile_size):
        t = vae.encode_tiled(pixels[:,:,:,:3], tile_x=tile_size, tile_y=tile_size, )
        return ({"samples":t}, )

class VAEEncodeForInpaint:
    @classmethod
    def INPUT_TYPES(s):
        return {"required": { "pixels": ("IMAGE", ), "vae": ("VAE", ), "mask": ("MASK", ), "grow_mask_by": ("INT", {"default": 6, "min": 0, "max": 64, "step": 1}),}}
    RETURN_TYPES = ("LATENT",)
    FUNCTION = "encode"

    CATEGORY = "latent/inpaint"

    def encode(self, vae, pixels, mask, grow_mask_by=6):
        x = (pixels.shape[1] // vae.downscale_ratio) * vae.downscale_ratio
        y = (pixels.shape[2] // vae.downscale_ratio) * vae.downscale_ratio
        mask = torch.nn.functional.interpolate(mask.reshape((-1, 1, mask.shape[-2], mask.shape[-1])), size=(pixels.shape[1], pixels.shape[2]), mode="bilinear")

        pixels = pixels.clone()
        if pixels.shape[1] != x or pixels.shape[2] != y:
            x_offset = (pixels.shape[1] % vae.downscale_ratio) // 2
            y_offset = (pixels.shape[2] % vae.downscale_ratio) // 2
            pixels = pixels[:,x_offset:x + x_offset, y_offset:y + y_offset,:]
            mask = mask[:,:,x_offset:x + x_offset, y_offset:y + y_offset]

        #grow mask by a few pixels to keep things seamless in latent space
        if grow_mask_by == 0:
            mask_erosion = mask
        else:
            kernel_tensor = torch.ones((1, 1, grow_mask_by, grow_mask_by))
            padding = math.ceil((grow_mask_by - 1) / 2)

            mask_erosion = torch.clamp(torch.nn.functional.conv2d(mask.round(), kernel_tensor, padding=padding), 0, 1)

        m = (1.0 - mask.round()).squeeze(1)
        for i in range(3):
            pixels[:,:,:,i] -= 0.5
            pixels[:,:,:,i] *= m
            pixels[:,:,:,i] += 0.5
        t = vae.encode(pixels)

        return ({"samples":t, "noise_mask": (mask_erosion[:,:,:x,:y].round())}, )


class InpaintModelConditioning:
    @classmethod
    def INPUT_TYPES(s):
        return {"required": {"positive": ("CONDITIONING", ),
                             "negative": ("CONDITIONING", ),
                             "vae": ("VAE", ),
                             "pixels": ("IMAGE", ),
                             "mask": ("MASK", ),
                             }}

    RETURN_TYPES = ("CONDITIONING","CONDITIONING","LATENT")
    RETURN_NAMES = ("positive", "negative", "latent")
    FUNCTION = "encode"

    CATEGORY = "conditioning/inpaint"

    def encode(self, positive, negative, pixels, vae, mask):
        x = (pixels.shape[1] // 8) * 8
        y = (pixels.shape[2] // 8) * 8
        mask = torch.nn.functional.interpolate(mask.reshape((-1, 1, mask.shape[-2], mask.shape[-1])), size=(pixels.shape[1], pixels.shape[2]), mode="bilinear")

        orig_pixels = pixels
        pixels = orig_pixels.clone()
        if pixels.shape[1] != x or pixels.shape[2] != y:
            x_offset = (pixels.shape[1] % 8) // 2
            y_offset = (pixels.shape[2] % 8) // 2
            pixels = pixels[:,x_offset:x + x_offset, y_offset:y + y_offset,:]
            mask = mask[:,:,x_offset:x + x_offset, y_offset:y + y_offset]

        m = (1.0 - mask.round()).squeeze(1)
        for i in range(3):
            pixels[:,:,:,i] -= 0.5
            pixels[:,:,:,i] *= m
            pixels[:,:,:,i] += 0.5
        concat_latent = vae.encode(pixels)
        orig_latent = vae.encode(orig_pixels)

        out_latent = {}

        out_latent["samples"] = orig_latent
        out_latent["noise_mask"] = mask

        out = []
        for conditioning in [positive, negative]:
            c = node_helpers.conditioning_set_values(conditioning, {"concat_latent_image": concat_latent,
                                                                    "concat_mask": mask})
            out.append(c)
        return (out[0], out[1], out_latent)


class SaveLatent:
    def __init__(self):
        self.output_dir = folder_paths.get_output_directory()

    @classmethod
    def INPUT_TYPES(s):
        return {"required": { "samples": ("LATENT", ),
                              "filename_prefix": ("STRING", {"default": "latents/ComfyUI"})},
                "hidden": {"prompt": "PROMPT", "extra_pnginfo": "EXTRA_PNGINFO"},
                }
    RETURN_TYPES = ()
    FUNCTION = "save"

    OUTPUT_NODE = True

    CATEGORY = "_for_testing"

    def save(self, samples, filename_prefix="ComfyUI", prompt=None, extra_pnginfo=None):
        full_output_folder, filename, counter, subfolder, filename_prefix = folder_paths.get_save_image_path(filename_prefix, self.output_dir)

        # support save metadata for latent sharing
        prompt_info = ""
        if prompt is not None:
            prompt_info = json.dumps(prompt)

        metadata = None
        if not args.disable_metadata:
            metadata = {"prompt": prompt_info}
            if extra_pnginfo is not None:
                for x in extra_pnginfo:
                    metadata[x] = json.dumps(extra_pnginfo[x])

        file = f"{filename}_{counter:05}_.latent"

        results = list()
        results.append({
            "filename": file,
            "subfolder": subfolder,
            "type": "output"
        })

        file = os.path.join(full_output_folder, file)

        output = {}
        output["latent_tensor"] = samples["samples"]
        output["latent_format_version_0"] = torch.tensor([])

        comfy.utils.save_torch_file(output, file, metadata=metadata)
        return { "ui": { "latents": results } }


class LoadLatent:
    @classmethod
    def INPUT_TYPES(s):
        input_dir = folder_paths.get_input_directory()
        files = [f for f in os.listdir(input_dir) if os.path.isfile(os.path.join(input_dir, f)) and f.endswith(".latent")]
        return {"required": {"latent": [sorted(files), ]}, }

    CATEGORY = "_for_testing"

    RETURN_TYPES = ("LATENT", )
    FUNCTION = "load"

    def load(self, latent):
        latent_path = folder_paths.get_annotated_filepath(latent)
        latent = safetensors.torch.load_file(latent_path, device="cpu")
        multiplier = 1.0
        if "latent_format_version_0" not in latent:
            multiplier = 1.0 / 0.18215
        samples = {"samples": latent["latent_tensor"].float() * multiplier}
        return (samples, )

    @classmethod
    def IS_CHANGED(s, latent):
        image_path = folder_paths.get_annotated_filepath(latent)
        m = hashlib.sha256()
        with open(image_path, 'rb') as f:
            m.update(f.read())
        return m.digest().hex()

    @classmethod
    def VALIDATE_INPUTS(s, latent):
        if not folder_paths.exists_annotated_filepath(latent):
            return "Invalid latent file: {}".format(latent)
        return True


class CheckpointLoader:
    @classmethod
    def INPUT_TYPES(s):
        return {"required": { "config_name": (folder_paths.get_filename_list("configs"), ),
                              "ckpt_name": (folder_paths.get_filename_list("checkpoints"), )}}
    RETURN_TYPES = ("MODEL", "CLIP", "VAE")
    FUNCTION = "load_checkpoint"

    CATEGORY = "advanced/loaders"

    def load_checkpoint(self, config_name, ckpt_name):
        config_path = folder_paths.get_full_path("configs", config_name)
        ckpt_path = folder_paths.get_full_path("checkpoints", ckpt_name)
        return comfy.sd.load_checkpoint(config_path, ckpt_path, output_vae=True, output_clip=True, embedding_directory=folder_paths.get_folder_paths("embeddings"))

class CheckpointLoaderSimple:
    @classmethod
    def INPUT_TYPES(s):
        return {
            "required": { 
                "ckpt_name": (folder_paths.get_filename_list("checkpoints"), {"tooltip": "The name of the checkpoint (model) to load."}),
            }
        }
    RETURN_TYPES = ("MODEL", "CLIP", "VAE")
    OUTPUT_TOOLTIPS = ("The model used for denoising latents.", 
                       "The CLIP model used for encoding text prompts.", 
                       "The VAE model used for encoding and decoding images to and from latent space.")
    FUNCTION = "load_checkpoint"

    CATEGORY = "loaders"
    DESCRIPTION = "Loads a diffusion model checkpoint, diffusion models are used to denoise latents."

    def load_checkpoint(self, ckpt_name):
        ckpt_path = folder_paths.get_full_path("checkpoints", ckpt_name)
        out = comfy.sd.load_checkpoint_guess_config(ckpt_path, output_vae=True, output_clip=True, embedding_directory=folder_paths.get_folder_paths("embeddings"))
        return out[:3]

class DiffusersLoader:
    @classmethod
    def INPUT_TYPES(cls):
        paths = []
        for search_path in folder_paths.get_folder_paths("diffusers"):
            if os.path.exists(search_path):
                for root, subdir, files in os.walk(search_path, followlinks=True):
                    if "model_index.json" in files:
                        paths.append(os.path.relpath(root, start=search_path))

        return {"required": {"model_path": (paths,), }}
    RETURN_TYPES = ("MODEL", "CLIP", "VAE")
    FUNCTION = "load_checkpoint"

    CATEGORY = "advanced/loaders/deprecated"

    def load_checkpoint(self, model_path, output_vae=True, output_clip=True):
        for search_path in folder_paths.get_folder_paths("diffusers"):
            if os.path.exists(search_path):
                path = os.path.join(search_path, model_path)
                if os.path.exists(path):
                    model_path = path
                    break

        return comfy.diffusers_load.load_diffusers(model_path, output_vae=output_vae, output_clip=output_clip, embedding_directory=folder_paths.get_folder_paths("embeddings"))


class unCLIPCheckpointLoader:
    @classmethod
    def INPUT_TYPES(s):
        return {"required": { "ckpt_name": (folder_paths.get_filename_list("checkpoints"), ),
                             }}
    RETURN_TYPES = ("MODEL", "CLIP", "VAE", "CLIP_VISION")
    FUNCTION = "load_checkpoint"

    CATEGORY = "loaders"

    def load_checkpoint(self, ckpt_name, output_vae=True, output_clip=True):
        ckpt_path = folder_paths.get_full_path("checkpoints", ckpt_name)
        out = comfy.sd.load_checkpoint_guess_config(ckpt_path, output_vae=True, output_clip=True, output_clipvision=True, embedding_directory=folder_paths.get_folder_paths("embeddings"))
        return out

class CLIPSetLastLayer:
    @classmethod
    def INPUT_TYPES(s):
        return {"required": { "clip": ("CLIP", ),
                              "stop_at_clip_layer": ("INT", {"default": -1, "min": -24, "max": -1, "step": 1}),
                              }}
    RETURN_TYPES = ("CLIP",)
    FUNCTION = "set_last_layer"

    CATEGORY = "conditioning"

    def set_last_layer(self, clip, stop_at_clip_layer):
        clip = clip.clone()
        clip.clip_layer(stop_at_clip_layer)
        return (clip,)

class LoraLoader:
    def __init__(self):
        self.loaded_lora = None

    @classmethod
    def INPUT_TYPES(s):
        return {
            "required": { 
                "model": ("MODEL", {"tooltip": "The diffusion model the LoRA will be applied to."}),
                "clip": ("CLIP", {"tooltip": "The CLIP model the LoRA will be applied to."}),
                "lora_name": (folder_paths.get_filename_list("loras"), {"tooltip": "The name of the LoRA."}),
                "strength_model": ("FLOAT", {"default": 1.0, "min": -100.0, "max": 100.0, "step": 0.01, "tooltip": "How strongly to modify the diffusion model. This value can be negative."}),
                "strength_clip": ("FLOAT", {"default": 1.0, "min": -100.0, "max": 100.0, "step": 0.01, "tooltip": "How strongly to modify the CLIP model. This value can be negative."}),
            }
        }
    
    RETURN_TYPES = ("MODEL", "CLIP")
    OUTPUT_TOOLTIPS = ("The modified diffusion model.", "The modified CLIP model.")
    FUNCTION = "load_lora"

    CATEGORY = "loaders"
    DESCRIPTION = "LoRAs are used to modify diffusion and CLIP models, altering the way in which latents are denoised such as applying styles. Multiple LoRA nodes can be linked together."

    def load_lora(self, model, clip, lora_name, strength_model, strength_clip):
        if strength_model == 0 and strength_clip == 0:
            return (model, clip)

        lora_path = folder_paths.get_full_path("loras", lora_name)
        lora = None
        if self.loaded_lora is not None:
            if self.loaded_lora[0] == lora_path:
                lora = self.loaded_lora[1]
            else:
                temp = self.loaded_lora
                self.loaded_lora = None
                del temp

        if lora is None:
            lora = comfy.utils.load_torch_file(lora_path, safe_load=True)
            self.loaded_lora = (lora_path, lora)

        model_lora, clip_lora = comfy.sd.load_lora_for_models(model, clip, lora, strength_model, strength_clip)
        return (model_lora, clip_lora)

class LoraLoaderModelOnly(LoraLoader):
    @classmethod
    def INPUT_TYPES(s):
        return {"required": { "model": ("MODEL",),
                              "lora_name": (folder_paths.get_filename_list("loras"), ),
                              "strength_model": ("FLOAT", {"default": 1.0, "min": -100.0, "max": 100.0, "step": 0.01}),
                              }}
    RETURN_TYPES = ("MODEL",)
    FUNCTION = "load_lora_model_only"

    def load_lora_model_only(self, model, lora_name, strength_model):
        return (self.load_lora(model, None, lora_name, strength_model, 0)[0],)

class VAELoader:
    @staticmethod
    def vae_list():
        vaes = folder_paths.get_filename_list("vae")
        approx_vaes = folder_paths.get_filename_list("vae_approx")
        sdxl_taesd_enc = False
        sdxl_taesd_dec = False
        sd1_taesd_enc = False
        sd1_taesd_dec = False
        sd3_taesd_enc = False
        sd3_taesd_dec = False

        for v in approx_vaes:
            if v.startswith("taesd_decoder."):
                sd1_taesd_dec = True
            elif v.startswith("taesd_encoder."):
                sd1_taesd_enc = True
            elif v.startswith("taesdxl_decoder."):
                sdxl_taesd_dec = True
            elif v.startswith("taesdxl_encoder."):
                sdxl_taesd_enc = True
            elif v.startswith("taesd3_decoder."):
                sd3_taesd_dec = True
            elif v.startswith("taesd3_encoder."):
                sd3_taesd_enc = True
        if sd1_taesd_dec and sd1_taesd_enc:
            vaes.append("taesd")
        if sdxl_taesd_dec and sdxl_taesd_enc:
            vaes.append("taesdxl")
        if sd3_taesd_dec and sd3_taesd_enc:
            vaes.append("taesd3")
        return vaes

    @staticmethod
    def load_taesd(name):
        sd = {}
        approx_vaes = folder_paths.get_filename_list("vae_approx")

        encoder = next(filter(lambda a: a.startswith("{}_encoder.".format(name)), approx_vaes))
        decoder = next(filter(lambda a: a.startswith("{}_decoder.".format(name)), approx_vaes))

        enc = comfy.utils.load_torch_file(folder_paths.get_full_path("vae_approx", encoder))
        for k in enc:
            sd["taesd_encoder.{}".format(k)] = enc[k]

        dec = comfy.utils.load_torch_file(folder_paths.get_full_path("vae_approx", decoder))
        for k in dec:
            sd["taesd_decoder.{}".format(k)] = dec[k]

        if name == "taesd":
            sd["vae_scale"] = torch.tensor(0.18215)
            sd["vae_shift"] = torch.tensor(0.0)
        elif name == "taesdxl":
            sd["vae_scale"] = torch.tensor(0.13025)
            sd["vae_shift"] = torch.tensor(0.0)
        elif name == "taesd3":
            sd["vae_scale"] = torch.tensor(1.5305)
            sd["vae_shift"] = torch.tensor(0.0609)
        return sd

    @classmethod
    def INPUT_TYPES(s):
        return {"required": { "vae_name": (s.vae_list(), )}}
    RETURN_TYPES = ("VAE",)
    FUNCTION = "load_vae"

    CATEGORY = "loaders"

    #TODO: scale factor?
    def load_vae(self, vae_name):
        if vae_name in ["taesd", "taesdxl", "taesd3"]:
            sd = self.load_taesd(vae_name)
        else:
            vae_path = folder_paths.get_full_path("vae", vae_name)
            sd = comfy.utils.load_torch_file(vae_path)
        vae = comfy.sd.VAE(sd=sd)
        return (vae,)

class ControlNetLoader:
    @classmethod
    def INPUT_TYPES(s):
        return {"required": { "control_net_name": (folder_paths.get_filename_list("controlnet"), )}}

    RETURN_TYPES = ("CONTROL_NET",)
    FUNCTION = "load_controlnet"

    CATEGORY = "loaders"

    def load_controlnet(self, control_net_name):
        controlnet_path = folder_paths.get_full_path("controlnet", control_net_name)
        controlnet = comfy.controlnet.load_controlnet(controlnet_path)
        return (controlnet,)

class DiffControlNetLoader:
    @classmethod
    def INPUT_TYPES(s):
        return {"required": { "model": ("MODEL",),
                              "control_net_name": (folder_paths.get_filename_list("controlnet"), )}}

    RETURN_TYPES = ("CONTROL_NET",)
    FUNCTION = "load_controlnet"

    CATEGORY = "loaders"

    def load_controlnet(self, model, control_net_name):
        controlnet_path = folder_paths.get_full_path("controlnet", control_net_name)
        controlnet = comfy.controlnet.load_controlnet(controlnet_path, model)
        return (controlnet,)


class ControlNetApply:
    @classmethod
    def INPUT_TYPES(s):
        return {"required": {"conditioning": ("CONDITIONING", ),
                             "control_net": ("CONTROL_NET", ),
                             "image": ("IMAGE", ),
                             "strength": ("FLOAT", {"default": 1.0, "min": 0.0, "max": 10.0, "step": 0.01})
                             }}
    RETURN_TYPES = ("CONDITIONING",)
    FUNCTION = "apply_controlnet"

    CATEGORY = "conditioning/controlnet"

    def apply_controlnet(self, conditioning, control_net, image, strength):
        if strength == 0:
            return (conditioning, )

        c = []
        control_hint = image.movedim(-1,1)
        for t in conditioning:
            n = [t[0], t[1].copy()]
            c_net = control_net.copy().set_cond_hint(control_hint, strength)
            if 'control' in t[1]:
                c_net.set_previous_controlnet(t[1]['control'])
            n[1]['control'] = c_net
            n[1]['control_apply_to_uncond'] = True
            c.append(n)
        return (c, )


class ControlNetApplyAdvanced:
    @classmethod
    def INPUT_TYPES(s):
        return {"required": {"positive": ("CONDITIONING", ),
                             "negative": ("CONDITIONING", ),
                             "control_net": ("CONTROL_NET", ),
                             "image": ("IMAGE", ),
                             "strength": ("FLOAT", {"default": 1.0, "min": 0.0, "max": 10.0, "step": 0.01}),
                             "start_percent": ("FLOAT", {"default": 0.0, "min": 0.0, "max": 1.0, "step": 0.001}),
                             "end_percent": ("FLOAT", {"default": 1.0, "min": 0.0, "max": 1.0, "step": 0.001})
                             }}

    RETURN_TYPES = ("CONDITIONING","CONDITIONING")
    RETURN_NAMES = ("positive", "negative")
    FUNCTION = "apply_controlnet"

    CATEGORY = "conditioning/controlnet"

    def apply_controlnet(self, positive, negative, control_net, image, strength, start_percent, end_percent, vae=None):
        if strength == 0:
            return (positive, negative)

        control_hint = image.movedim(-1,1)
        cnets = {}

        out = []
        for conditioning in [positive, negative]:
            c = []
            for t in conditioning:
                d = t[1].copy()

                prev_cnet = d.get('control', None)
                if prev_cnet in cnets:
                    c_net = cnets[prev_cnet]
                else:
                    c_net = control_net.copy().set_cond_hint(control_hint, strength, (start_percent, end_percent), vae)
                    c_net.set_previous_controlnet(prev_cnet)
                    cnets[prev_cnet] = c_net

                d['control'] = c_net
                d['control_apply_to_uncond'] = False
                n = [t[0], d]
                c.append(n)
            out.append(c)
        return (out[0], out[1])


class UNETLoader:
    @classmethod
    def INPUT_TYPES(s):
        return {"required": { "unet_name": (folder_paths.get_filename_list("unet"), ),
                              "weight_dtype": (["default", "fp8_e4m3fn", "fp8_e5m2"],)
                             }}
    RETURN_TYPES = ("MODEL",)
    FUNCTION = "load_unet"

    CATEGORY = "advanced/loaders"

    def load_unet(self, unet_name, weight_dtype):
        model_options = {}
        if weight_dtype == "fp8_e4m3fn":
            model_options["dtype"] = torch.float8_e4m3fn
        elif weight_dtype == "fp8_e5m2":
            model_options["dtype"] = torch.float8_e5m2

        unet_path = folder_paths.get_full_path("unet", unet_name)
        model = comfy.sd.load_diffusion_model(unet_path, model_options=model_options)
        return (model,)

class CLIPLoader:
    @classmethod
    def INPUT_TYPES(s):
        return {"required": { "clip_name": (folder_paths.get_filename_list("clip"), ),
                              "type": (["stable_diffusion", "stable_cascade", "sd3", "stable_audio"], ),
                             }}
    RETURN_TYPES = ("CLIP",)
    FUNCTION = "load_clip"

    CATEGORY = "advanced/loaders"

    def load_clip(self, clip_name, type="stable_diffusion"):
        if type == "stable_cascade":
            clip_type = comfy.sd.CLIPType.STABLE_CASCADE
        elif type == "sd3":
            clip_type = comfy.sd.CLIPType.SD3
        elif type == "stable_audio":
            clip_type = comfy.sd.CLIPType.STABLE_AUDIO
        else:
            clip_type = comfy.sd.CLIPType.STABLE_DIFFUSION

        clip_path = folder_paths.get_full_path("clip", clip_name)
        clip = comfy.sd.load_clip(ckpt_paths=[clip_path], embedding_directory=folder_paths.get_folder_paths("embeddings"), clip_type=clip_type)
        return (clip,)

class DualCLIPLoader:
    @classmethod
    def INPUT_TYPES(s):
        return {"required": { "clip_name1": (folder_paths.get_filename_list("clip"), ),
                              "clip_name2": (folder_paths.get_filename_list("clip"), ),
                              "type": (["sdxl", "sd3", "flux"], ),
                             }}
    RETURN_TYPES = ("CLIP",)
    FUNCTION = "load_clip"

    CATEGORY = "advanced/loaders"

    def load_clip(self, clip_name1, clip_name2, type):
        clip_path1 = folder_paths.get_full_path("clip", clip_name1)
        clip_path2 = folder_paths.get_full_path("clip", clip_name2)
        if type == "sdxl":
            clip_type = comfy.sd.CLIPType.STABLE_DIFFUSION
        elif type == "sd3":
            clip_type = comfy.sd.CLIPType.SD3
        elif type == "flux":
            clip_type = comfy.sd.CLIPType.FLUX

        clip = comfy.sd.load_clip(ckpt_paths=[clip_path1, clip_path2], embedding_directory=folder_paths.get_folder_paths("embeddings"), clip_type=clip_type)
        return (clip,)

class CLIPVisionLoader:
    @classmethod
    def INPUT_TYPES(s):
        return {"required": { "clip_name": (folder_paths.get_filename_list("clip_vision"), ),
                             }}
    RETURN_TYPES = ("CLIP_VISION",)
    FUNCTION = "load_clip"

    CATEGORY = "loaders"

    def load_clip(self, clip_name):
        clip_path = folder_paths.get_full_path("clip_vision", clip_name)
        clip_vision = comfy.clip_vision.load(clip_path)
        return (clip_vision,)

class CLIPVisionEncode:
    @classmethod
    def INPUT_TYPES(s):
        return {"required": { "clip_vision": ("CLIP_VISION",),
                              "image": ("IMAGE",)
                             }}
    RETURN_TYPES = ("CLIP_VISION_OUTPUT",)
    FUNCTION = "encode"

    CATEGORY = "conditioning"

    def encode(self, clip_vision, image):
        output = clip_vision.encode_image(image)
        return (output,)

class StyleModelLoader:
    @classmethod
    def INPUT_TYPES(s):
        return {"required": { "style_model_name": (folder_paths.get_filename_list("style_models"), )}}

    RETURN_TYPES = ("STYLE_MODEL",)
    FUNCTION = "load_style_model"

    CATEGORY = "loaders"

    def load_style_model(self, style_model_name):
        style_model_path = folder_paths.get_full_path("style_models", style_model_name)
        style_model = comfy.sd.load_style_model(style_model_path)
        return (style_model,)


class StyleModelApply:
    @classmethod
    def INPUT_TYPES(s):
        return {"required": {"conditioning": ("CONDITIONING", ),
                             "style_model": ("STYLE_MODEL", ),
                             "clip_vision_output": ("CLIP_VISION_OUTPUT", ),
                             }}
    RETURN_TYPES = ("CONDITIONING",)
    FUNCTION = "apply_stylemodel"

    CATEGORY = "conditioning/style_model"

    def apply_stylemodel(self, clip_vision_output, style_model, conditioning):
        cond = style_model.get_cond(clip_vision_output).flatten(start_dim=0, end_dim=1).unsqueeze(dim=0)
        c = []
        for t in conditioning:
            n = [torch.cat((t[0], cond), dim=1), t[1].copy()]
            c.append(n)
        return (c, )

class unCLIPConditioning:
    @classmethod
    def INPUT_TYPES(s):
        return {"required": {"conditioning": ("CONDITIONING", ),
                             "clip_vision_output": ("CLIP_VISION_OUTPUT", ),
                             "strength": ("FLOAT", {"default": 1.0, "min": -10.0, "max": 10.0, "step": 0.01}),
                             "noise_augmentation": ("FLOAT", {"default": 0.0, "min": 0.0, "max": 1.0, "step": 0.01}),
                             }}
    RETURN_TYPES = ("CONDITIONING",)
    FUNCTION = "apply_adm"

    CATEGORY = "conditioning"

    def apply_adm(self, conditioning, clip_vision_output, strength, noise_augmentation):
        if strength == 0:
            return (conditioning, )

        c = []
        for t in conditioning:
            o = t[1].copy()
            x = {"clip_vision_output": clip_vision_output, "strength": strength, "noise_augmentation": noise_augmentation}
            if "unclip_conditioning" in o:
                o["unclip_conditioning"] = o["unclip_conditioning"][:] + [x]
            else:
                o["unclip_conditioning"] = [x]
            n = [t[0], o]
            c.append(n)
        return (c, )

class GLIGENLoader:
    @classmethod
    def INPUT_TYPES(s):
        return {"required": { "gligen_name": (folder_paths.get_filename_list("gligen"), )}}

    RETURN_TYPES = ("GLIGEN",)
    FUNCTION = "load_gligen"

    CATEGORY = "loaders"

    def load_gligen(self, gligen_name):
        gligen_path = folder_paths.get_full_path("gligen", gligen_name)
        gligen = comfy.sd.load_gligen(gligen_path)
        return (gligen,)

class GLIGENTextBoxApply:
    @classmethod
    def INPUT_TYPES(s):
        return {"required": {"conditioning_to": ("CONDITIONING", ),
                              "clip": ("CLIP", ),
                              "gligen_textbox_model": ("GLIGEN", ),
                              "text": ("STRING", {"multiline": True, "dynamicPrompts": True}),
                              "width": ("INT", {"default": 64, "min": 8, "max": MAX_RESOLUTION, "step": 8}),
                              "height": ("INT", {"default": 64, "min": 8, "max": MAX_RESOLUTION, "step": 8}),
                              "x": ("INT", {"default": 0, "min": 0, "max": MAX_RESOLUTION, "step": 8}),
                              "y": ("INT", {"default": 0, "min": 0, "max": MAX_RESOLUTION, "step": 8}),
                             }}
    RETURN_TYPES = ("CONDITIONING",)
    FUNCTION = "append"

    CATEGORY = "conditioning/gligen"

    def append(self, conditioning_to, clip, gligen_textbox_model, text, width, height, x, y):
        c = []
        cond, cond_pooled = clip.encode_from_tokens(clip.tokenize(text), return_pooled="unprojected")
        for t in conditioning_to:
            n = [t[0], t[1].copy()]
            position_params = [(cond_pooled, height // 8, width // 8, y // 8, x // 8)]
            prev = []
            if "gligen" in n[1]:
                prev = n[1]['gligen'][2]

            n[1]['gligen'] = ("position", gligen_textbox_model, prev + position_params)
            c.append(n)
        return (c, )

class EmptyLatentImage:
    def __init__(self):
        self.device = comfy.model_management.intermediate_device()

    @classmethod
    def INPUT_TYPES(s):
        return {
            "required": { 
                "width": ("INT", {"default": 512, "min": 16, "max": MAX_RESOLUTION, "step": 8, "tooltip": "The width of the latent images in pixels."}),
                "height": ("INT", {"default": 512, "min": 16, "max": MAX_RESOLUTION, "step": 8, "tooltip": "The height of the latent images in pixels."}),
                "batch_size": ("INT", {"default": 1, "min": 1, "max": 4096, "tooltip": "The number of latent images in the batch."})
            }
        }
    RETURN_TYPES = ("LATENT",)
    OUTPUT_TOOLTIPS = ("The empty latent image batch.",)
    FUNCTION = "generate"

    CATEGORY = "latent"
    DESCRIPTION = "Create a new batch of empty latent images to be denoised via sampling."

    def generate(self, width, height, batch_size=1):
        latent = torch.zeros([batch_size, 4, height // 8, width // 8], device=self.device)
        return ({"samples":latent}, )


class LatentFromBatch:
    @classmethod
    def INPUT_TYPES(s):
        return {"required": { "samples": ("LATENT",),
                              "batch_index": ("INT", {"default": 0, "min": 0, "max": 63}),
                              "length": ("INT", {"default": 1, "min": 1, "max": 64}),
                              }}
    RETURN_TYPES = ("LATENT",)
    FUNCTION = "frombatch"

    CATEGORY = "latent/batch"

    def frombatch(self, samples, batch_index, length):
        s = samples.copy()
        s_in = samples["samples"]
        batch_index = min(s_in.shape[0] - 1, batch_index)
        length = min(s_in.shape[0] - batch_index, length)
        s["samples"] = s_in[batch_index:batch_index + length].clone()
        if "noise_mask" in samples:
            masks = samples["noise_mask"]
            if masks.shape[0] == 1:
                s["noise_mask"] = masks.clone()
            else:
                if masks.shape[0] < s_in.shape[0]:
                    masks = masks.repeat(math.ceil(s_in.shape[0] / masks.shape[0]), 1, 1, 1)[:s_in.shape[0]]
                s["noise_mask"] = masks[batch_index:batch_index + length].clone()
        if "batch_index" not in s:
            s["batch_index"] = [x for x in range(batch_index, batch_index+length)]
        else:
            s["batch_index"] = samples["batch_index"][batch_index:batch_index + length]
        return (s,)
    
class RepeatLatentBatch:
    @classmethod
    def INPUT_TYPES(s):
        return {"required": { "samples": ("LATENT",),
                              "amount": ("INT", {"default": 1, "min": 1, "max": 64}),
                              }}
    RETURN_TYPES = ("LATENT",)
    FUNCTION = "repeat"

    CATEGORY = "latent/batch"

    def repeat(self, samples, amount):
        s = samples.copy()
        s_in = samples["samples"]
        
        s["samples"] = s_in.repeat((amount, 1,1,1))
        if "noise_mask" in samples and samples["noise_mask"].shape[0] > 1:
            masks = samples["noise_mask"]
            if masks.shape[0] < s_in.shape[0]:
                masks = masks.repeat(math.ceil(s_in.shape[0] / masks.shape[0]), 1, 1, 1)[:s_in.shape[0]]
            s["noise_mask"] = samples["noise_mask"].repeat((amount, 1,1,1))
        if "batch_index" in s:
            offset = max(s["batch_index"]) - min(s["batch_index"]) + 1
            s["batch_index"] = s["batch_index"] + [x + (i * offset) for i in range(1, amount) for x in s["batch_index"]]
        return (s,)

class LatentUpscale:
    upscale_methods = ["nearest-exact", "bilinear", "area", "bicubic", "bislerp"]
    crop_methods = ["disabled", "center"]

    @classmethod
    def INPUT_TYPES(s):
        return {"required": { "samples": ("LATENT",), "upscale_method": (s.upscale_methods,),
                              "width": ("INT", {"default": 512, "min": 0, "max": MAX_RESOLUTION, "step": 8}),
                              "height": ("INT", {"default": 512, "min": 0, "max": MAX_RESOLUTION, "step": 8}),
                              "crop": (s.crop_methods,)}}
    RETURN_TYPES = ("LATENT",)
    FUNCTION = "upscale"

    CATEGORY = "latent"

    def upscale(self, samples, upscale_method, width, height, crop):
        if width == 0 and height == 0:
            s = samples
        else:
            s = samples.copy()

            if width == 0:
                height = max(64, height)
                width = max(64, round(samples["samples"].shape[3] * height / samples["samples"].shape[2]))
            elif height == 0:
                width = max(64, width)
                height = max(64, round(samples["samples"].shape[2] * width / samples["samples"].shape[3]))
            else:
                width = max(64, width)
                height = max(64, height)

            s["samples"] = comfy.utils.common_upscale(samples["samples"], width // 8, height // 8, upscale_method, crop)
        return (s,)

class LatentUpscaleBy:
    upscale_methods = ["nearest-exact", "bilinear", "area", "bicubic", "bislerp"]

    @classmethod
    def INPUT_TYPES(s):
        return {"required": { "samples": ("LATENT",), "upscale_method": (s.upscale_methods,),
                              "scale_by": ("FLOAT", {"default": 1.5, "min": 0.01, "max": 8.0, "step": 0.01}),}}
    RETURN_TYPES = ("LATENT",)
    FUNCTION = "upscale"

    CATEGORY = "latent"

    def upscale(self, samples, upscale_method, scale_by):
        s = samples.copy()
        width = round(samples["samples"].shape[3] * scale_by)
        height = round(samples["samples"].shape[2] * scale_by)
        s["samples"] = comfy.utils.common_upscale(samples["samples"], width, height, upscale_method, "disabled")
        return (s,)

class LatentRotate:
    @classmethod
    def INPUT_TYPES(s):
        return {"required": { "samples": ("LATENT",),
                              "rotation": (["none", "90 degrees", "180 degrees", "270 degrees"],),
                              }}
    RETURN_TYPES = ("LATENT",)
    FUNCTION = "rotate"

    CATEGORY = "latent/transform"

    def rotate(self, samples, rotation):
        s = samples.copy()
        rotate_by = 0
        if rotation.startswith("90"):
            rotate_by = 1
        elif rotation.startswith("180"):
            rotate_by = 2
        elif rotation.startswith("270"):
            rotate_by = 3

        s["samples"] = torch.rot90(samples["samples"], k=rotate_by, dims=[3, 2])
        return (s,)

class LatentFlip:
    @classmethod
    def INPUT_TYPES(s):
        return {"required": { "samples": ("LATENT",),
                              "flip_method": (["x-axis: vertically", "y-axis: horizontally"],),
                              }}
    RETURN_TYPES = ("LATENT",)
    FUNCTION = "flip"

    CATEGORY = "latent/transform"

    def flip(self, samples, flip_method):
        s = samples.copy()
        if flip_method.startswith("x"):
            s["samples"] = torch.flip(samples["samples"], dims=[2])
        elif flip_method.startswith("y"):
            s["samples"] = torch.flip(samples["samples"], dims=[3])

        return (s,)

class LatentComposite:
    @classmethod
    def INPUT_TYPES(s):
        return {"required": { "samples_to": ("LATENT",),
                              "samples_from": ("LATENT",),
                              "x": ("INT", {"default": 0, "min": 0, "max": MAX_RESOLUTION, "step": 8}),
                              "y": ("INT", {"default": 0, "min": 0, "max": MAX_RESOLUTION, "step": 8}),
                              "feather": ("INT", {"default": 0, "min": 0, "max": MAX_RESOLUTION, "step": 8}),
                              }}
    RETURN_TYPES = ("LATENT",)
    FUNCTION = "composite"

    CATEGORY = "latent"

    def composite(self, samples_to, samples_from, x, y, composite_method="normal", feather=0):
        x =  x // 8
        y = y // 8
        feather = feather // 8
        samples_out = samples_to.copy()
        s = samples_to["samples"].clone()
        samples_to = samples_to["samples"]
        samples_from = samples_from["samples"]
        if feather == 0:
            s[:,:,y:y+samples_from.shape[2],x:x+samples_from.shape[3]] = samples_from[:,:,:samples_to.shape[2] - y, :samples_to.shape[3] - x]
        else:
            samples_from = samples_from[:,:,:samples_to.shape[2] - y, :samples_to.shape[3] - x]
            mask = torch.ones_like(samples_from)
            for t in range(feather):
                if y != 0:
                    mask[:,:,t:1+t,:] *= ((1.0/feather) * (t + 1))

                if y + samples_from.shape[2] < samples_to.shape[2]:
                    mask[:,:,mask.shape[2] -1 -t: mask.shape[2]-t,:] *= ((1.0/feather) * (t + 1))
                if x != 0:
                    mask[:,:,:,t:1+t] *= ((1.0/feather) * (t + 1))
                if x + samples_from.shape[3] < samples_to.shape[3]:
                    mask[:,:,:,mask.shape[3]- 1 - t: mask.shape[3]- t] *= ((1.0/feather) * (t + 1))
            rev_mask = torch.ones_like(mask) - mask
            s[:,:,y:y+samples_from.shape[2],x:x+samples_from.shape[3]] = samples_from[:,:,:samples_to.shape[2] - y, :samples_to.shape[3] - x] * mask + s[:,:,y:y+samples_from.shape[2],x:x+samples_from.shape[3]] * rev_mask
        samples_out["samples"] = s
        return (samples_out,)

class LatentBlend:
    @classmethod
    def INPUT_TYPES(s):
        return {"required": {
            "samples1": ("LATENT",),
            "samples2": ("LATENT",),
            "blend_factor": ("FLOAT", {
                "default": 0.5,
                "min": 0,
                "max": 1,
                "step": 0.01
            }),
        }}

    RETURN_TYPES = ("LATENT",)
    FUNCTION = "blend"

    CATEGORY = "_for_testing"

    def blend(self, samples1, samples2, blend_factor:float, blend_mode: str="normal"):

        samples_out = samples1.copy()
        samples1 = samples1["samples"]
        samples2 = samples2["samples"]

        if samples1.shape != samples2.shape:
            samples2.permute(0, 3, 1, 2)
            samples2 = comfy.utils.common_upscale(samples2, samples1.shape[3], samples1.shape[2], 'bicubic', crop='center')
            samples2.permute(0, 2, 3, 1)

        samples_blended = self.blend_mode(samples1, samples2, blend_mode)
        samples_blended = samples1 * blend_factor + samples_blended * (1 - blend_factor)
        samples_out["samples"] = samples_blended
        return (samples_out,)

    def blend_mode(self, img1, img2, mode):
        if mode == "normal":
            return img2
        else:
            raise ValueError(f"Unsupported blend mode: {mode}")

class LatentCrop:
    @classmethod
    def INPUT_TYPES(s):
        return {"required": { "samples": ("LATENT",),
                              "width": ("INT", {"default": 512, "min": 64, "max": MAX_RESOLUTION, "step": 8}),
                              "height": ("INT", {"default": 512, "min": 64, "max": MAX_RESOLUTION, "step": 8}),
                              "x": ("INT", {"default": 0, "min": 0, "max": MAX_RESOLUTION, "step": 8}),
                              "y": ("INT", {"default": 0, "min": 0, "max": MAX_RESOLUTION, "step": 8}),
                              }}
    RETURN_TYPES = ("LATENT",)
    FUNCTION = "crop"

    CATEGORY = "latent/transform"

    def crop(self, samples, width, height, x, y):
        s = samples.copy()
        samples = samples['samples']
        x =  x // 8
        y = y // 8

        #enfonce minimum size of 64
        if x > (samples.shape[3] - 8):
            x = samples.shape[3] - 8
        if y > (samples.shape[2] - 8):
            y = samples.shape[2] - 8

        new_height = height // 8
        new_width = width // 8
        to_x = new_width + x
        to_y = new_height + y
        s['samples'] = samples[:,:,y:to_y, x:to_x]
        return (s,)

class SetLatentNoiseMask:
    @classmethod
    def INPUT_TYPES(s):
        return {"required": { "samples": ("LATENT",),
                              "mask": ("MASK",),
                              }}
    RETURN_TYPES = ("LATENT",)
    FUNCTION = "set_mask"

    CATEGORY = "latent/inpaint"

    def set_mask(self, samples, mask):
        s = samples.copy()
        s["noise_mask"] = mask.reshape((-1, 1, mask.shape[-2], mask.shape[-1]))
        return (s,)

def common_ksampler(model, seed, steps, cfg, sampler_name, scheduler, positive, negative, latent, denoise=1.0, disable_noise=False, start_step=None, last_step=None, force_full_denoise=False):
    latent_image = latent["samples"]
    latent_image = comfy.sample.fix_empty_latent_channels(model, latent_image)

    if disable_noise:
        noise = torch.zeros(latent_image.size(), dtype=latent_image.dtype, layout=latent_image.layout, device="cpu")
    else:
        batch_inds = latent["batch_index"] if "batch_index" in latent else None
        noise = comfy.sample.prepare_noise(latent_image, seed, batch_inds)

    noise_mask = None
    if "noise_mask" in latent:
        noise_mask = latent["noise_mask"]

    callback = latent_preview.prepare_callback(model, steps)
    disable_pbar = not comfy.utils.PROGRESS_BAR_ENABLED
    samples = comfy.sample.sample(model, noise, steps, cfg, sampler_name, scheduler, positive, negative, latent_image,
                                  denoise=denoise, disable_noise=disable_noise, start_step=start_step, last_step=last_step,
                                  force_full_denoise=force_full_denoise, noise_mask=noise_mask, callback=callback, disable_pbar=disable_pbar, seed=seed)
    out = latent.copy()
    out["samples"] = samples
    return (out, )

class KSampler:
    @classmethod
    def INPUT_TYPES(s):
        return {
            "required": {
                "model": ("MODEL", {"tooltip": "The model used for denoising the input latent."}),
                "seed": ("INT", {"default": 0, "min": 0, "max": 0xffffffffffffffff, "tooltip": "The random seed used for creating the noise."}),
                "steps": ("INT", {"default": 20, "min": 1, "max": 10000, "tooltip": "The number of steps used in the denoising process."}),
                "cfg": ("FLOAT", {"default": 8.0, "min": 0.0, "max": 100.0, "step":0.1, "round": 0.01, "tooltip": "The Classifier-Free Guidance scale balances creativity and adherence to the prompt. Higher values result in images more closely matching the prompt however too high values will negatively impact quality."}),
                "sampler_name": (comfy.samplers.KSampler.SAMPLERS, {"tooltip": "The algorithm used when sampling, this can affect the quality, speed, and style of the generated output."}),
                "scheduler": (comfy.samplers.KSampler.SCHEDULERS, {"tooltip": "The scheduler controls how noise is gradually removed to form the image."}),
                "positive": ("CONDITIONING", {"tooltip": "The conditioning describing the attributes you want to include in the image."}),
                "negative": ("CONDITIONING", {"tooltip": "The conditioning describing the attributes you want to exclude from the image."}),
                "latent_image": ("LATENT", {"tooltip": "The latent image to denoise."}),
                "denoise": ("FLOAT", {"default": 1.0, "min": 0.0, "max": 1.0, "step": 0.01, "tooltip": "The amount of denoising applied, lower values will maintain the structure of the initial image allowing for image to image sampling."}),
            }
        }

    RETURN_TYPES = ("LATENT",)
    OUTPUT_TOOLTIPS = ("The denoised latent.",)
    FUNCTION = "sample"

    CATEGORY = "sampling"
    DESCRIPTION = "Uses the provided model, positive and negative conditioning to denoise the latent image."

    def sample(self, model, seed, steps, cfg, sampler_name, scheduler, positive, negative, latent_image, denoise=1.0):
        return common_ksampler(model, seed, steps, cfg, sampler_name, scheduler, positive, negative, latent_image, denoise=denoise)

class KSamplerAdvanced:
    @classmethod
    def INPUT_TYPES(s):
        return {"required":
                    {"model": ("MODEL",),
                    "add_noise": (["enable", "disable"], ),
                    "noise_seed": ("INT", {"default": 0, "min": 0, "max": 0xffffffffffffffff}),
                    "steps": ("INT", {"default": 20, "min": 1, "max": 10000}),
                    "cfg": ("FLOAT", {"default": 8.0, "min": 0.0, "max": 100.0, "step":0.1, "round": 0.01}),
                    "sampler_name": (comfy.samplers.KSampler.SAMPLERS, ),
                    "scheduler": (comfy.samplers.KSampler.SCHEDULERS, ),
                    "positive": ("CONDITIONING", ),
                    "negative": ("CONDITIONING", ),
                    "latent_image": ("LATENT", ),
                    "start_at_step": ("INT", {"default": 0, "min": 0, "max": 10000}),
                    "end_at_step": ("INT", {"default": 10000, "min": 0, "max": 10000}),
                    "return_with_leftover_noise": (["disable", "enable"], ),
                     }
                }

    RETURN_TYPES = ("LATENT",)
    FUNCTION = "sample"

    CATEGORY = "sampling"

    def sample(self, model, add_noise, noise_seed, steps, cfg, sampler_name, scheduler, positive, negative, latent_image, start_at_step, end_at_step, return_with_leftover_noise, denoise=1.0):
        force_full_denoise = True
        if return_with_leftover_noise == "enable":
            force_full_denoise = False
        disable_noise = False
        if add_noise == "disable":
            disable_noise = True
        return common_ksampler(model, noise_seed, steps, cfg, sampler_name, scheduler, positive, negative, latent_image, denoise=denoise, disable_noise=disable_noise, start_step=start_at_step, last_step=end_at_step, force_full_denoise=force_full_denoise)

class SaveImage:
    def __init__(self):
        self.output_dir = folder_paths.get_output_directory()
        self.type = "output"
        self.prefix_append = ""
        self.compress_level = 4

    @classmethod
    def INPUT_TYPES(s):
        return {
            "required": {
                "images": ("IMAGE", {"tooltip": "The images to save."}),
                "filename_prefix": ("STRING", {"default": "ComfyUI", "tooltip": "The prefix for the file to save. This may include formatting information such as %date:yyyy-MM-dd% or %Empty Latent Image.width% to include values from nodes."})
            },
            "hidden": {
                "prompt": "PROMPT", "extra_pnginfo": "EXTRA_PNGINFO"
            },
        }

    RETURN_TYPES = ()
    FUNCTION = "save_images"

    OUTPUT_NODE = True

    CATEGORY = "image"
    DESCRIPTION = "Saves the input images to your ComfyUI output directory."

    def save_images(self, images, filename_prefix="ComfyUI", prompt=None, extra_pnginfo=None):
        filename_prefix += self.prefix_append
        full_output_folder, filename, counter, subfolder, filename_prefix = folder_paths.get_save_image_path(filename_prefix, self.output_dir, images[0].shape[1], images[0].shape[0])
        results = list()
        for (batch_number, image) in enumerate(images):
            i = 255. * image.cpu().numpy()
            img = Image.fromarray(np.clip(i, 0, 255).astype(np.uint8))
            metadata = None
            if not args.disable_metadata:
                metadata = PngInfo()
                if prompt is not None:
                    metadata.add_text("prompt", json.dumps(prompt))
                if extra_pnginfo is not None:
                    for x in extra_pnginfo:
                        metadata.add_text(x, json.dumps(extra_pnginfo[x]))

            filename_with_batch_num = filename.replace("%batch_num%", str(batch_number))
            file = f"{filename_with_batch_num}_{counter:05}_.png"
            img.save(os.path.join(full_output_folder, file), pnginfo=metadata, compress_level=self.compress_level)
            results.append({
                "filename": file,
                "subfolder": subfolder,
                "type": self.type
            })
            counter += 1

        return { "ui": { "images": results } }

class PreviewImage(SaveImage):
    def __init__(self):
        self.output_dir = folder_paths.get_temp_directory()
        self.type = "temp"
        self.prefix_append = "_temp_" + ''.join(random.choice("abcdefghijklmnopqrstupvxyz") for x in range(5))
        self.compress_level = 1

    @classmethod
    def INPUT_TYPES(s):
        return {"required":
                    {"images": ("IMAGE", ), },
                "hidden": {"prompt": "PROMPT", "extra_pnginfo": "EXTRA_PNGINFO"},
                }

class LoadImage:
    @classmethod
    def INPUT_TYPES(s):
        input_dir = folder_paths.get_input_directory()
        files = [f for f in os.listdir(input_dir) if os.path.isfile(os.path.join(input_dir, f))]
        return {"required":
                    {"image": (sorted(files), {"image_upload": True})},
                }

    CATEGORY = "image"

    RETURN_TYPES = ("IMAGE", "MASK")
    FUNCTION = "load_image"
    def load_image(self, image):
        image_path = folder_paths.get_annotated_filepath(image)
        
        img = node_helpers.pillow(Image.open, image_path)
        
        output_images = []
        output_masks = []
        w, h = None, None

        excluded_formats = ['MPO']
        
        for i in ImageSequence.Iterator(img):
            i = node_helpers.pillow(ImageOps.exif_transpose, i)

            if i.mode == 'I':
                i = i.point(lambda i: i * (1 / 255))
            image = i.convert("RGB")

            if len(output_images) == 0:
                w = image.size[0]
                h = image.size[1]
            
            if image.size[0] != w or image.size[1] != h:
                continue
            
            image = np.array(image).astype(np.float32) / 255.0
            image = torch.from_numpy(image)[None,]
            if 'A' in i.getbands():
                mask = np.array(i.getchannel('A')).astype(np.float32) / 255.0
                mask = 1. - torch.from_numpy(mask)
            else:
                mask = torch.zeros((64,64), dtype=torch.float32, device="cpu")
            output_images.append(image)
            output_masks.append(mask.unsqueeze(0))

        if len(output_images) > 1 and img.format not in excluded_formats:
            output_image = torch.cat(output_images, dim=0)
            output_mask = torch.cat(output_masks, dim=0)
        else:
            output_image = output_images[0]
            output_mask = output_masks[0]

        return (output_image, output_mask)

    @classmethod
    def IS_CHANGED(s, image):
        image_path = folder_paths.get_annotated_filepath(image)
        m = hashlib.sha256()
        with open(image_path, 'rb') as f:
            m.update(f.read())
        return m.digest().hex()

    @classmethod
    def VALIDATE_INPUTS(s, image):
        if not folder_paths.exists_annotated_filepath(image):
            return "Invalid image file: {}".format(image)

        return True

class LoadImageMask:
    _color_channels = ["alpha", "red", "green", "blue"]
    @classmethod
    def INPUT_TYPES(s):
        input_dir = folder_paths.get_input_directory()
        files = [f for f in os.listdir(input_dir) if os.path.isfile(os.path.join(input_dir, f))]
        return {"required":
                    {"image": (sorted(files), {"image_upload": True}),
                     "channel": (s._color_channels, ), }
                }

    CATEGORY = "mask"

    RETURN_TYPES = ("MASK",)
    FUNCTION = "load_image"
    def load_image(self, image, channel):
        image_path = folder_paths.get_annotated_filepath(image)
        i = node_helpers.pillow(Image.open, image_path)
        i = node_helpers.pillow(ImageOps.exif_transpose, i)
        if i.getbands() != ("R", "G", "B", "A"):
            if i.mode == 'I':
                i = i.point(lambda i: i * (1 / 255))
            i = i.convert("RGBA")
        mask = None
        c = channel[0].upper()
        if c in i.getbands():
            mask = np.array(i.getchannel(c)).astype(np.float32) / 255.0
            mask = torch.from_numpy(mask)
            if c == 'A':
                mask = 1. - mask
        else:
            mask = torch.zeros((64,64), dtype=torch.float32, device="cpu")
        return (mask.unsqueeze(0),)

    @classmethod
    def IS_CHANGED(s, image, channel):
        image_path = folder_paths.get_annotated_filepath(image)
        m = hashlib.sha256()
        with open(image_path, 'rb') as f:
            m.update(f.read())
        return m.digest().hex()

    @classmethod
    def VALIDATE_INPUTS(s, image):
        if not folder_paths.exists_annotated_filepath(image):
            return "Invalid image file: {}".format(image)

        return True

class ImageScale:
    upscale_methods = ["nearest-exact", "bilinear", "area", "bicubic", "lanczos"]
    crop_methods = ["disabled", "center"]

    @classmethod
    def INPUT_TYPES(s):
        return {"required": { "image": ("IMAGE",), "upscale_method": (s.upscale_methods,),
                              "width": ("INT", {"default": 512, "min": 0, "max": MAX_RESOLUTION, "step": 1}),
                              "height": ("INT", {"default": 512, "min": 0, "max": MAX_RESOLUTION, "step": 1}),
                              "crop": (s.crop_methods,)}}
    RETURN_TYPES = ("IMAGE",)
    FUNCTION = "upscale"

    CATEGORY = "image/upscaling"

    def upscale(self, image, upscale_method, width, height, crop):
        if width == 0 and height == 0:
            s = image
        else:
            samples = image.movedim(-1,1)

            if width == 0:
                width = max(1, round(samples.shape[3] * height / samples.shape[2]))
            elif height == 0:
                height = max(1, round(samples.shape[2] * width / samples.shape[3]))

            s = comfy.utils.common_upscale(samples, width, height, upscale_method, crop)
            s = s.movedim(1,-1)
        return (s,)

class ImageScaleBy:
    upscale_methods = ["nearest-exact", "bilinear", "area", "bicubic", "lanczos"]

    @classmethod
    def INPUT_TYPES(s):
        return {"required": { "image": ("IMAGE",), "upscale_method": (s.upscale_methods,),
                              "scale_by": ("FLOAT", {"default": 1.0, "min": 0.01, "max": 8.0, "step": 0.01}),}}
    RETURN_TYPES = ("IMAGE",)
    FUNCTION = "upscale"

    CATEGORY = "image/upscaling"

    def upscale(self, image, upscale_method, scale_by):
        samples = image.movedim(-1,1)
        width = round(samples.shape[3] * scale_by)
        height = round(samples.shape[2] * scale_by)
        s = comfy.utils.common_upscale(samples, width, height, upscale_method, "disabled")
        s = s.movedim(1,-1)
        return (s,)

class ImageInvert:

    @classmethod
    def INPUT_TYPES(s):
        return {"required": { "image": ("IMAGE",)}}

    RETURN_TYPES = ("IMAGE",)
    FUNCTION = "invert"

    CATEGORY = "image"

    def invert(self, image):
        s = 1.0 - image
        return (s,)

class ImageBatch:

    @classmethod
    def INPUT_TYPES(s):
        return {"required": { "image1": ("IMAGE",), "image2": ("IMAGE",)}}

    RETURN_TYPES = ("IMAGE",)
    FUNCTION = "batch"

    CATEGORY = "image"

    def batch(self, image1, image2):
        if image1.shape[1:] != image2.shape[1:]:
            image2 = comfy.utils.common_upscale(image2.movedim(-1,1), image1.shape[2], image1.shape[1], "bilinear", "center").movedim(1,-1)
        s = torch.cat((image1, image2), dim=0)
        return (s,)

class EmptyImage:
    def __init__(self, device="cpu"):
        self.device = device

    @classmethod
    def INPUT_TYPES(s):
        return {"required": { "width": ("INT", {"default": 512, "min": 1, "max": MAX_RESOLUTION, "step": 1}),
                              "height": ("INT", {"default": 512, "min": 1, "max": MAX_RESOLUTION, "step": 1}),
                              "batch_size": ("INT", {"default": 1, "min": 1, "max": 4096}),
                              "color": ("INT", {"default": 0, "min": 0, "max": 0xFFFFFF, "step": 1, "display": "color"}),
                              }}
    RETURN_TYPES = ("IMAGE",)
    FUNCTION = "generate"

    CATEGORY = "image"

    def generate(self, width, height, batch_size=1, color=0):
        r = torch.full([batch_size, height, width, 1], ((color >> 16) & 0xFF) / 0xFF)
        g = torch.full([batch_size, height, width, 1], ((color >> 8) & 0xFF) / 0xFF)
        b = torch.full([batch_size, height, width, 1], ((color) & 0xFF) / 0xFF)
        return (torch.cat((r, g, b), dim=-1), )

class ImagePadForOutpaint:

    @classmethod
    def INPUT_TYPES(s):
        return {
            "required": {
                "image": ("IMAGE",),
                "left": ("INT", {"default": 0, "min": 0, "max": MAX_RESOLUTION, "step": 8}),
                "top": ("INT", {"default": 0, "min": 0, "max": MAX_RESOLUTION, "step": 8}),
                "right": ("INT", {"default": 0, "min": 0, "max": MAX_RESOLUTION, "step": 8}),
                "bottom": ("INT", {"default": 0, "min": 0, "max": MAX_RESOLUTION, "step": 8}),
                "feathering": ("INT", {"default": 40, "min": 0, "max": MAX_RESOLUTION, "step": 1}),
            }
        }

    RETURN_TYPES = ("IMAGE", "MASK")
    FUNCTION = "expand_image"

    CATEGORY = "image"

    def expand_image(self, image, left, top, right, bottom, feathering):
        d1, d2, d3, d4 = image.size()

        new_image = torch.ones(
            (d1, d2 + top + bottom, d3 + left + right, d4),
            dtype=torch.float32,
        ) * 0.5

        new_image[:, top:top + d2, left:left + d3, :] = image

        mask = torch.ones(
            (d2 + top + bottom, d3 + left + right),
            dtype=torch.float32,
        )

        t = torch.zeros(
            (d2, d3),
            dtype=torch.float32
        )

        if feathering > 0 and feathering * 2 < d2 and feathering * 2 < d3:

            for i in range(d2):
                for j in range(d3):
                    dt = i if top != 0 else d2
                    db = d2 - i if bottom != 0 else d2

                    dl = j if left != 0 else d3
                    dr = d3 - j if right != 0 else d3

                    d = min(dt, db, dl, dr)

                    if d >= feathering:
                        continue

                    v = (feathering - d) / feathering

                    t[i, j] = v * v

        mask[top:top + d2, left:left + d3] = t

        return (new_image, mask)


NODE_CLASS_MAPPINGS = {
    "KSampler": KSampler,
    "CheckpointLoaderSimple": CheckpointLoaderSimple,
    "CLIPTextEncode": CLIPTextEncode,
    "CLIPSetLastLayer": CLIPSetLastLayer,
    "VAEDecode": VAEDecode,
    "VAEEncode": VAEEncode,
    "VAEEncodeForInpaint": VAEEncodeForInpaint,
    "VAELoader": VAELoader,
    "EmptyLatentImage": EmptyLatentImage,
    "LatentUpscale": LatentUpscale,
    "LatentUpscaleBy": LatentUpscaleBy,
    "LatentFromBatch": LatentFromBatch,
    "RepeatLatentBatch": RepeatLatentBatch,
    "SaveImage": SaveImage,
    "PreviewImage": PreviewImage,
    "LoadImage": LoadImage,
    "LoadImageMask": LoadImageMask,
    "ImageScale": ImageScale,
    "ImageScaleBy": ImageScaleBy,
    "ImageInvert": ImageInvert,
    "ImageBatch": ImageBatch,
    "ImagePadForOutpaint": ImagePadForOutpaint,
    "EmptyImage": EmptyImage,
    "ConditioningAverage": ConditioningAverage ,
    "ConditioningCombine": ConditioningCombine,
    "ConditioningConcat": ConditioningConcat,
    "ConditioningSetArea": ConditioningSetArea,
    "ConditioningSetAreaPercentage": ConditioningSetAreaPercentage,
    "ConditioningSetAreaStrength": ConditioningSetAreaStrength,
    "ConditioningSetMask": ConditioningSetMask,
    "KSamplerAdvanced": KSamplerAdvanced,
    "SetLatentNoiseMask": SetLatentNoiseMask,
    "LatentComposite": LatentComposite,
    "LatentBlend": LatentBlend,
    "LatentRotate": LatentRotate,
    "LatentFlip": LatentFlip,
    "LatentCrop": LatentCrop,
    "LoraLoader": LoraLoader,
    "CLIPLoader": CLIPLoader,
    "UNETLoader": UNETLoader,
    "DualCLIPLoader": DualCLIPLoader,
    "CLIPVisionEncode": CLIPVisionEncode,
    "StyleModelApply": StyleModelApply,
    "unCLIPConditioning": unCLIPConditioning,
    "ControlNetApply": ControlNetApply,
    "ControlNetApplyAdvanced": ControlNetApplyAdvanced,
    "ControlNetLoader": ControlNetLoader,
    "DiffControlNetLoader": DiffControlNetLoader,
    "StyleModelLoader": StyleModelLoader,
    "CLIPVisionLoader": CLIPVisionLoader,
    "VAEDecodeTiled": VAEDecodeTiled,
    "VAEEncodeTiled": VAEEncodeTiled,
    "unCLIPCheckpointLoader": unCLIPCheckpointLoader,
    "GLIGENLoader": GLIGENLoader,
    "GLIGENTextBoxApply": GLIGENTextBoxApply,
    "InpaintModelConditioning": InpaintModelConditioning,

    "CheckpointLoader": CheckpointLoader,
    "DiffusersLoader": DiffusersLoader,

    "LoadLatent": LoadLatent,
    "SaveLatent": SaveLatent,

    "ConditioningZeroOut": ConditioningZeroOut,
    "ConditioningSetTimestepRange": ConditioningSetTimestepRange,
    "LoraLoaderModelOnly": LoraLoaderModelOnly,
}

NODE_DISPLAY_NAME_MAPPINGS = {
    # Sampling
    "KSampler": "KSampler",
    "KSamplerAdvanced": "KSampler (Advanced)",
    # Loaders
    "CheckpointLoader": "Load Checkpoint With Config (DEPRECATED)",
    "CheckpointLoaderSimple": "Load Checkpoint",
    "VAELoader": "Load VAE",
    "LoraLoader": "Load LoRA",
    "CLIPLoader": "Load CLIP",
    "ControlNetLoader": "Load ControlNet Model",
    "DiffControlNetLoader": "Load ControlNet Model (diff)",
    "StyleModelLoader": "Load Style Model",
    "CLIPVisionLoader": "Load CLIP Vision",
    "UpscaleModelLoader": "Load Upscale Model",
    "UNETLoader": "Load Diffusion Model",
    # Conditioning
    "CLIPVisionEncode": "CLIP Vision Encode",
    "StyleModelApply": "Apply Style Model",
    "CLIPTextEncode": "CLIP Text Encode (Prompt)",
    "CLIPSetLastLayer": "CLIP Set Last Layer",
    "ConditioningCombine": "Conditioning (Combine)",
    "ConditioningAverage ": "Conditioning (Average)",
    "ConditioningConcat": "Conditioning (Concat)",
    "ConditioningSetArea": "Conditioning (Set Area)",
    "ConditioningSetAreaPercentage": "Conditioning (Set Area with Percentage)",
    "ConditioningSetMask": "Conditioning (Set Mask)",
    "ControlNetApply": "Apply ControlNet",
    "ControlNetApplyAdvanced": "Apply ControlNet (Advanced)",
    # Latent
    "VAEEncodeForInpaint": "VAE Encode (for Inpainting)",
    "SetLatentNoiseMask": "Set Latent Noise Mask",
    "VAEDecode": "VAE Decode",
    "VAEEncode": "VAE Encode",
    "LatentRotate": "Rotate Latent",
    "LatentFlip": "Flip Latent",
    "LatentCrop": "Crop Latent",
    "EmptyLatentImage": "Empty Latent Image",
    "LatentUpscale": "Upscale Latent",
    "LatentUpscaleBy": "Upscale Latent By",
    "LatentComposite": "Latent Composite",
    "LatentBlend": "Latent Blend",
    "LatentFromBatch" : "Latent From Batch",
    "RepeatLatentBatch": "Repeat Latent Batch",
    # Image
    "SaveImage": "Save Image",
    "PreviewImage": "Preview Image",
    "LoadImage": "Load Image",
    "LoadImageMask": "Load Image (as Mask)",
    "ImageScale": "Upscale Image",
    "ImageScaleBy": "Upscale Image By",
    "ImageUpscaleWithModel": "Upscale Image (using Model)",
    "ImageInvert": "Invert Image",
    "ImagePadForOutpaint": "Pad Image for Outpainting",
    "ImageBatch": "Batch Images",
    # _for_testing
    "VAEDecodeTiled": "VAE Decode (Tiled)",
    "VAEEncodeTiled": "VAE Encode (Tiled)",
}

EXTENSION_WEB_DIRS = {}


def get_module_name(module_path: str) -> str:
    """
    Returns the module name based on the given module path.
    Examples:
        get_module_name("C:/Users/username/ComfyUI/custom_nodes/my_custom_node.py") -> "my_custom_node"
        get_module_name("C:/Users/username/ComfyUI/custom_nodes/my_custom_node") -> "my_custom_node"
        get_module_name("C:/Users/username/ComfyUI/custom_nodes/my_custom_node/") -> "my_custom_node"
        get_module_name("C:/Users/username/ComfyUI/custom_nodes/my_custom_node/__init__.py") -> "my_custom_node"
        get_module_name("C:/Users/username/ComfyUI/custom_nodes/my_custom_node/__init__") -> "my_custom_node"
        get_module_name("C:/Users/username/ComfyUI/custom_nodes/my_custom_node/__init__/") -> "my_custom_node"
        get_module_name("C:/Users/username/ComfyUI/custom_nodes/my_custom_node.disabled") -> "custom_nodes
    Args:
        module_path (str): The path of the module.
    Returns:
        str: The module name.
    """
    base_path = os.path.basename(module_path)
    if os.path.isfile(module_path):
        base_path = os.path.splitext(base_path)[0]
    return base_path


def load_custom_node(module_path: str, ignore=set(), module_parent="custom_nodes") -> bool:
    module_name = os.path.basename(module_path)
    if os.path.isfile(module_path):
        sp = os.path.splitext(module_path)
        module_name = sp[0]
    try:
        logging.debug("Trying to load custom node {}".format(module_path))
        if os.path.isfile(module_path):
            module_spec = importlib.util.spec_from_file_location(module_name, module_path)
            module_dir = os.path.split(module_path)[0]
        else:
            module_spec = importlib.util.spec_from_file_location(module_name, os.path.join(module_path, "__init__.py"))
            module_dir = module_path

        module = importlib.util.module_from_spec(module_spec)
        sys.modules[module_name] = module
        module_spec.loader.exec_module(module)

        if hasattr(module, "WEB_DIRECTORY") and getattr(module, "WEB_DIRECTORY") is not None:
            web_dir = os.path.abspath(os.path.join(module_dir, getattr(module, "WEB_DIRECTORY")))
            if os.path.isdir(web_dir):
                EXTENSION_WEB_DIRS[module_name] = web_dir

        if hasattr(module, "NODE_CLASS_MAPPINGS") and getattr(module, "NODE_CLASS_MAPPINGS") is not None:
            for name, node_cls in module.NODE_CLASS_MAPPINGS.items():
                if name not in ignore:
                    NODE_CLASS_MAPPINGS[name] = node_cls
                    node_cls.RELATIVE_PYTHON_MODULE = "{}.{}".format(module_parent, get_module_name(module_path))
            if hasattr(module, "NODE_DISPLAY_NAME_MAPPINGS") and getattr(module, "NODE_DISPLAY_NAME_MAPPINGS") is not None:
                NODE_DISPLAY_NAME_MAPPINGS.update(module.NODE_DISPLAY_NAME_MAPPINGS)
            return True
        else:
            logging.warning(f"Skip {module_path} module for custom nodes due to the lack of NODE_CLASS_MAPPINGS.")
            return False
    except Exception as e:
        logging.warning(traceback.format_exc())
        logging.warning(f"Cannot import {module_path} module for custom nodes: {e}")
        return False

def init_external_custom_nodes():
    """
    Initializes the external custom nodes.

    This function loads custom nodes from the specified folder paths and imports them into the application.
    It measures the import times for each custom node and logs the results.

    Returns:
        None
    """
    base_node_names = set(NODE_CLASS_MAPPINGS.keys())
    node_paths = folder_paths.get_folder_paths("custom_nodes")
    node_import_times = []
    for custom_node_path in node_paths:
        possible_modules = os.listdir(os.path.realpath(custom_node_path))
        if "__pycache__" in possible_modules:
            possible_modules.remove("__pycache__")

        for possible_module in possible_modules:
            module_path = os.path.join(custom_node_path, possible_module)
            if os.path.isfile(module_path) and os.path.splitext(module_path)[1] != ".py": continue
            if module_path.endswith(".disabled"): continue
            time_before = time.perf_counter()
            success = load_custom_node(module_path, base_node_names, module_parent="custom_nodes")
            node_import_times.append((time.perf_counter() - time_before, module_path, success))

    if len(node_import_times) > 0:
        logging.info("\nImport times for custom nodes:")
        for n in sorted(node_import_times):
            if n[2]:
                import_message = ""
            else:
                import_message = " (IMPORT FAILED)"
            logging.info("{:6.1f} seconds{}: {}".format(n[0], import_message, n[1]))
        logging.info("")

def init_builtin_extra_nodes():
    """
    Initializes the built-in extra nodes in ComfyUI.

    This function loads the extra node files located in the "comfy_extras" directory and imports them into ComfyUI.
    If any of the extra node files fail to import, a warning message is logged.

    Returns:
        None
    """
    extras_dir = os.path.join(os.path.dirname(os.path.realpath(__file__)), "comfy_extras")
    extras_files = [
        "nodes_latent.py",
        "nodes_hypernetwork.py",
        "nodes_upscale_model.py",
        "nodes_post_processing.py",
        "nodes_mask.py",
        "nodes_compositing.py",
        "nodes_rebatch.py",
        "nodes_model_merging.py",
        "nodes_tomesd.py",
        "nodes_clip_sdxl.py",
        "nodes_canny.py",
        "nodes_freelunch.py",
        "nodes_custom_sampler.py",
        "nodes_hypertile.py",
        "nodes_model_advanced.py",
        "nodes_model_downscale.py",
        "nodes_images.py",
        "nodes_video_model.py",
        "nodes_sag.py",
        "nodes_perpneg.py",
        "nodes_stable3d.py",
        "nodes_sdupscale.py",
        "nodes_photomaker.py",
        "nodes_cond.py",
        "nodes_morphology.py",
        "nodes_stable_cascade.py",
        "nodes_differential_diffusion.py",
        "nodes_ip2p.py",
        "nodes_model_merging_model_specific.py",
        "nodes_pag.py",
        "nodes_align_your_steps.py",
        "nodes_attention_multiply.py",
        "nodes_advanced_samplers.py",
        "nodes_webcam.py",
        "nodes_audio.py",
        "nodes_sd3.py",
        "nodes_gits.py",
<<<<<<< HEAD
        "nodes_constant_values.py"
=======
        "nodes_controlnet.py",
        "nodes_hunyuan.py",
        "nodes_flux.py",
>>>>>>> bfc214f4
    ]

    import_failed = []
    for node_file in extras_files:
        if not load_custom_node(os.path.join(extras_dir, node_file), module_parent="comfy_extras"):
            import_failed.append(node_file)

    return import_failed


def init_extra_nodes(init_custom_nodes=True):
    import_failed = init_builtin_extra_nodes()

    if init_custom_nodes:
        init_external_custom_nodes()
    else:
        logging.info("Skipping loading of custom nodes")

    if len(import_failed) > 0:
        logging.warning("WARNING: some comfy_extras/ nodes did not import correctly. This may be because they are missing some dependencies.\n")
        for node in import_failed:
            logging.warning("IMPORT FAILED: {}".format(node))
        logging.warning("\nThis issue might be caused by new missing dependencies added the last time you updated ComfyUI.")
        if args.windows_standalone_build:
            logging.warning("Please run the update script: update/update_comfyui.bat")
        else:
            logging.warning("Please do a: pip install -r requirements.txt")
        logging.warning("")<|MERGE_RESOLUTION|>--- conflicted
+++ resolved
@@ -2087,13 +2087,10 @@
         "nodes_audio.py",
         "nodes_sd3.py",
         "nodes_gits.py",
-<<<<<<< HEAD
-        "nodes_constant_values.py"
-=======
         "nodes_controlnet.py",
         "nodes_hunyuan.py",
         "nodes_flux.py",
->>>>>>> bfc214f4
+        "nodes_constant_values.py",
     ]
 
     import_failed = []
