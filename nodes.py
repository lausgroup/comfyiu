--- conflicted
+++ resolved
@@ -759,12 +759,7 @@
     for possible_module in possible_modules:
         module_path = os.path.join(CUSTOM_NODE_PATH, possible_module)
         if os.path.isfile(module_path) and os.path.splitext(module_path)[1] != ".py": continue
-
-<<<<<<< HEAD
-        module_name = os.path.basename(module_path)
-=======
         module_name = possible_module
->>>>>>> 00a9189e
         try:
             if os.path.isfile(module_path):
                 module_spec = importlib.util.spec_from_file_location(module_name, module_path)
