import torch

import os
import sys
import json
import hashlib
import traceback
import math
import time
import random

from PIL import Image, ImageDraw, ImageOps
from PIL.PngImagePlugin import PngInfo
import numpy as np
import safetensors.torch
from io import BytesIO
import piexif
import zipfile

sys.path.insert(0, os.path.join(os.path.dirname(os.path.realpath(__file__)), "comfy"))


import comfy.diffusers_load
import comfy.samplers
import comfy.sample
import comfy.sd
import comfy.utils

import comfy.clip_vision

import comfy.model_management
import importlib

import folder_paths
import latent_preview

def before_node_execution():
    comfy.model_management.throw_exception_if_processing_interrupted()

def interrupt_processing(value=True):
    comfy.model_management.interrupt_current_processing(value)

MAX_RESOLUTION=8192

class CLIPTextEncode:
    @classmethod
    def INPUT_TYPES(s):
        return {"required": {"text": ("STRING", {"multiline": True}), "clip": ("CLIP", )}}
    RETURN_TYPES = ("CONDITIONING",)
    FUNCTION = "encode"

    CATEGORY = "conditioning"

    def encode(self, clip, text):
        tokens = clip.tokenize(text)
        cond, pooled = clip.encode_from_tokens(tokens, return_pooled=True)
        return ([[cond, {"pooled_output": pooled}]], )

class ConditioningCombine:
    @classmethod
    def INPUT_TYPES(s):
        return {"required": {"conditioning_1": ("CONDITIONING", ), "conditioning_2": ("CONDITIONING", )}}
    RETURN_TYPES = ("CONDITIONING",)
    FUNCTION = "combine"

    CATEGORY = "conditioning"

    def combine(self, conditioning_1, conditioning_2):
        return (conditioning_1 + conditioning_2, )

class ConditioningAverage :
    @classmethod
    def INPUT_TYPES(s):
        return {"required": {"conditioning_to": ("CONDITIONING", ), "conditioning_from": ("CONDITIONING", ),
                              "conditioning_to_strength": ("FLOAT", {"default": 1.0, "min": 0.0, "max": 1.0, "step": 0.01})
                             }}
    RETURN_TYPES = ("CONDITIONING",)
    FUNCTION = "addWeighted"

    CATEGORY = "conditioning"

    def addWeighted(self, conditioning_to, conditioning_from, conditioning_to_strength):
        out = []

        if len(conditioning_from) > 1:
            print("Warning: ConditioningAverage conditioning_from contains more than 1 cond, only the first one will actually be applied to conditioning_to.")

        cond_from = conditioning_from[0][0]
        pooled_output_from = conditioning_from[0][1].get("pooled_output", None)

        for i in range(len(conditioning_to)):
            t1 = conditioning_to[i][0]
            pooled_output_to = conditioning_to[i][1].get("pooled_output", pooled_output_from)
            t0 = cond_from[:,:t1.shape[1]]
            if t0.shape[1] < t1.shape[1]:
                t0 = torch.cat([t0] + [torch.zeros((1, (t1.shape[1] - t0.shape[1]), t1.shape[2]))], dim=1)

            tw = torch.mul(t1, conditioning_to_strength) + torch.mul(t0, (1.0 - conditioning_to_strength))
            t_to = conditioning_to[i][1].copy()
            if pooled_output_from is not None and pooled_output_to is not None:
                t_to["pooled_output"] = torch.mul(pooled_output_to, conditioning_to_strength) + torch.mul(pooled_output_from, (1.0 - conditioning_to_strength))
            elif pooled_output_from is not None:
                t_to["pooled_output"] = pooled_output_from

            n = [tw, t_to]
            out.append(n)
        return (out, )

class ConditioningConcat:
    @classmethod
    def INPUT_TYPES(s):
        return {"required": {
            "conditioning_to": ("CONDITIONING",),
            "conditioning_from": ("CONDITIONING",),
            }}
    RETURN_TYPES = ("CONDITIONING",)
    FUNCTION = "concat"

    CATEGORY = "conditioning"

    def concat(self, conditioning_to, conditioning_from):
        out = []

        if len(conditioning_from) > 1:
            print("Warning: ConditioningConcat conditioning_from contains more than 1 cond, only the first one will actually be applied to conditioning_to.")

        cond_from = conditioning_from[0][0]

        for i in range(len(conditioning_to)):
            t1 = conditioning_to[i][0]
            tw = torch.cat((t1, cond_from),1)
            n = [tw, conditioning_to[i][1].copy()]
            out.append(n)

        return (out, )

class ConditioningSetArea:
    @classmethod
    def INPUT_TYPES(s):
        return {"required": {"conditioning": ("CONDITIONING", ),
                              "width": ("INT", {"default": 64, "min": 64, "max": MAX_RESOLUTION, "step": 8}),
                              "height": ("INT", {"default": 64, "min": 64, "max": MAX_RESOLUTION, "step": 8}),
                              "x": ("INT", {"default": 0, "min": 0, "max": MAX_RESOLUTION, "step": 8}),
                              "y": ("INT", {"default": 0, "min": 0, "max": MAX_RESOLUTION, "step": 8}),
                              "strength": ("FLOAT", {"default": 1.0, "min": 0.0, "max": 10.0, "step": 0.01}),
                             }}
    RETURN_TYPES = ("CONDITIONING",)
    FUNCTION = "append"

    CATEGORY = "conditioning"

    def append(self, conditioning, width, height, x, y, strength):
        c = []
        for t in conditioning:
            n = [t[0], t[1].copy()]
            n[1]['area'] = (height // 8, width // 8, y // 8, x // 8)
            n[1]['strength'] = strength
            n[1]['set_area_to_bounds'] = False
            c.append(n)
        return (c, )

class ConditioningSetMask:
    @classmethod
    def INPUT_TYPES(s):
        return {"required": {"conditioning": ("CONDITIONING", ),
                              "mask": ("MASK", ),
                              "strength": ("FLOAT", {"default": 1.0, "min": 0.0, "max": 10.0, "step": 0.01}),
                              "set_cond_area": (["default", "mask bounds"],),
                             }}
    RETURN_TYPES = ("CONDITIONING",)
    FUNCTION = "append"

    CATEGORY = "conditioning"

    def append(self, conditioning, mask, set_cond_area, strength):
        c = []
        set_area_to_bounds = False
        if set_cond_area != "default":
            set_area_to_bounds = True
        if len(mask.shape) < 3:
            mask = mask.unsqueeze(0)
        for t in conditioning:
            n = [t[0], t[1].copy()]
            _, h, w = mask.shape
            n[1]['mask'] = mask
            n[1]['set_area_to_bounds'] = set_area_to_bounds
            n[1]['mask_strength'] = strength
            c.append(n)
        return (c, )

class ConditioningZeroOut:
    @classmethod
    def INPUT_TYPES(s):
        return {"required": {"conditioning": ("CONDITIONING", )}}
    RETURN_TYPES = ("CONDITIONING",)
    FUNCTION = "zero_out"

    CATEGORY = "advanced/conditioning"

    def zero_out(self, conditioning):
        c = []
        for t in conditioning:
            d = t[1].copy()
            if "pooled_output" in d:
                d["pooled_output"] = torch.zeros_like(d["pooled_output"])
            n = [torch.zeros_like(t[0]), d]
            c.append(n)
        return (c, )

class VAEDecode:
    @classmethod
    def INPUT_TYPES(s):
        return {"required": { "samples": ("LATENT", ), "vae": ("VAE", )}}
    RETURN_TYPES = ("IMAGE",)
    FUNCTION = "decode"

    CATEGORY = "latent"

    def decode(self, vae, samples):
        return (vae.decode(samples["samples"]), )

class VAEDecodeTiled:
    @classmethod
    def INPUT_TYPES(s):
        return {"required": { "samples": ("LATENT", ), "vae": ("VAE", )}}
    RETURN_TYPES = ("IMAGE",)
    FUNCTION = "decode"

    CATEGORY = "_for_testing"

    def decode(self, vae, samples):
        return (vae.decode_tiled(samples["samples"]), )

class VAEEncode:
    @classmethod
    def INPUT_TYPES(s):
        return {"required": { "pixels": ("IMAGE", ), "vae": ("VAE", )}}
    RETURN_TYPES = ("LATENT",)
    FUNCTION = "encode"

    CATEGORY = "latent"

    @staticmethod
    def vae_encode_crop_pixels(pixels):
        x = (pixels.shape[1] // 8) * 8
        y = (pixels.shape[2] // 8) * 8
        if pixels.shape[1] != x or pixels.shape[2] != y:
            x_offset = (pixels.shape[1] % 8) // 2
            y_offset = (pixels.shape[2] % 8) // 2
            pixels = pixels[:, x_offset:x + x_offset, y_offset:y + y_offset, :]
        return pixels

    def encode(self, vae, pixels):
        pixels = self.vae_encode_crop_pixels(pixels)
        t = vae.encode(pixels[:,:,:,:3])
        return ({"samples":t}, )

class VAEEncodeTiled:
    @classmethod
    def INPUT_TYPES(s):
        return {"required": { "pixels": ("IMAGE", ), "vae": ("VAE", )}}
    RETURN_TYPES = ("LATENT",)
    FUNCTION = "encode"

    CATEGORY = "_for_testing"

    def encode(self, vae, pixels):
        pixels = VAEEncode.vae_encode_crop_pixels(pixels)
        t = vae.encode_tiled(pixels[:,:,:,:3])
        return ({"samples":t}, )

class VAEEncodeForInpaint:
    @classmethod
    def INPUT_TYPES(s):
        return {"required": { "pixels": ("IMAGE", ), "vae": ("VAE", ), "mask": ("MASK", ), "grow_mask_by": ("INT", {"default": 6, "min": 0, "max": 64, "step": 1}),}}
    RETURN_TYPES = ("LATENT",)
    FUNCTION = "encode"

    CATEGORY = "latent/inpaint"

    def encode(self, vae, pixels, mask, grow_mask_by=6):
        x = (pixels.shape[1] // 8) * 8
        y = (pixels.shape[2] // 8) * 8
        mask = torch.nn.functional.interpolate(mask.reshape((-1, 1, mask.shape[-2], mask.shape[-1])), size=(pixels.shape[1], pixels.shape[2]), mode="bilinear")

        pixels = pixels.clone()
        if pixels.shape[1] != x or pixels.shape[2] != y:
            x_offset = (pixels.shape[1] % 8) // 2
            y_offset = (pixels.shape[2] % 8) // 2
            pixels = pixels[:,x_offset:x + x_offset, y_offset:y + y_offset,:]
            mask = mask[:,:,x_offset:x + x_offset, y_offset:y + y_offset]

        #grow mask by a few pixels to keep things seamless in latent space
        if grow_mask_by == 0:
            mask_erosion = mask
        else:
            kernel_tensor = torch.ones((1, 1, grow_mask_by, grow_mask_by))
            padding = math.ceil((grow_mask_by - 1) / 2)

            mask_erosion = torch.clamp(torch.nn.functional.conv2d(mask.round(), kernel_tensor, padding=padding), 0, 1)

        m = (1.0 - mask.round()).squeeze(1)
        for i in range(3):
            pixels[:,:,:,i] -= 0.5
            pixels[:,:,:,i] *= m
            pixels[:,:,:,i] += 0.5
        t = vae.encode(pixels)

        return ({"samples":t, "noise_mask": (mask_erosion[:,:,:x,:y].round())}, )

class SaveLatent:
    def __init__(self):
        self.output_dir = folder_paths.get_output_directory()

    @classmethod
    def INPUT_TYPES(s):
        return {"required": { "samples": ("LATENT", ),
                              "filename_prefix": ("STRING", {"default": "latents/ComfyUI"})},
                "hidden": {"prompt": "PROMPT", "extra_pnginfo": "EXTRA_PNGINFO"},
                }
    RETURN_TYPES = ()
    FUNCTION = "save"

    OUTPUT_NODE = True

    CATEGORY = "_for_testing"

    def save(self, samples, filename_prefix="ComfyUI", prompt=None, extra_pnginfo=None):
        full_output_folder, filename, counter, subfolder, filename_prefix = folder_paths.get_save_image_path(filename_prefix, self.output_dir)

        # support save metadata for latent sharing
        prompt_info = ""
        if prompt is not None:
            prompt_info = json.dumps(prompt)

        metadata = {"prompt": prompt_info}
        if extra_pnginfo is not None:
            for x in extra_pnginfo:
                metadata[x] = json.dumps(extra_pnginfo[x])

        file = f"{filename}_{counter:05}_.latent"
        file = os.path.join(full_output_folder, file)

        output = {}
        output["latent_tensor"] = samples["samples"]
        output["latent_format_version_0"] = torch.tensor([])

        comfy.utils.save_torch_file(output, file, metadata=metadata)
        return {}


class SavePreviewLatent(SaveLatent):
    def __init__(self):
        self.output_dir = folder_paths.get_output_directory()

    @classmethod
    def INPUT_TYPES(s):
        return {"required": {"samples": ("LATENT", ),
                             "filename_prefix": ("STRING", {"default": "latents/ComfyUI"}), },
                "hidden": {"prompt": "PROMPT", "extra_pnginfo": "EXTRA_PNGINFO"},
                }
    RETURN_TYPES = ()
    FUNCTION = "save_preview_latent"

    OUTPUT_NODE = True

    CATEGORY = "_for_testing"

    @staticmethod
    def save_to_file(tensor_bytes, prompt, extra_pnginfo, image, image_path):
        compressed_data = BytesIO()
        with zipfile.ZipFile(compressed_data, mode='w') as archive:
            archive.writestr("latent", tensor_bytes)
        image = image.copy()
        exif_data = {"Exif": {piexif.ExifIFD.UserComment: compressed_data.getvalue()}}

        metadata = PngInfo()
        if prompt is not None:
            metadata.add_text("prompt", json.dumps(prompt))
        if extra_pnginfo is not None:
            for x in extra_pnginfo:
                metadata.add_text(x, json.dumps(extra_pnginfo[x]))

        exif_bytes = piexif.dump(exif_data)
        image.save(image_path, format='png', exif=exif_bytes, pnginfo=metadata, optimize=True)

    @staticmethod
    def prepare_preview(latent):
        lower_bound = 128
        upper_bound = 256

        previewer = latent_preview.get_previewer("cpu", latent=latent, force=True)
        image = previewer.decode_latent_to_preview(latent['samples'])
        min_size = min(image.size[0], image.size[1])
        max_size = max(image.size[0], image.size[1])

        scale_factor = 1
        if max_size > upper_bound:
            scale_factor = upper_bound/max_size

        # prevent too small preview
        if min_size*scale_factor < lower_bound:
            scale_factor = lower_bound/min_size

        w = int(image.size[0] * scale_factor)
        h = int(image.size[1] * scale_factor)

        image = image.resize((w, h), resample=Image.NEAREST)

        return SavePreviewLatent.attach_format_text(image)

    @staticmethod
    def attach_format_text(image):
        width_a, height_a = image.size

        letter_image = Image.open("misc/latent.png")
        width_b, height_b = letter_image.size

        new_width = max(width_a, width_b)
        new_height = height_a + height_b

        new_image = Image.new('RGB', (new_width, new_height), (0, 0, 0))

        offset_x = (new_width - width_b) // 2
        offset_y = (height_a + (new_height - height_a - height_b) // 2)
        new_image.paste(letter_image, (offset_x, offset_y))

        new_image.paste(image, (0, 0))

        return new_image

    def save_preview_latent(self, samples, filename_prefix="ComfyUI", prompt=None, extra_pnginfo=None):
        full_output_folder, filename, counter, subfolder, filename_prefix = folder_paths.get_save_image_path(filename_prefix, self.output_dir)

        # load preview
        preview = SavePreviewLatent.prepare_preview(samples)

        # support save metadata for latent sharing
        file = f"{filename}_{counter:05}_.latent.png"
        file = os.path.join(full_output_folder, file)

        output = {"latent_tensor": samples["samples"]}

        tensor_bytes = safetensors.torch.save(output)
        SavePreviewLatent.save_to_file(tensor_bytes, prompt, extra_pnginfo, preview, file)

        return {}


class LoadLatent:
    @classmethod
    def INPUT_TYPES(s):
        def check_file_extension(x):
            return x.endswith(".latent") or x.endswith(".latent.png")

        input_dir = folder_paths.get_input_directory()
        files = [f for f in os.listdir(input_dir) if os.path.isfile(os.path.join(input_dir, f)) and check_file_extension(f)]
        return {"required": {"latent": [sorted(files), ]}, }

    CATEGORY = "_for_testing"

    RETURN_TYPES = ("LATENT", )
    FUNCTION = "load"

    @staticmethod
    def load_preview_latent(image_path):
        image = Image.open(image_path)
        exif_data = piexif.load(image.info["exif"])

        if piexif.ExifIFD.UserComment in exif_data["Exif"]:
            compressed_data = exif_data["Exif"][piexif.ExifIFD.UserComment]
            compressed_data_io = BytesIO(compressed_data)
            with zipfile.ZipFile(compressed_data_io, mode='r') as archive:
                tensor_bytes = archive.read("latent")
            tensor = safetensors.torch.load(tensor_bytes)
            return {"samples": tensor['latent_tensor']}
        return None

    def load(self, latent):
        latent_path = folder_paths.get_annotated_filepath(latent)

        if latent.endswith(".latent"):
            latent = safetensors.torch.load_file(latent_path, device="cpu")
            multiplier = 1.0
            if "latent_format_version_0" not in latent:
                multiplier = 1.0 / 0.18215
            samples = {"samples": latent["latent_tensor"].float() * multiplier}
        else:
            samples = LoadLatent.load_preview_latent(latent_path)

        return (samples, )

    @classmethod
    def IS_CHANGED(s, latent):
        image_path = folder_paths.get_annotated_filepath(latent)
        m = hashlib.sha256()
        with open(image_path, 'rb') as f:
            m.update(f.read())
        return m.digest().hex()

    @classmethod
    def VALIDATE_INPUTS(s, latent):
        if not folder_paths.exists_annotated_filepath(latent):
            return "Invalid latent file: {}".format(latent)
        return True


class CheckpointLoader:
    @classmethod
    def INPUT_TYPES(s):
        return {"required": { "config_name": (folder_paths.get_filename_list("configs"), ),
                              "ckpt_name": (folder_paths.get_filename_list("checkpoints"), )}}
    RETURN_TYPES = ("MODEL", "CLIP", "VAE")
    FUNCTION = "load_checkpoint"

    CATEGORY = "advanced/loaders"

    def load_checkpoint(self, config_name, ckpt_name, output_vae=True, output_clip=True):
        config_path = folder_paths.get_full_path("configs", config_name)
        ckpt_path = folder_paths.get_full_path("checkpoints", ckpt_name)
        return comfy.sd.load_checkpoint(config_path, ckpt_path, output_vae=True, output_clip=True, embedding_directory=folder_paths.get_folder_paths("embeddings"))

class CheckpointLoaderSimple:
    @classmethod
    def INPUT_TYPES(s):
        return {"required": { "ckpt_name": (folder_paths.get_filename_list("checkpoints"), ),
                             }}
    RETURN_TYPES = ("MODEL", "CLIP", "VAE")
    FUNCTION = "load_checkpoint"

    CATEGORY = "loaders"

    def load_checkpoint(self, ckpt_name, output_vae=True, output_clip=True):
        ckpt_path = folder_paths.get_full_path("checkpoints", ckpt_name)
        out = comfy.sd.load_checkpoint_guess_config(ckpt_path, output_vae=True, output_clip=True, embedding_directory=folder_paths.get_folder_paths("embeddings"))
        return out

class DiffusersLoader:
    @classmethod
    def INPUT_TYPES(cls):
        paths = []
        for search_path in folder_paths.get_folder_paths("diffusers"):
            if os.path.exists(search_path):
                for root, subdir, files in os.walk(search_path, followlinks=True):
                    if "model_index.json" in files:
                        paths.append(os.path.relpath(root, start=search_path))

        return {"required": {"model_path": (paths,), }}
    RETURN_TYPES = ("MODEL", "CLIP", "VAE")
    FUNCTION = "load_checkpoint"

    CATEGORY = "advanced/loaders/deprecated"

    def load_checkpoint(self, model_path, output_vae=True, output_clip=True):
        for search_path in folder_paths.get_folder_paths("diffusers"):
            if os.path.exists(search_path):
                path = os.path.join(search_path, model_path)
                if os.path.exists(path):
                    model_path = path
                    break

        return comfy.diffusers_load.load_diffusers(model_path, fp16=comfy.model_management.should_use_fp16(), output_vae=output_vae, output_clip=output_clip, embedding_directory=folder_paths.get_folder_paths("embeddings"))


class unCLIPCheckpointLoader:
    @classmethod
    def INPUT_TYPES(s):
        return {"required": { "ckpt_name": (folder_paths.get_filename_list("checkpoints"), ),
                             }}
    RETURN_TYPES = ("MODEL", "CLIP", "VAE", "CLIP_VISION")
    FUNCTION = "load_checkpoint"

    CATEGORY = "loaders"

    def load_checkpoint(self, ckpt_name, output_vae=True, output_clip=True):
        ckpt_path = folder_paths.get_full_path("checkpoints", ckpt_name)
        out = comfy.sd.load_checkpoint_guess_config(ckpt_path, output_vae=True, output_clip=True, output_clipvision=True, embedding_directory=folder_paths.get_folder_paths("embeddings"))
        return out

class CLIPSetLastLayer:
    @classmethod
    def INPUT_TYPES(s):
        return {"required": { "clip": ("CLIP", ),
                              "stop_at_clip_layer": ("INT", {"default": -1, "min": -24, "max": -1, "step": 1}),
                              }}
    RETURN_TYPES = ("CLIP",)
    FUNCTION = "set_last_layer"

    CATEGORY = "conditioning"

    def set_last_layer(self, clip, stop_at_clip_layer):
        clip = clip.clone()
        clip.clip_layer(stop_at_clip_layer)
        return (clip,)

class LoraLoader:
    def __init__(self):
        self.loaded_lora = None

    @classmethod
    def INPUT_TYPES(s):
        return {"required": { "model": ("MODEL",),
                              "clip": ("CLIP", ),
                              "lora_name": (folder_paths.get_filename_list("loras"), ),
                              "strength_model": ("FLOAT", {"default": 1.0, "min": -10.0, "max": 10.0, "step": 0.01}),
                              "strength_clip": ("FLOAT", {"default": 1.0, "min": -10.0, "max": 10.0, "step": 0.01}),
                              }}
    RETURN_TYPES = ("MODEL", "CLIP")
    FUNCTION = "load_lora"

    CATEGORY = "loaders"

    def load_lora(self, model, clip, lora_name, strength_model, strength_clip):
        if strength_model == 0 and strength_clip == 0:
            return (model, clip)

        lora_path = folder_paths.get_full_path("loras", lora_name)
        lora = None
        if self.loaded_lora is not None:
            if self.loaded_lora[0] == lora_path:
                lora = self.loaded_lora[1]
            else:
                del self.loaded_lora

        if lora is None:
            lora = comfy.utils.load_torch_file(lora_path, safe_load=True)
            self.loaded_lora = (lora_path, lora)

        model_lora, clip_lora = comfy.sd.load_lora_for_models(model, clip, lora, strength_model, strength_clip)
        return (model_lora, clip_lora)

class VAELoader:
    @classmethod
    def INPUT_TYPES(s):
        return {"required": { "vae_name": (folder_paths.get_filename_list("vae"), )}}
    RETURN_TYPES = ("VAE",)
    FUNCTION = "load_vae"

    CATEGORY = "loaders"

    #TODO: scale factor?
    def load_vae(self, vae_name):
        vae_path = folder_paths.get_full_path("vae", vae_name)
        vae = comfy.sd.VAE(ckpt_path=vae_path)
        return (vae,)

class ControlNetLoader:
    @classmethod
    def INPUT_TYPES(s):
        return {"required": { "control_net_name": (folder_paths.get_filename_list("controlnet"), )}}

    RETURN_TYPES = ("CONTROL_NET",)
    FUNCTION = "load_controlnet"

    CATEGORY = "loaders"

    def load_controlnet(self, control_net_name):
        controlnet_path = folder_paths.get_full_path("controlnet", control_net_name)
        controlnet = comfy.sd.load_controlnet(controlnet_path)
        return (controlnet,)

class DiffControlNetLoader:
    @classmethod
    def INPUT_TYPES(s):
        return {"required": { "model": ("MODEL",),
                              "control_net_name": (folder_paths.get_filename_list("controlnet"), )}}

    RETURN_TYPES = ("CONTROL_NET",)
    FUNCTION = "load_controlnet"

    CATEGORY = "loaders"

    def load_controlnet(self, model, control_net_name):
        controlnet_path = folder_paths.get_full_path("controlnet", control_net_name)
        controlnet = comfy.sd.load_controlnet(controlnet_path, model)
        return (controlnet,)


class ControlNetApply:
    @classmethod
    def INPUT_TYPES(s):
        return {"required": {"conditioning": ("CONDITIONING", ),
                             "control_net": ("CONTROL_NET", ),
                             "image": ("IMAGE", ),
                             "strength": ("FLOAT", {"default": 1.0, "min": 0.0, "max": 10.0, "step": 0.01})
                             }}
    RETURN_TYPES = ("CONDITIONING",)
    FUNCTION = "apply_controlnet"

    CATEGORY = "conditioning"

    def apply_controlnet(self, conditioning, control_net, image, strength):
        if strength == 0:
            return (conditioning, )

        c = []
        control_hint = image.movedim(-1,1)
        for t in conditioning:
            n = [t[0], t[1].copy()]
            c_net = control_net.copy().set_cond_hint(control_hint, strength)
            if 'control' in t[1]:
                c_net.set_previous_controlnet(t[1]['control'])
            n[1]['control'] = c_net
            c.append(n)
        return (c, )

class UNETLoader:
    @classmethod
    def INPUT_TYPES(s):
        return {"required": { "unet_name": (folder_paths.get_filename_list("unet"), ),
                             }}
    RETURN_TYPES = ("MODEL",)
    FUNCTION = "load_unet"

    CATEGORY = "advanced/loaders"

    def load_unet(self, unet_name):
        unet_path = folder_paths.get_full_path("unet", unet_name)
        model = comfy.sd.load_unet(unet_path)
        return (model,)

class CLIPLoader:
    @classmethod
    def INPUT_TYPES(s):
        return {"required": { "clip_name": (folder_paths.get_filename_list("clip"), ),
                             }}
    RETURN_TYPES = ("CLIP",)
    FUNCTION = "load_clip"

    CATEGORY = "advanced/loaders"

    def load_clip(self, clip_name):
        clip_path = folder_paths.get_full_path("clip", clip_name)
        clip = comfy.sd.load_clip(ckpt_paths=[clip_path], embedding_directory=folder_paths.get_folder_paths("embeddings"))
        return (clip,)

class DualCLIPLoader:
    @classmethod
    def INPUT_TYPES(s):
        return {"required": { "clip_name1": (folder_paths.get_filename_list("clip"), ), "clip_name2": (folder_paths.get_filename_list("clip"), ),
                             }}
    RETURN_TYPES = ("CLIP",)
    FUNCTION = "load_clip"

    CATEGORY = "advanced/loaders"

    def load_clip(self, clip_name1, clip_name2):
        clip_path1 = folder_paths.get_full_path("clip", clip_name1)
        clip_path2 = folder_paths.get_full_path("clip", clip_name2)
        clip = comfy.sd.load_clip(ckpt_paths=[clip_path1, clip_path2], embedding_directory=folder_paths.get_folder_paths("embeddings"))
        return (clip,)

class CLIPVisionLoader:
    @classmethod
    def INPUT_TYPES(s):
        return {"required": { "clip_name": (folder_paths.get_filename_list("clip_vision"), ),
                             }}
    RETURN_TYPES = ("CLIP_VISION",)
    FUNCTION = "load_clip"

    CATEGORY = "loaders"

    def load_clip(self, clip_name):
        clip_path = folder_paths.get_full_path("clip_vision", clip_name)
        clip_vision = comfy.clip_vision.load(clip_path)
        return (clip_vision,)

class CLIPVisionEncode:
    @classmethod
    def INPUT_TYPES(s):
        return {"required": { "clip_vision": ("CLIP_VISION",),
                              "image": ("IMAGE",)
                             }}
    RETURN_TYPES = ("CLIP_VISION_OUTPUT",)
    FUNCTION = "encode"

    CATEGORY = "conditioning"

    def encode(self, clip_vision, image):
        output = clip_vision.encode_image(image)
        return (output,)

class StyleModelLoader:
    @classmethod
    def INPUT_TYPES(s):
        return {"required": { "style_model_name": (folder_paths.get_filename_list("style_models"), )}}

    RETURN_TYPES = ("STYLE_MODEL",)
    FUNCTION = "load_style_model"

    CATEGORY = "loaders"

    def load_style_model(self, style_model_name):
        style_model_path = folder_paths.get_full_path("style_models", style_model_name)
        style_model = comfy.sd.load_style_model(style_model_path)
        return (style_model,)


class StyleModelApply:
    @classmethod
    def INPUT_TYPES(s):
        return {"required": {"conditioning": ("CONDITIONING", ),
                             "style_model": ("STYLE_MODEL", ),
                             "clip_vision_output": ("CLIP_VISION_OUTPUT", ),
                             }}
    RETURN_TYPES = ("CONDITIONING",)
    FUNCTION = "apply_stylemodel"

    CATEGORY = "conditioning/style_model"

    def apply_stylemodel(self, clip_vision_output, style_model, conditioning):
        cond = style_model.get_cond(clip_vision_output)
        c = []
        for t in conditioning:
            n = [torch.cat((t[0], cond), dim=1), t[1].copy()]
            c.append(n)
        return (c, )

class unCLIPConditioning:
    @classmethod
    def INPUT_TYPES(s):
        return {"required": {"conditioning": ("CONDITIONING", ),
                             "clip_vision_output": ("CLIP_VISION_OUTPUT", ),
                             "strength": ("FLOAT", {"default": 1.0, "min": -10.0, "max": 10.0, "step": 0.01}),
                             "noise_augmentation": ("FLOAT", {"default": 0.0, "min": 0.0, "max": 1.0, "step": 0.01}),
                             }}
    RETURN_TYPES = ("CONDITIONING",)
    FUNCTION = "apply_adm"

    CATEGORY = "conditioning"

    def apply_adm(self, conditioning, clip_vision_output, strength, noise_augmentation):
        if strength == 0:
            return (conditioning, )

        c = []
        for t in conditioning:
            o = t[1].copy()
            x = {"clip_vision_output": clip_vision_output, "strength": strength, "noise_augmentation": noise_augmentation}
            if "unclip_conditioning" in o:
                o["unclip_conditioning"] = o["unclip_conditioning"][:] + [x]
            else:
                o["unclip_conditioning"] = [x]
            n = [t[0], o]
            c.append(n)
        return (c, )

class GLIGENLoader:
    @classmethod
    def INPUT_TYPES(s):
        return {"required": { "gligen_name": (folder_paths.get_filename_list("gligen"), )}}

    RETURN_TYPES = ("GLIGEN",)
    FUNCTION = "load_gligen"

    CATEGORY = "loaders"

    def load_gligen(self, gligen_name):
        gligen_path = folder_paths.get_full_path("gligen", gligen_name)
        gligen = comfy.sd.load_gligen(gligen_path)
        return (gligen,)

class GLIGENTextBoxApply:
    @classmethod
    def INPUT_TYPES(s):
        return {"required": {"conditioning_to": ("CONDITIONING", ),
                              "clip": ("CLIP", ),
                              "gligen_textbox_model": ("GLIGEN", ),
                              "text": ("STRING", {"multiline": True}),
                              "width": ("INT", {"default": 64, "min": 8, "max": MAX_RESOLUTION, "step": 8}),
                              "height": ("INT", {"default": 64, "min": 8, "max": MAX_RESOLUTION, "step": 8}),
                              "x": ("INT", {"default": 0, "min": 0, "max": MAX_RESOLUTION, "step": 8}),
                              "y": ("INT", {"default": 0, "min": 0, "max": MAX_RESOLUTION, "step": 8}),
                             }}
    RETURN_TYPES = ("CONDITIONING",)
    FUNCTION = "append"

    CATEGORY = "conditioning/gligen"

    def append(self, conditioning_to, clip, gligen_textbox_model, text, width, height, x, y):
        c = []
        cond, cond_pooled = clip.encode_from_tokens(clip.tokenize(text), return_pooled=True)
        for t in conditioning_to:
            n = [t[0], t[1].copy()]
            position_params = [(cond_pooled, height // 8, width // 8, y // 8, x // 8)]
            prev = []
            if "gligen" in n[1]:
                prev = n[1]['gligen'][2]

            n[1]['gligen'] = ("position", gligen_textbox_model, prev + position_params)
            c.append(n)
        return (c, )

class EmptyLatentImage:
    def __init__(self, device="cpu"):
        self.device = device

    @classmethod
    def INPUT_TYPES(s):
        return {"required": { "width": ("INT", {"default": 512, "min": 64, "max": MAX_RESOLUTION, "step": 8}),
                              "height": ("INT", {"default": 512, "min": 64, "max": MAX_RESOLUTION, "step": 8}),
                              "batch_size": ("INT", {"default": 1, "min": 1, "max": 64})}}
    RETURN_TYPES = ("LATENT",)
    FUNCTION = "generate"

    CATEGORY = "latent"

    def generate(self, width, height, batch_size=1):
        latent = torch.zeros([batch_size, 4, height // 8, width // 8])
        return ({"samples":latent}, )


class LatentFromBatch:
    @classmethod
    def INPUT_TYPES(s):
        return {"required": { "samples": ("LATENT",),
                              "batch_index": ("INT", {"default": 0, "min": 0, "max": 63}),
                              "length": ("INT", {"default": 1, "min": 1, "max": 64}),
                              }}
    RETURN_TYPES = ("LATENT",)
    FUNCTION = "frombatch"

    CATEGORY = "latent/batch"

    def frombatch(self, samples, batch_index, length):
        s = samples.copy()
        s_in = samples["samples"]
        batch_index = min(s_in.shape[0] - 1, batch_index)
        length = min(s_in.shape[0] - batch_index, length)
        s["samples"] = s_in[batch_index:batch_index + length].clone()
        if "noise_mask" in samples:
            masks = samples["noise_mask"]
            if masks.shape[0] == 1:
                s["noise_mask"] = masks.clone()
            else:
                if masks.shape[0] < s_in.shape[0]:
                    masks = masks.repeat(math.ceil(s_in.shape[0] / masks.shape[0]), 1, 1, 1)[:s_in.shape[0]]
                s["noise_mask"] = masks[batch_index:batch_index + length].clone()
        if "batch_index" not in s:
            s["batch_index"] = [x for x in range(batch_index, batch_index+length)]
        else:
            s["batch_index"] = samples["batch_index"][batch_index:batch_index + length]
        return (s,)
    
class RepeatLatentBatch:
    @classmethod
    def INPUT_TYPES(s):
        return {"required": { "samples": ("LATENT",),
                              "amount": ("INT", {"default": 1, "min": 1, "max": 64}),
                              }}
    RETURN_TYPES = ("LATENT",)
    FUNCTION = "repeat"

    CATEGORY = "latent/batch"

    def repeat(self, samples, amount):
        s = samples.copy()
        s_in = samples["samples"]
        
        s["samples"] = s_in.repeat((amount, 1,1,1))
        if "noise_mask" in samples and samples["noise_mask"].shape[0] > 1:
            masks = samples["noise_mask"]
            if masks.shape[0] < s_in.shape[0]:
                masks = masks.repeat(math.ceil(s_in.shape[0] / masks.shape[0]), 1, 1, 1)[:s_in.shape[0]]
            s["noise_mask"] = samples["noise_mask"].repeat((amount, 1,1,1))
        if "batch_index" in s:
            offset = max(s["batch_index"]) - min(s["batch_index"]) + 1
            s["batch_index"] = s["batch_index"] + [x + (i * offset) for i in range(1, amount) for x in s["batch_index"]]
        return (s,)

class LatentUpscale:
    upscale_methods = ["nearest-exact", "bilinear", "area", "bicubic", "bislerp"]
    crop_methods = ["disabled", "center"]

    @classmethod
    def INPUT_TYPES(s):
        return {"required": { "samples": ("LATENT",), "upscale_method": (s.upscale_methods,),
                              "width": ("INT", {"default": 512, "min": 64, "max": MAX_RESOLUTION, "step": 8}),
                              "height": ("INT", {"default": 512, "min": 64, "max": MAX_RESOLUTION, "step": 8}),
                              "crop": (s.crop_methods,)}}
    RETURN_TYPES = ("LATENT",)
    FUNCTION = "upscale"

    CATEGORY = "latent"

    def upscale(self, samples, upscale_method, width, height, crop):
        s = samples.copy()
        s["samples"] = comfy.utils.common_upscale(samples["samples"], width // 8, height // 8, upscale_method, crop)
        return (s,)

class LatentUpscaleBy:
    upscale_methods = ["nearest-exact", "bilinear", "area", "bicubic", "bislerp"]

    @classmethod
    def INPUT_TYPES(s):
        return {"required": { "samples": ("LATENT",), "upscale_method": (s.upscale_methods,),
                              "scale_by": ("FLOAT", {"default": 1.5, "min": 0.01, "max": 8.0, "step": 0.01}),}}
    RETURN_TYPES = ("LATENT",)
    FUNCTION = "upscale"

    CATEGORY = "latent"

    def upscale(self, samples, upscale_method, scale_by):
        s = samples.copy()
        width = round(samples["samples"].shape[3] * scale_by)
        height = round(samples["samples"].shape[2] * scale_by)
        s["samples"] = comfy.utils.common_upscale(samples["samples"], width, height, upscale_method, "disabled")
        return (s,)

class LatentRotate:
    @classmethod
    def INPUT_TYPES(s):
        return {"required": { "samples": ("LATENT",),
                              "rotation": (["none", "90 degrees", "180 degrees", "270 degrees"],),
                              }}
    RETURN_TYPES = ("LATENT",)
    FUNCTION = "rotate"

    CATEGORY = "latent/transform"

    def rotate(self, samples, rotation):
        s = samples.copy()
        rotate_by = 0
        if rotation.startswith("90"):
            rotate_by = 1
        elif rotation.startswith("180"):
            rotate_by = 2
        elif rotation.startswith("270"):
            rotate_by = 3

        s["samples"] = torch.rot90(samples["samples"], k=rotate_by, dims=[3, 2])
        return (s,)

class LatentFlip:
    @classmethod
    def INPUT_TYPES(s):
        return {"required": { "samples": ("LATENT",),
                              "flip_method": (["x-axis: vertically", "y-axis: horizontally"],),
                              }}
    RETURN_TYPES = ("LATENT",)
    FUNCTION = "flip"

    CATEGORY = "latent/transform"

    def flip(self, samples, flip_method):
        s = samples.copy()
        if flip_method.startswith("x"):
            s["samples"] = torch.flip(samples["samples"], dims=[2])
        elif flip_method.startswith("y"):
            s["samples"] = torch.flip(samples["samples"], dims=[3])

        return (s,)

class LatentComposite:
    @classmethod
    def INPUT_TYPES(s):
        return {"required": { "samples_to": ("LATENT",),
                              "samples_from": ("LATENT",),
                              "x": ("INT", {"default": 0, "min": 0, "max": MAX_RESOLUTION, "step": 8}),
                              "y": ("INT", {"default": 0, "min": 0, "max": MAX_RESOLUTION, "step": 8}),
                              "feather": ("INT", {"default": 0, "min": 0, "max": MAX_RESOLUTION, "step": 8}),
                              }}
    RETURN_TYPES = ("LATENT",)
    FUNCTION = "composite"

    CATEGORY = "latent"

    def composite(self, samples_to, samples_from, x, y, composite_method="normal", feather=0):
        x =  x // 8
        y = y // 8
        feather = feather // 8
        samples_out = samples_to.copy()
        s = samples_to["samples"].clone()
        samples_to = samples_to["samples"]
        samples_from = samples_from["samples"]
        if feather == 0:
            s[:,:,y:y+samples_from.shape[2],x:x+samples_from.shape[3]] = samples_from[:,:,:samples_to.shape[2] - y, :samples_to.shape[3] - x]
        else:
            samples_from = samples_from[:,:,:samples_to.shape[2] - y, :samples_to.shape[3] - x]
            mask = torch.ones_like(samples_from)
            for t in range(feather):
                if y != 0:
                    mask[:,:,t:1+t,:] *= ((1.0/feather) * (t + 1))

                if y + samples_from.shape[2] < samples_to.shape[2]:
                    mask[:,:,mask.shape[2] -1 -t: mask.shape[2]-t,:] *= ((1.0/feather) * (t + 1))
                if x != 0:
                    mask[:,:,:,t:1+t] *= ((1.0/feather) * (t + 1))
                if x + samples_from.shape[3] < samples_to.shape[3]:
                    mask[:,:,:,mask.shape[3]- 1 - t: mask.shape[3]- t] *= ((1.0/feather) * (t + 1))
            rev_mask = torch.ones_like(mask) - mask
            s[:,:,y:y+samples_from.shape[2],x:x+samples_from.shape[3]] = samples_from[:,:,:samples_to.shape[2] - y, :samples_to.shape[3] - x] * mask + s[:,:,y:y+samples_from.shape[2],x:x+samples_from.shape[3]] * rev_mask
        samples_out["samples"] = s
        return (samples_out,)

class LatentCrop:
    @classmethod
    def INPUT_TYPES(s):
        return {"required": { "samples": ("LATENT",),
                              "width": ("INT", {"default": 512, "min": 64, "max": MAX_RESOLUTION, "step": 8}),
                              "height": ("INT", {"default": 512, "min": 64, "max": MAX_RESOLUTION, "step": 8}),
                              "x": ("INT", {"default": 0, "min": 0, "max": MAX_RESOLUTION, "step": 8}),
                              "y": ("INT", {"default": 0, "min": 0, "max": MAX_RESOLUTION, "step": 8}),
                              }}
    RETURN_TYPES = ("LATENT",)
    FUNCTION = "crop"

    CATEGORY = "latent/transform"

    def crop(self, samples, width, height, x, y):
        s = samples.copy()
        samples = samples['samples']
        x =  x // 8
        y = y // 8

        #enfonce minimum size of 64
        if x > (samples.shape[3] - 8):
            x = samples.shape[3] - 8
        if y > (samples.shape[2] - 8):
            y = samples.shape[2] - 8

        new_height = height // 8
        new_width = width // 8
        to_x = new_width + x
        to_y = new_height + y
        s['samples'] = samples[:,:,y:to_y, x:to_x]
        return (s,)

class SetLatentNoiseMask:
    @classmethod
    def INPUT_TYPES(s):
        return {"required": { "samples": ("LATENT",),
                              "mask": ("MASK",),
                              }}
    RETURN_TYPES = ("LATENT",)
    FUNCTION = "set_mask"

    CATEGORY = "latent/inpaint"

    def set_mask(self, samples, mask):
        s = samples.copy()
        s["noise_mask"] = mask.reshape((-1, 1, mask.shape[-2], mask.shape[-1]))
        return (s,)


def common_ksampler(model, seed, steps, cfg, sampler_name, scheduler, positive, negative, latent, denoise=1.0, disable_noise=False, start_step=None, last_step=None, force_full_denoise=False):
    device = comfy.model_management.get_torch_device()
    latent_image = latent["samples"]

    if disable_noise:
        noise = torch.zeros(latent_image.size(), dtype=latent_image.dtype, layout=latent_image.layout, device="cpu")
    else:
        batch_inds = latent["batch_index"] if "batch_index" in latent else None
        noise = comfy.sample.prepare_noise(latent_image, seed, batch_inds)

    noise_mask = None
    if "noise_mask" in latent:
        noise_mask = latent["noise_mask"]

    preview_format = "JPEG"
    if preview_format not in ["JPEG", "PNG"]:
        preview_format = "JPEG"

    previewer = latent_preview.get_previewer(device, model.model.latent_format)

    pbar = comfy.utils.ProgressBar(steps)
    def callback(step, x0, x, total_steps):
        preview_bytes = None
        if previewer:
            preview_bytes = previewer.decode_latent_to_preview_image(preview_format, x0)
        pbar.update_absolute(step + 1, total_steps, preview_bytes)

    samples = comfy.sample.sample(model, noise, steps, cfg, sampler_name, scheduler, positive, negative, latent_image,
                                  denoise=denoise, disable_noise=disable_noise, start_step=start_step, last_step=last_step,
                                  force_full_denoise=force_full_denoise, noise_mask=noise_mask, callback=callback, seed=seed)
    out = latent.copy()
    out["samples"] = samples
    return (out, )

class KSampler:
    @classmethod
    def INPUT_TYPES(s):
        return {"required":
                    {"model": ("MODEL",),
                    "seed": ("INT", {"default": 0, "min": 0, "max": 0xffffffffffffffff}),
                    "steps": ("INT", {"default": 20, "min": 1, "max": 10000}),
                    "cfg": ("FLOAT", {"default": 8.0, "min": 0.0, "max": 100.0}),
                    "sampler_name": (comfy.samplers.KSampler.SAMPLERS, ),
                    "scheduler": (comfy.samplers.KSampler.SCHEDULERS, ),
                    "positive": ("CONDITIONING", ),
                    "negative": ("CONDITIONING", ),
                    "latent_image": ("LATENT", ),
                    "denoise": ("FLOAT", {"default": 1.0, "min": 0.0, "max": 1.0, "step": 0.01}),
                     }
                }

    RETURN_TYPES = ("LATENT",)
    FUNCTION = "sample"

    CATEGORY = "sampling"

    def sample(self, model, seed, steps, cfg, sampler_name, scheduler, positive, negative, latent_image, denoise=1.0):
        return common_ksampler(model, seed, steps, cfg, sampler_name, scheduler, positive, negative, latent_image, denoise=denoise)

class KSamplerAdvanced:
    @classmethod
    def INPUT_TYPES(s):
        return {"required":
                    {"model": ("MODEL",),
                    "add_noise": (["enable", "disable"], ),
                    "noise_seed": ("INT", {"default": 0, "min": 0, "max": 0xffffffffffffffff}),
                    "steps": ("INT", {"default": 20, "min": 1, "max": 10000}),
                    "cfg": ("FLOAT", {"default": 8.0, "min": 0.0, "max": 100.0}),
                    "sampler_name": (comfy.samplers.KSampler.SAMPLERS, ),
                    "scheduler": (comfy.samplers.KSampler.SCHEDULERS, ),
                    "positive": ("CONDITIONING", ),
                    "negative": ("CONDITIONING", ),
                    "latent_image": ("LATENT", ),
                    "start_at_step": ("INT", {"default": 0, "min": 0, "max": 10000}),
                    "end_at_step": ("INT", {"default": 10000, "min": 0, "max": 10000}),
                    "return_with_leftover_noise": (["disable", "enable"], ),
                     }
                }

    RETURN_TYPES = ("LATENT",)
    FUNCTION = "sample"

    CATEGORY = "sampling"

    def sample(self, model, add_noise, noise_seed, steps, cfg, sampler_name, scheduler, positive, negative, latent_image, start_at_step, end_at_step, return_with_leftover_noise, denoise=1.0):
        force_full_denoise = True
        if return_with_leftover_noise == "enable":
            force_full_denoise = False
        disable_noise = False
        if add_noise == "disable":
            disable_noise = True
        return common_ksampler(model, noise_seed, steps, cfg, sampler_name, scheduler, positive, negative, latent_image, denoise=denoise, disable_noise=disable_noise, start_step=start_at_step, last_step=end_at_step, force_full_denoise=force_full_denoise)

class SaveImage:
    def __init__(self):
        self.output_dir = folder_paths.get_output_directory()
        self.type = "output"
        self.prefix_append = ""

    @classmethod
    def INPUT_TYPES(s):
        return {"required": 
                    {"images": ("IMAGE", ),
                     "filename_prefix": ("STRING", {"default": "ComfyUI"})},
                "hidden": {"prompt": "PROMPT", "extra_pnginfo": "EXTRA_PNGINFO"},
                }

    RETURN_TYPES = ()
    FUNCTION = "save_images"

    OUTPUT_NODE = True

    CATEGORY = "image"

    def save_images(self, images, filename_prefix="ComfyUI", prompt=None, extra_pnginfo=None):
        filename_prefix += self.prefix_append
        full_output_folder, filename, counter, subfolder, filename_prefix = folder_paths.get_save_image_path(filename_prefix, self.output_dir, images[0].shape[1], images[0].shape[0])
        results = list()
        for image in images:
            i = 255. * image.cpu().numpy()
            img = Image.fromarray(np.clip(i, 0, 255).astype(np.uint8))
            metadata = PngInfo()
            if prompt is not None:
                metadata.add_text("prompt", json.dumps(prompt))
            if extra_pnginfo is not None:
                for x in extra_pnginfo:
                    metadata.add_text(x, json.dumps(extra_pnginfo[x]))

            file = f"{filename}_{counter:05}_.png"
            img.save(os.path.join(full_output_folder, file), pnginfo=metadata, compress_level=4)
            results.append({
                "filename": file,
                "subfolder": subfolder,
                "type": self.type
            })
            counter += 1

        return { "ui": { "images": results } }

class PreviewImage(SaveImage):
    def __init__(self):
        self.output_dir = folder_paths.get_temp_directory()
        self.type = "temp"
        self.prefix_append = "_temp_" + ''.join(random.choice("abcdefghijklmnopqrstupvxyz") for x in range(5))

    @classmethod
    def INPUT_TYPES(s):
        return {"required":
                    {"images": ("IMAGE", ), },
                "hidden": {"prompt": "PROMPT", "extra_pnginfo": "EXTRA_PNGINFO"},
                }

class LoadImage:
    @classmethod
    def INPUT_TYPES(s):
        input_dir = folder_paths.get_input_directory()
        files = [f for f in os.listdir(input_dir) if os.path.isfile(os.path.join(input_dir, f))]
        return {"required":
                    {"image": (sorted(files), )},
                }

    CATEGORY = "image"

    RETURN_TYPES = ("IMAGE", "MASK")
    FUNCTION = "load_image"
    def load_image(self, image):
        image_path = folder_paths.get_annotated_filepath(image)
        i = Image.open(image_path)
        i = ImageOps.exif_transpose(i)
        image = i.convert("RGB")
        image = np.array(image).astype(np.float32) / 255.0
        image = torch.from_numpy(image)[None,]
        if 'A' in i.getbands():
            mask = np.array(i.getchannel('A')).astype(np.float32) / 255.0
            mask = 1. - torch.from_numpy(mask)
        else:
            mask = torch.zeros((64,64), dtype=torch.float32, device="cpu")
        return (image, mask)

    @classmethod
    def IS_CHANGED(s, image):
        image_path = folder_paths.get_annotated_filepath(image)
        m = hashlib.sha256()
        with open(image_path, 'rb') as f:
            m.update(f.read())
        return m.digest().hex()

    @classmethod
    def VALIDATE_INPUTS(s, image):
        if not folder_paths.exists_annotated_filepath(image):
            return "Invalid image file: {}".format(image)

        return True

class LoadImageMask:
    _color_channels = ["alpha", "red", "green", "blue"]
    @classmethod
    def INPUT_TYPES(s):
        input_dir = folder_paths.get_input_directory()
        files = [f for f in os.listdir(input_dir) if os.path.isfile(os.path.join(input_dir, f))]
        return {"required":
                    {"image": (sorted(files), ),
                     "channel": (s._color_channels, ), }
                }

    CATEGORY = "mask"

    RETURN_TYPES = ("MASK",)
    FUNCTION = "load_image"
    def load_image(self, image, channel):
        image_path = folder_paths.get_annotated_filepath(image)
        i = Image.open(image_path)
        i = ImageOps.exif_transpose(i)
        if i.getbands() != ("R", "G", "B", "A"):
            i = i.convert("RGBA")
        mask = None
        c = channel[0].upper()
        if c in i.getbands():
            mask = np.array(i.getchannel(c)).astype(np.float32) / 255.0
            mask = torch.from_numpy(mask)
            if c == 'A':
                mask = 1. - mask
        else:
            mask = torch.zeros((64,64), dtype=torch.float32, device="cpu")
        return (mask,)

    @classmethod
    def IS_CHANGED(s, image, channel):
        image_path = folder_paths.get_annotated_filepath(image)
        m = hashlib.sha256()
        with open(image_path, 'rb') as f:
            m.update(f.read())
        return m.digest().hex()

    @classmethod
    def VALIDATE_INPUTS(s, image, channel):
        if not folder_paths.exists_annotated_filepath(image):
            return "Invalid image file: {}".format(image)

        if channel not in s._color_channels:
            return "Invalid color channel: {}".format(channel)

        return True

class ImageScale:
    upscale_methods = ["nearest-exact", "bilinear", "area", "bicubic"]
    crop_methods = ["disabled", "center"]

    @classmethod
    def INPUT_TYPES(s):
        return {"required": { "image": ("IMAGE",), "upscale_method": (s.upscale_methods,),
                              "width": ("INT", {"default": 512, "min": 1, "max": MAX_RESOLUTION, "step": 1}),
                              "height": ("INT", {"default": 512, "min": 1, "max": MAX_RESOLUTION, "step": 1}),
                              "crop": (s.crop_methods,)}}
    RETURN_TYPES = ("IMAGE",)
    FUNCTION = "upscale"

    CATEGORY = "image/upscaling"

    def upscale(self, image, upscale_method, width, height, crop):
        samples = image.movedim(-1,1)
        s = comfy.utils.common_upscale(samples, width, height, upscale_method, crop)
        s = s.movedim(1,-1)
        return (s,)

class ImageScaleBy:
    upscale_methods = ["nearest-exact", "bilinear", "area", "bicubic"]

    @classmethod
    def INPUT_TYPES(s):
        return {"required": { "image": ("IMAGE",), "upscale_method": (s.upscale_methods,),
                              "scale_by": ("FLOAT", {"default": 1.0, "min": 0.01, "max": 8.0, "step": 0.01}),}}
    RETURN_TYPES = ("IMAGE",)
    FUNCTION = "upscale"

    CATEGORY = "image/upscaling"

    def upscale(self, image, upscale_method, scale_by):
        samples = image.movedim(-1,1)
        width = round(samples.shape[3] * scale_by)
        height = round(samples.shape[2] * scale_by)
        s = comfy.utils.common_upscale(samples, width, height, upscale_method, "disabled")
        s = s.movedim(1,-1)
        return (s,)

class ImageInvert:

    @classmethod
    def INPUT_TYPES(s):
        return {"required": { "image": ("IMAGE",)}}

    RETURN_TYPES = ("IMAGE",)
    FUNCTION = "invert"

    CATEGORY = "image"

    def invert(self, image):
        s = 1.0 - image
        return (s,)


class ImagePadForOutpaint:

    @classmethod
    def INPUT_TYPES(s):
        return {
            "required": {
                "image": ("IMAGE",),
                "left": ("INT", {"default": 0, "min": 0, "max": MAX_RESOLUTION, "step": 8}),
                "top": ("INT", {"default": 0, "min": 0, "max": MAX_RESOLUTION, "step": 8}),
                "right": ("INT", {"default": 0, "min": 0, "max": MAX_RESOLUTION, "step": 8}),
                "bottom": ("INT", {"default": 0, "min": 0, "max": MAX_RESOLUTION, "step": 8}),
                "feathering": ("INT", {"default": 40, "min": 0, "max": MAX_RESOLUTION, "step": 1}),
            }
        }

    RETURN_TYPES = ("IMAGE", "MASK")
    FUNCTION = "expand_image"

    CATEGORY = "image"

    def expand_image(self, image, left, top, right, bottom, feathering):
        d1, d2, d3, d4 = image.size()

        new_image = torch.zeros(
            (d1, d2 + top + bottom, d3 + left + right, d4),
            dtype=torch.float32,
        )
        new_image[:, top:top + d2, left:left + d3, :] = image

        mask = torch.ones(
            (d2 + top + bottom, d3 + left + right),
            dtype=torch.float32,
        )

        t = torch.zeros(
            (d2, d3),
            dtype=torch.float32
        )

        if feathering > 0 and feathering * 2 < d2 and feathering * 2 < d3:

            for i in range(d2):
                for j in range(d3):
                    dt = i if top != 0 else d2
                    db = d2 - i if bottom != 0 else d2

                    dl = j if left != 0 else d3
                    dr = d3 - j if right != 0 else d3

                    d = min(dt, db, dl, dr)

                    if d >= feathering:
                        continue

                    v = (feathering - d) / feathering

                    t[i, j] = v * v

        mask[top:top + d2, left:left + d3] = t

        return (new_image, mask)


NODE_CLASS_MAPPINGS = {
    "KSampler": KSampler,
    "CheckpointLoaderSimple": CheckpointLoaderSimple,
    "CLIPTextEncode": CLIPTextEncode,
    "CLIPSetLastLayer": CLIPSetLastLayer,
    "VAEDecode": VAEDecode,
    "VAEEncode": VAEEncode,
    "VAEEncodeForInpaint": VAEEncodeForInpaint,
    "VAELoader": VAELoader,
    "EmptyLatentImage": EmptyLatentImage,
    "LatentUpscale": LatentUpscale,
    "LatentUpscaleBy": LatentUpscaleBy,
    "LatentFromBatch": LatentFromBatch,
    "RepeatLatentBatch": RepeatLatentBatch,
    "SaveImage": SaveImage,
    "PreviewImage": PreviewImage,
    "LoadImage": LoadImage,
    "LoadImageMask": LoadImageMask,
    "ImageScale": ImageScale,
    "ImageScaleBy": ImageScaleBy,
    "ImageInvert": ImageInvert,
    "ImagePadForOutpaint": ImagePadForOutpaint,
    "ConditioningAverage ": ConditioningAverage ,
    "ConditioningCombine": ConditioningCombine,
    "ConditioningConcat": ConditioningConcat,
    "ConditioningSetArea": ConditioningSetArea,
    "ConditioningSetMask": ConditioningSetMask,
    "KSamplerAdvanced": KSamplerAdvanced,
    "SetLatentNoiseMask": SetLatentNoiseMask,
    "LatentComposite": LatentComposite,
    "LatentRotate": LatentRotate,
    "LatentFlip": LatentFlip,
    "LatentCrop": LatentCrop,
    "LoraLoader": LoraLoader,
    "CLIPLoader": CLIPLoader,
    "UNETLoader": UNETLoader,
    "DualCLIPLoader": DualCLIPLoader,
    "CLIPVisionEncode": CLIPVisionEncode,
    "StyleModelApply": StyleModelApply,
    "unCLIPConditioning": unCLIPConditioning,
    "ControlNetApply": ControlNetApply,
    "ControlNetLoader": ControlNetLoader,
    "DiffControlNetLoader": DiffControlNetLoader,
    "StyleModelLoader": StyleModelLoader,
    "CLIPVisionLoader": CLIPVisionLoader,
    "VAEDecodeTiled": VAEDecodeTiled,
    "VAEEncodeTiled": VAEEncodeTiled,
    "unCLIPCheckpointLoader": unCLIPCheckpointLoader,
    "GLIGENLoader": GLIGENLoader,
    "GLIGENTextBoxApply": GLIGENTextBoxApply,

    "CheckpointLoader": CheckpointLoader,
    "DiffusersLoader": DiffusersLoader,

    "LoadLatent": LoadLatent,
    "SaveLatent": SaveLatent,

    "ConditioningZeroOut": ConditioningZeroOut,
<<<<<<< HEAD
    "ConditioningConcat": ConditioningConcat,
    "SavePreviewLatent": SavePreviewLatent,
=======
>>>>>>> eed30428
}

NODE_DISPLAY_NAME_MAPPINGS = {
    # Sampling
    "KSampler": "KSampler",
    "KSamplerAdvanced": "KSampler (Advanced)",
    # Loaders
    "CheckpointLoader": "Load Checkpoint (With Config)",
    "CheckpointLoaderSimple": "Load Checkpoint",
    "VAELoader": "Load VAE",
    "LoraLoader": "Load LoRA",
    "CLIPLoader": "Load CLIP",
    "ControlNetLoader": "Load ControlNet Model",
    "DiffControlNetLoader": "Load ControlNet Model (diff)",
    "StyleModelLoader": "Load Style Model",
    "CLIPVisionLoader": "Load CLIP Vision",
    "UpscaleModelLoader": "Load Upscale Model",
    # Conditioning
    "CLIPVisionEncode": "CLIP Vision Encode",
    "StyleModelApply": "Apply Style Model",
    "CLIPTextEncode": "CLIP Text Encode (Prompt)",
    "CLIPSetLastLayer": "CLIP Set Last Layer",
    "ConditioningCombine": "Conditioning (Combine)",
    "ConditioningAverage ": "Conditioning (Average)",
    "ConditioningConcat": "Conditioning (Concat)",
    "ConditioningSetArea": "Conditioning (Set Area)",
    "ConditioningSetMask": "Conditioning (Set Mask)",
    "ControlNetApply": "Apply ControlNet",
    # Latent
    "VAEEncodeForInpaint": "VAE Encode (for Inpainting)",
    "SetLatentNoiseMask": "Set Latent Noise Mask",
    "VAEDecode": "VAE Decode",
    "VAEEncode": "VAE Encode",
    "LatentRotate": "Rotate Latent",
    "LatentFlip": "Flip Latent",
    "LatentCrop": "Crop Latent",
    "EmptyLatentImage": "Empty Latent Image",
    "LatentUpscale": "Upscale Latent",
    "LatentUpscaleBy": "Upscale Latent By",
    "LatentComposite": "Latent Composite",
    "LatentFromBatch" : "Latent From Batch",
    "RepeatLatentBatch": "Repeat Latent Batch",
    # Image
    "SaveImage": "Save Image",
    "PreviewImage": "Preview Image",
    "LoadImage": "Load Image",
    "LoadImageMask": "Load Image (as Mask)",
    "ImageScale": "Upscale Image",
    "ImageScaleBy": "Upscale Image By",
    "ImageUpscaleWithModel": "Upscale Image (using Model)",
    "ImageInvert": "Invert Image",
    "ImagePadForOutpaint": "Pad Image for Outpainting",
    # _for_testing
    "VAEDecodeTiled": "VAE Decode (Tiled)",
    "VAEEncodeTiled": "VAE Encode (Tiled)",
}

def load_custom_node(module_path, ignore=set()):
    module_name = os.path.basename(module_path)
    if os.path.isfile(module_path):
        sp = os.path.splitext(module_path)
        module_name = sp[0]
    try:
        if os.path.isfile(module_path):
            module_spec = importlib.util.spec_from_file_location(module_name, module_path)
        else:
            module_spec = importlib.util.spec_from_file_location(module_name, os.path.join(module_path, "__init__.py"))
        module = importlib.util.module_from_spec(module_spec)
        sys.modules[module_name] = module
        module_spec.loader.exec_module(module)
        if hasattr(module, "NODE_CLASS_MAPPINGS") and getattr(module, "NODE_CLASS_MAPPINGS") is not None:
            for name in module.NODE_CLASS_MAPPINGS:
                if name not in ignore:
                    NODE_CLASS_MAPPINGS[name] = module.NODE_CLASS_MAPPINGS[name]
            if hasattr(module, "NODE_DISPLAY_NAME_MAPPINGS") and getattr(module, "NODE_DISPLAY_NAME_MAPPINGS") is not None:
                NODE_DISPLAY_NAME_MAPPINGS.update(module.NODE_DISPLAY_NAME_MAPPINGS)
            return True
        else:
            print(f"Skip {module_path} module for custom nodes due to the lack of NODE_CLASS_MAPPINGS.")
            return False
    except Exception as e:
        print(traceback.format_exc())
        print(f"Cannot import {module_path} module for custom nodes:", e)
        return False

def load_custom_nodes():
    base_node_names = set(NODE_CLASS_MAPPINGS.keys())
    node_paths = folder_paths.get_folder_paths("custom_nodes")
    node_import_times = []
    for custom_node_path in node_paths:
        possible_modules = os.listdir(custom_node_path)
        if "__pycache__" in possible_modules:
            possible_modules.remove("__pycache__")

        for possible_module in possible_modules:
            module_path = os.path.join(custom_node_path, possible_module)
            if os.path.isfile(module_path) and os.path.splitext(module_path)[1] != ".py": continue
            if module_path.endswith(".disabled"): continue
            time_before = time.perf_counter()
            success = load_custom_node(module_path, base_node_names)
            node_import_times.append((time.perf_counter() - time_before, module_path, success))

    if len(node_import_times) > 0:
        print("\nImport times for custom nodes:")
        for n in sorted(node_import_times):
            if n[2]:
                import_message = ""
            else:
                import_message = " (IMPORT FAILED)"
            print("{:6.1f} seconds{}:".format(n[0], import_message), n[1])
        print()

def init_custom_nodes():
    load_custom_node(os.path.join(os.path.join(os.path.dirname(os.path.realpath(__file__)), "comfy_extras"), "nodes_hypernetwork.py"))
    load_custom_node(os.path.join(os.path.join(os.path.dirname(os.path.realpath(__file__)), "comfy_extras"), "nodes_upscale_model.py"))
    load_custom_node(os.path.join(os.path.join(os.path.dirname(os.path.realpath(__file__)), "comfy_extras"), "nodes_post_processing.py"))
    load_custom_node(os.path.join(os.path.join(os.path.dirname(os.path.realpath(__file__)), "comfy_extras"), "nodes_mask.py"))
    load_custom_node(os.path.join(os.path.join(os.path.dirname(os.path.realpath(__file__)), "comfy_extras"), "nodes_rebatch.py"))
    load_custom_node(os.path.join(os.path.join(os.path.dirname(os.path.realpath(__file__)), "comfy_extras"), "nodes_model_merging.py"))
    load_custom_node(os.path.join(os.path.join(os.path.dirname(os.path.realpath(__file__)), "comfy_extras"), "nodes_tomesd.py"))
    load_custom_node(os.path.join(os.path.join(os.path.dirname(os.path.realpath(__file__)), "comfy_extras"), "nodes_clip_sdxl.py"))
    load_custom_node(os.path.join(os.path.join(os.path.dirname(os.path.realpath(__file__)), "comfy_extras"), "nodes_canny.py"))
    load_custom_nodes()<|MERGE_RESOLUTION|>--- conflicted
+++ resolved
@@ -9,7 +9,7 @@
 import time
 import random
 
-from PIL import Image, ImageDraw, ImageOps
+from PIL import Image, ImageOps
 from PIL.PngImagePlugin import PngInfo
 import numpy as np
 import safetensors.torch
@@ -1565,11 +1565,7 @@
     "SaveLatent": SaveLatent,
 
     "ConditioningZeroOut": ConditioningZeroOut,
-<<<<<<< HEAD
-    "ConditioningConcat": ConditioningConcat,
     "SavePreviewLatent": SavePreviewLatent,
-=======
->>>>>>> eed30428
 }
 
 NODE_DISPLAY_NAME_MAPPINGS = {
