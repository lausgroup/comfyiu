--- conflicted
+++ resolved
@@ -974,12 +974,7 @@
     RETURN_TYPES = ("IMAGE", "MASK")
     FUNCTION = "load_image"
     def load_image(self, image):
-<<<<<<< HEAD
-        input_dir = folder_paths.get_input_directory()
-        image_path = folder_paths.get_annotated_filepath(image, input_dir)
-=======
         image_path = folder_paths.get_annotated_filepath(image)
->>>>>>> 463bde66
         i = Image.open(image_path)
         image = i.convert("RGB")
         image = np.array(image).astype(np.float32) / 255.0
@@ -993,12 +988,7 @@
 
     @classmethod
     def IS_CHANGED(s, image):
-<<<<<<< HEAD
-        input_dir = folder_paths.get_input_directory()
-        image_path = folder_paths.get_annotated_filepath(image, input_dir)
-=======
         image_path = folder_paths.get_annotated_filepath(image)
->>>>>>> 463bde66
         m = hashlib.sha256()
         with open(image_path, 'rb') as f:
             m.update(f.read())
@@ -1026,12 +1016,7 @@
     RETURN_TYPES = ("MASK",)
     FUNCTION = "load_image"
     def load_image(self, image, channel):
-<<<<<<< HEAD
-        input_dir = folder_paths.get_input_directory()
-        image_path = folder_paths.get_annotated_filepath(image, input_dir)
-=======
         image_path = folder_paths.get_annotated_filepath(image)
->>>>>>> 463bde66
         i = Image.open(image_path)
         if i.getbands() != ("R", "G", "B", "A"):
             i = i.convert("RGBA")
@@ -1048,12 +1033,7 @@
 
     @classmethod
     def IS_CHANGED(s, image, channel):
-<<<<<<< HEAD
-        input_dir = folder_paths.get_input_directory()
-        image_path = folder_paths.get_annotated_filepath(image, input_dir)
-=======
         image_path = folder_paths.get_annotated_filepath(image)
->>>>>>> 463bde66
         m = hashlib.sha256()
         with open(image_path, 'rb') as f:
             m.update(f.read())
