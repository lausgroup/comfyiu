import torch

import os
import sys
import json
import hashlib
import traceback
import math
import time

from PIL import Image, ImageDraw, ImageOps
from PIL.PngImagePlugin import PngInfo
import numpy as np
import safetensors.torch
from io import BytesIO
import piexif
import zipfile

sys.path.insert(0, os.path.join(os.path.dirname(os.path.realpath(__file__)), "comfy"))


import comfy.diffusers_load
import comfy.samplers
import comfy.sample
import comfy.sd
import comfy.utils

import comfy.clip_vision

import comfy.model_management
import importlib

import folder_paths
import latent_preview

def before_node_execution():
    comfy.model_management.throw_exception_if_processing_interrupted()

def interrupt_processing(value=True):
    comfy.model_management.interrupt_current_processing(value)

MAX_RESOLUTION=8192

class CLIPTextEncode:
    @classmethod
    def INPUT_TYPES(s):
        return {"required": {"text": ("STRING", {"multiline": True}), "clip": ("CLIP", )}}
    RETURN_TYPES = ("CONDITIONING",)
    FUNCTION = "encode"

    CATEGORY = "conditioning"

    def encode(self, clip, text):
        tokens = clip.tokenize(text)
        cond, pooled = clip.encode_from_tokens(tokens, return_pooled=True)
        return ([[cond, {"pooled_output": pooled}]], )

class ConditioningCombine:
    @classmethod
    def INPUT_TYPES(s):
        return {"required": {"conditioning_1": ("CONDITIONING", ), "conditioning_2": ("CONDITIONING", )}}
    RETURN_TYPES = ("CONDITIONING",)
    FUNCTION = "combine"

    CATEGORY = "conditioning"

    def combine(self, conditioning_1, conditioning_2):
        return (conditioning_1 + conditioning_2, )

class ConditioningAverage :
    @classmethod
    def INPUT_TYPES(s):
        return {"required": {"conditioning_to": ("CONDITIONING", ), "conditioning_from": ("CONDITIONING", ),
                              "conditioning_to_strength": ("FLOAT", {"default": 1.0, "min": 0.0, "max": 1.0, "step": 0.01})
                             }}
    RETURN_TYPES = ("CONDITIONING",)
    FUNCTION = "addWeighted"

    CATEGORY = "conditioning"

    def addWeighted(self, conditioning_to, conditioning_from, conditioning_to_strength):
        out = []

        if len(conditioning_from) > 1:
            print("Warning: ConditioningAverage conditioning_from contains more than 1 cond, only the first one will actually be applied to conditioning_to.")

        cond_from = conditioning_from[0][0]

        for i in range(len(conditioning_to)):
            t1 = conditioning_to[i][0]
            t0 = cond_from[:,:t1.shape[1]]
            if t0.shape[1] < t1.shape[1]:
                t0 = torch.cat([t0] + [torch.zeros((1, (t1.shape[1] - t0.shape[1]), t1.shape[2]))], dim=1)

            tw = torch.mul(t1, conditioning_to_strength) + torch.mul(t0, (1.0 - conditioning_to_strength))
            n = [tw, conditioning_to[i][1].copy()]
            out.append(n)
        return (out, )

class ConditioningSetArea:
    @classmethod
    def INPUT_TYPES(s):
        return {"required": {"conditioning": ("CONDITIONING", ),
                              "width": ("INT", {"default": 64, "min": 64, "max": MAX_RESOLUTION, "step": 8}),
                              "height": ("INT", {"default": 64, "min": 64, "max": MAX_RESOLUTION, "step": 8}),
                              "x": ("INT", {"default": 0, "min": 0, "max": MAX_RESOLUTION, "step": 8}),
                              "y": ("INT", {"default": 0, "min": 0, "max": MAX_RESOLUTION, "step": 8}),
                              "strength": ("FLOAT", {"default": 1.0, "min": 0.0, "max": 10.0, "step": 0.01}),
                             }}
    RETURN_TYPES = ("CONDITIONING",)
    FUNCTION = "append"

    CATEGORY = "conditioning"

    def append(self, conditioning, width, height, x, y, strength):
        c = []
        for t in conditioning:
            n = [t[0], t[1].copy()]
            n[1]['area'] = (height // 8, width // 8, y // 8, x // 8)
            n[1]['strength'] = strength
            n[1]['set_area_to_bounds'] = False
            c.append(n)
        return (c, )

class ConditioningSetMask:
    @classmethod
    def INPUT_TYPES(s):
        return {"required": {"conditioning": ("CONDITIONING", ),
                              "mask": ("MASK", ),
                              "strength": ("FLOAT", {"default": 1.0, "min": 0.0, "max": 10.0, "step": 0.01}),
                              "set_cond_area": (["default", "mask bounds"],),
                             }}
    RETURN_TYPES = ("CONDITIONING",)
    FUNCTION = "append"

    CATEGORY = "conditioning"

    def append(self, conditioning, mask, set_cond_area, strength):
        c = []
        set_area_to_bounds = False
        if set_cond_area != "default":
            set_area_to_bounds = True
        if len(mask.shape) < 3:
            mask = mask.unsqueeze(0)
        for t in conditioning:
            n = [t[0], t[1].copy()]
            _, h, w = mask.shape
            n[1]['mask'] = mask
            n[1]['set_area_to_bounds'] = set_area_to_bounds
            n[1]['mask_strength'] = strength
            c.append(n)
        return (c, )

class VAEDecode:
    @classmethod
    def INPUT_TYPES(s):
        return {"required": { "samples": ("LATENT", ), "vae": ("VAE", )}}
    RETURN_TYPES = ("IMAGE",)
    FUNCTION = "decode"

    CATEGORY = "latent"

    def decode(self, vae, samples):
        return (vae.decode(samples["samples"]), )

class VAEDecodeTiled:
    @classmethod
    def INPUT_TYPES(s):
        return {"required": { "samples": ("LATENT", ), "vae": ("VAE", )}}
    RETURN_TYPES = ("IMAGE",)
    FUNCTION = "decode"

    CATEGORY = "_for_testing"

    def decode(self, vae, samples):
        return (vae.decode_tiled(samples["samples"]), )

class VAEEncode:
    @classmethod
    def INPUT_TYPES(s):
        return {"required": { "pixels": ("IMAGE", ), "vae": ("VAE", )}}
    RETURN_TYPES = ("LATENT",)
    FUNCTION = "encode"

    CATEGORY = "latent"

    @staticmethod
    def vae_encode_crop_pixels(pixels):
        x = (pixels.shape[1] // 8) * 8
        y = (pixels.shape[2] // 8) * 8
        if pixels.shape[1] != x or pixels.shape[2] != y:
            x_offset = (pixels.shape[1] % 8) // 2
            y_offset = (pixels.shape[2] % 8) // 2
            pixels = pixels[:, x_offset:x + x_offset, y_offset:y + y_offset, :]
        return pixels

    def encode(self, vae, pixels):
        pixels = self.vae_encode_crop_pixels(pixels)
        t = vae.encode(pixels[:,:,:,:3])
        return ({"samples":t}, )

class VAEEncodeTiled:
    @classmethod
    def INPUT_TYPES(s):
        return {"required": { "pixels": ("IMAGE", ), "vae": ("VAE", )}}
    RETURN_TYPES = ("LATENT",)
    FUNCTION = "encode"

    CATEGORY = "_for_testing"

    def encode(self, vae, pixels):
        pixels = VAEEncode.vae_encode_crop_pixels(pixels)
        t = vae.encode_tiled(pixels[:,:,:,:3])
        return ({"samples":t}, )

class VAEEncodeForInpaint:
    @classmethod
    def INPUT_TYPES(s):
        return {"required": { "pixels": ("IMAGE", ), "vae": ("VAE", ), "mask": ("MASK", ), "grow_mask_by": ("INT", {"default": 6, "min": 0, "max": 64, "step": 1}),}}
    RETURN_TYPES = ("LATENT",)
    FUNCTION = "encode"

    CATEGORY = "latent/inpaint"

    def encode(self, vae, pixels, mask, grow_mask_by=6):
        x = (pixels.shape[1] // 8) * 8
        y = (pixels.shape[2] // 8) * 8
        mask = torch.nn.functional.interpolate(mask.reshape((-1, 1, mask.shape[-2], mask.shape[-1])), size=(pixels.shape[1], pixels.shape[2]), mode="bilinear")

        pixels = pixels.clone()
        if pixels.shape[1] != x or pixels.shape[2] != y:
            x_offset = (pixels.shape[1] % 8) // 2
            y_offset = (pixels.shape[2] % 8) // 2
            pixels = pixels[:,x_offset:x + x_offset, y_offset:y + y_offset,:]
            mask = mask[:,:,x_offset:x + x_offset, y_offset:y + y_offset]

        #grow mask by a few pixels to keep things seamless in latent space
        if grow_mask_by == 0:
            mask_erosion = mask
        else:
            kernel_tensor = torch.ones((1, 1, grow_mask_by, grow_mask_by))
            padding = math.ceil((grow_mask_by - 1) / 2)

            mask_erosion = torch.clamp(torch.nn.functional.conv2d(mask.round(), kernel_tensor, padding=padding), 0, 1)

        m = (1.0 - mask.round()).squeeze(1)
        for i in range(3):
            pixels[:,:,:,i] -= 0.5
            pixels[:,:,:,i] *= m
            pixels[:,:,:,i] += 0.5
        t = vae.encode(pixels)

        return ({"samples":t, "noise_mask": (mask_erosion[:,:,:x,:y].round())}, )

class SaveLatent:
    def __init__(self):
        self.output_dir = folder_paths.get_output_directory()

    @classmethod
    def INPUT_TYPES(s):
        return {"required": { "samples": ("LATENT", ),
                              "filename_prefix": ("STRING", {"default": "latents/ComfyUI"})},
                "hidden": {"prompt": "PROMPT", "extra_pnginfo": "EXTRA_PNGINFO"},
                }
    RETURN_TYPES = ()
    FUNCTION = "save"

    OUTPUT_NODE = True

    CATEGORY = "_for_testing"

    def save(self, samples, filename_prefix="ComfyUI", prompt=None, extra_pnginfo=None):
        full_output_folder, filename, counter, subfolder, filename_prefix = folder_paths.get_save_image_path(filename_prefix, self.output_dir)

        # support save metadata for latent sharing
        prompt_info = ""
        if prompt is not None:
            prompt_info = json.dumps(prompt)

        metadata = {"prompt": prompt_info}
        if extra_pnginfo is not None:
            for x in extra_pnginfo:
                metadata[x] = json.dumps(extra_pnginfo[x])

        file = f"{filename}_{counter:05}_.latent"
        file = os.path.join(full_output_folder, file)

        output = {}
        output["latent_tensor"] = samples["samples"]

        safetensors.torch.save_file(output, file, metadata=metadata)

        return {}


class SavePreviewLatent(SaveLatent):
    def __init__(self):
        self.output_dir = folder_paths.get_output_directory()

    @classmethod
    def INPUT_TYPES(s):
        return {"required": {"samples": ("LATENT", ),
                             "filename_prefix": ("STRING", {"default": "latents/ComfyUI"}), },
                "hidden": {"prompt": "PROMPT", "extra_pnginfo": "EXTRA_PNGINFO"},
                }
    RETURN_TYPES = ()
    FUNCTION = "save_preview_latent"

    OUTPUT_NODE = True

    CATEGORY = "_for_testing"

    @staticmethod
    def save_to_file(tensor_bytes, prompt, extra_pnginfo, image, image_path):
        compressed_data = BytesIO()
        with zipfile.ZipFile(compressed_data, mode='w') as archive:
            archive.writestr("latent", tensor_bytes)
        image = image.copy()
        exif_data = {"Exif": {piexif.ExifIFD.UserComment: compressed_data.getvalue()}}

        metadata = PngInfo()
        if prompt is not None:
            metadata.add_text("prompt", json.dumps(prompt))
        if extra_pnginfo is not None:
            for x in extra_pnginfo:
                metadata.add_text(x, json.dumps(extra_pnginfo[x]))

        exif_bytes = piexif.dump(exif_data)
        image.save(image_path, format='png', exif=exif_bytes, pnginfo=metadata, optimize=True)

    @staticmethod
    def prepare_preview(latent_tensor):
        lower_bound = 128
        upper_bound = 256

        previewer = latent_preview.get_previewer("cpu", True)
        image = previewer.decode_latent_to_preview(latent_tensor)
        min_size = min(image.size[0], image.size[1])
        max_size = max(image.size[0], image.size[1])

        scale_factor = 1
        if max_size > upper_bound:
            scale_factor = upper_bound/max_size

        # prevent too small preview
        if min_size*scale_factor < lower_bound:
            scale_factor = lower_bound/min_size

        w = int(image.size[0] * scale_factor)
        h = int(image.size[1] * scale_factor)

        image = image.resize((w, h), resample=Image.NEAREST)

        return SavePreviewLatent.attach_format_text(image)

    @staticmethod
    def attach_format_text(image):
        width_a, height_a = image.size

        letter_image = Image.open("misc/latent.png")
        width_b, height_b = letter_image.size

        new_width = max(width_a, width_b)
        new_height = height_a + height_b

        new_image = Image.new('RGB', (new_width, new_height), (0, 0, 0))

        offset_x = (new_width - width_b) // 2
        offset_y = (height_a + (new_height - height_a - height_b) // 2)
        new_image.paste(letter_image, (offset_x, offset_y))

        new_image.paste(image, (0, 0))

        return new_image

    def save_preview_latent(self, samples, filename_prefix="ComfyUI", prompt=None, extra_pnginfo=None):
        full_output_folder, filename, counter, subfolder, filename_prefix = folder_paths.get_save_image_path(filename_prefix, self.output_dir)

        # load preview
        preview = SavePreviewLatent.prepare_preview(samples['samples'])

        # support save metadata for latent sharing
        file = f"{filename}_{counter:05}_.latent.png"
        file = os.path.join(full_output_folder, file)

        output = {"latent_tensor": samples["samples"]}

        tensor_bytes = safetensors.torch.save(output)
        SavePreviewLatent.save_to_file(tensor_bytes, prompt, extra_pnginfo, preview, file)

        return {}


class LoadLatent:
    @classmethod
    def INPUT_TYPES(s):
        def check_file_extension(x):
            return x.endswith(".latent") or x.endswith(".latent.png")

        input_dir = folder_paths.get_input_directory()
        files = [f for f in os.listdir(input_dir) if os.path.isfile(os.path.join(input_dir, f)) and check_file_extension(f)]
        return {"required": {"latent": [sorted(files), ]}, }

    CATEGORY = "_for_testing"

    RETURN_TYPES = ("LATENT", )
    FUNCTION = "load"

    @staticmethod
    def load_preview_latent(image_path):
        image = Image.open(image_path)
        exif_data = piexif.load(image.info["exif"])

        if piexif.ExifIFD.UserComment in exif_data["Exif"]:
            compressed_data = exif_data["Exif"][piexif.ExifIFD.UserComment]
            compressed_data_io = BytesIO(compressed_data)
            with zipfile.ZipFile(compressed_data_io, mode='r') as archive:
                tensor_bytes = archive.read("latent")
            tensor = safetensors.torch.load(tensor_bytes)
            return {"samples": tensor['latent_tensor']}
        return None

    def load(self, latent):
        latent_path = folder_paths.get_annotated_filepath(latent)

        if latent.endswith(".latent"):
            latent = safetensors.torch.load_file(latent_path, device="cpu")
            samples = {"samples": latent["latent_tensor"].float()}
        else:
            samples = LoadLatent.load_preview_latent(latent_path)

        return (samples, )

    @classmethod
    def IS_CHANGED(s, latent):
        image_path = folder_paths.get_annotated_filepath(latent)
        m = hashlib.sha256()
        with open(image_path, 'rb') as f:
            m.update(f.read())
        return m.digest().hex()

    @classmethod
    def VALIDATE_INPUTS(s, latent):
        if not folder_paths.exists_annotated_filepath(latent):
            return "Invalid latent file: {}".format(latent)
        return True


class CheckpointLoader:
    @classmethod
    def INPUT_TYPES(s):
        return {"required": { "config_name": (folder_paths.get_filename_list("configs"), ),
                              "ckpt_name": (folder_paths.get_filename_list("checkpoints"), )}}
    RETURN_TYPES = ("MODEL", "CLIP", "VAE")
    FUNCTION = "load_checkpoint"

    CATEGORY = "advanced/loaders"

    def load_checkpoint(self, config_name, ckpt_name, output_vae=True, output_clip=True):
        config_path = folder_paths.get_full_path("configs", config_name)
        ckpt_path = folder_paths.get_full_path("checkpoints", ckpt_name)
        return comfy.sd.load_checkpoint(config_path, ckpt_path, output_vae=True, output_clip=True, embedding_directory=folder_paths.get_folder_paths("embeddings"))

class CheckpointLoaderSimple:
    @classmethod
    def INPUT_TYPES(s):
        return {"required": { "ckpt_name": (folder_paths.get_filename_list("checkpoints"), ),
                             }}
    RETURN_TYPES = ("MODEL", "CLIP", "VAE")
    FUNCTION = "load_checkpoint"

    CATEGORY = "loaders"

    def load_checkpoint(self, ckpt_name, output_vae=True, output_clip=True):
        ckpt_path = folder_paths.get_full_path("checkpoints", ckpt_name)
        out = comfy.sd.load_checkpoint_guess_config(ckpt_path, output_vae=True, output_clip=True, embedding_directory=folder_paths.get_folder_paths("embeddings"))
        return out

class DiffusersLoader:
    @classmethod
    def INPUT_TYPES(cls):
        paths = []
        for search_path in folder_paths.get_folder_paths("diffusers"):
            if os.path.exists(search_path):
                for root, subdir, files in os.walk(search_path, followlinks=True):
                    if "model_index.json" in files:
                        paths.append(os.path.relpath(root, start=search_path))

        return {"required": {"model_path": (paths,), }}
    RETURN_TYPES = ("MODEL", "CLIP", "VAE")
    FUNCTION = "load_checkpoint"

    CATEGORY = "advanced/loaders"

    def load_checkpoint(self, model_path, output_vae=True, output_clip=True):
        for search_path in folder_paths.get_folder_paths("diffusers"):
            if os.path.exists(search_path):
                path = os.path.join(search_path, model_path)
                if os.path.exists(path):
                    model_path = path
                    break

        return comfy.diffusers_load.load_diffusers(model_path, fp16=comfy.model_management.should_use_fp16(), output_vae=output_vae, output_clip=output_clip, embedding_directory=folder_paths.get_folder_paths("embeddings"))


class unCLIPCheckpointLoader:
    @classmethod
    def INPUT_TYPES(s):
        return {"required": { "ckpt_name": (folder_paths.get_filename_list("checkpoints"), ),
                             }}
    RETURN_TYPES = ("MODEL", "CLIP", "VAE", "CLIP_VISION")
    FUNCTION = "load_checkpoint"

    CATEGORY = "loaders"

    def load_checkpoint(self, ckpt_name, output_vae=True, output_clip=True):
        ckpt_path = folder_paths.get_full_path("checkpoints", ckpt_name)
        out = comfy.sd.load_checkpoint_guess_config(ckpt_path, output_vae=True, output_clip=True, output_clipvision=True, embedding_directory=folder_paths.get_folder_paths("embeddings"))
        return out

class CLIPSetLastLayer:
    @classmethod
    def INPUT_TYPES(s):
        return {"required": { "clip": ("CLIP", ),
                              "stop_at_clip_layer": ("INT", {"default": -1, "min": -24, "max": -1, "step": 1}),
                              }}
    RETURN_TYPES = ("CLIP",)
    FUNCTION = "set_last_layer"

    CATEGORY = "conditioning"

    def set_last_layer(self, clip, stop_at_clip_layer):
        clip = clip.clone()
        clip.clip_layer(stop_at_clip_layer)
        return (clip,)

class LoraLoader:
    @classmethod
    def INPUT_TYPES(s):
        return {"required": { "model": ("MODEL",),
                              "clip": ("CLIP", ),
                              "lora_name": (folder_paths.get_filename_list("loras"), ),
                              "strength_model": ("FLOAT", {"default": 1.0, "min": -10.0, "max": 10.0, "step": 0.01}),
                              "strength_clip": ("FLOAT", {"default": 1.0, "min": -10.0, "max": 10.0, "step": 0.01}),
                              }}
    RETURN_TYPES = ("MODEL", "CLIP")
    FUNCTION = "load_lora"

    CATEGORY = "loaders"

    def load_lora(self, model, clip, lora_name, strength_model, strength_clip):
        if strength_model == 0 and strength_clip == 0:
            return (model, clip)

        lora_path = folder_paths.get_full_path("loras", lora_name)
        model_lora, clip_lora = comfy.sd.load_lora_for_models(model, clip, lora_path, strength_model, strength_clip)
        return (model_lora, clip_lora)

class TomePatchModel:
    @classmethod
    def INPUT_TYPES(s):
        return {"required": { "model": ("MODEL",),
                              "ratio": ("FLOAT", {"default": 0.3, "min": 0.0, "max": 1.0, "step": 0.01}),
                              }}
    RETURN_TYPES = ("MODEL",)
    FUNCTION = "patch"

    CATEGORY = "_for_testing"

    def patch(self, model, ratio):
        m = model.clone()
        m.set_model_tomesd(ratio)
        return (m, )

class VAELoader:
    @classmethod
    def INPUT_TYPES(s):
        return {"required": { "vae_name": (folder_paths.get_filename_list("vae"), )}}
    RETURN_TYPES = ("VAE",)
    FUNCTION = "load_vae"

    CATEGORY = "loaders"

    #TODO: scale factor?
    def load_vae(self, vae_name):
        vae_path = folder_paths.get_full_path("vae", vae_name)
        vae = comfy.sd.VAE(ckpt_path=vae_path)
        return (vae,)

class ControlNetLoader:
    @classmethod
    def INPUT_TYPES(s):
        return {"required": { "control_net_name": (folder_paths.get_filename_list("controlnet"), )}}

    RETURN_TYPES = ("CONTROL_NET",)
    FUNCTION = "load_controlnet"

    CATEGORY = "loaders"

    def load_controlnet(self, control_net_name):
        controlnet_path = folder_paths.get_full_path("controlnet", control_net_name)
        controlnet = comfy.sd.load_controlnet(controlnet_path)
        return (controlnet,)

class DiffControlNetLoader:
    @classmethod
    def INPUT_TYPES(s):
        return {"required": { "model": ("MODEL",),
                              "control_net_name": (folder_paths.get_filename_list("controlnet"), )}}

    RETURN_TYPES = ("CONTROL_NET",)
    FUNCTION = "load_controlnet"

    CATEGORY = "loaders"

    def load_controlnet(self, model, control_net_name):
        controlnet_path = folder_paths.get_full_path("controlnet", control_net_name)
        controlnet = comfy.sd.load_controlnet(controlnet_path, model)
        return (controlnet,)


class ControlNetApply:
    @classmethod
    def INPUT_TYPES(s):
        return {"required": {"conditioning": ("CONDITIONING", ),
                             "control_net": ("CONTROL_NET", ),
                             "image": ("IMAGE", ),
                             "strength": ("FLOAT", {"default": 1.0, "min": 0.0, "max": 10.0, "step": 0.01})
                             }}
    RETURN_TYPES = ("CONDITIONING",)
    FUNCTION = "apply_controlnet"

    CATEGORY = "conditioning"

    def apply_controlnet(self, conditioning, control_net, image, strength):
        if strength == 0:
            return (conditioning, )

        c = []
        control_hint = image.movedim(-1,1)
        for t in conditioning:
            n = [t[0], t[1].copy()]
            c_net = control_net.copy().set_cond_hint(control_hint, strength)
            if 'control' in t[1]:
                c_net.set_previous_controlnet(t[1]['control'])
            n[1]['control'] = c_net
            c.append(n)
        return (c, )

class CLIPLoader:
    @classmethod
    def INPUT_TYPES(s):
        return {"required": { "clip_name": (folder_paths.get_filename_list("clip"), ),
                             }}
    RETURN_TYPES = ("CLIP",)
    FUNCTION = "load_clip"

    CATEGORY = "loaders"

    def load_clip(self, clip_name):
        clip_path = folder_paths.get_full_path("clip", clip_name)
        clip = comfy.sd.load_clip(ckpt_path=clip_path, embedding_directory=folder_paths.get_folder_paths("embeddings"))
        return (clip,)

class CLIPVisionLoader:
    @classmethod
    def INPUT_TYPES(s):
        return {"required": { "clip_name": (folder_paths.get_filename_list("clip_vision"), ),
                             }}
    RETURN_TYPES = ("CLIP_VISION",)
    FUNCTION = "load_clip"

    CATEGORY = "loaders"

    def load_clip(self, clip_name):
        clip_path = folder_paths.get_full_path("clip_vision", clip_name)
        clip_vision = comfy.clip_vision.load(clip_path)
        return (clip_vision,)

class CLIPVisionEncode:
    @classmethod
    def INPUT_TYPES(s):
        return {"required": { "clip_vision": ("CLIP_VISION",),
                              "image": ("IMAGE",)
                             }}
    RETURN_TYPES = ("CLIP_VISION_OUTPUT",)
    FUNCTION = "encode"

    CATEGORY = "conditioning"

    def encode(self, clip_vision, image):
        output = clip_vision.encode_image(image)
        return (output,)

class StyleModelLoader:
    @classmethod
    def INPUT_TYPES(s):
        return {"required": { "style_model_name": (folder_paths.get_filename_list("style_models"), )}}

    RETURN_TYPES = ("STYLE_MODEL",)
    FUNCTION = "load_style_model"

    CATEGORY = "loaders"

    def load_style_model(self, style_model_name):
        style_model_path = folder_paths.get_full_path("style_models", style_model_name)
        style_model = comfy.sd.load_style_model(style_model_path)
        return (style_model,)


class StyleModelApply:
    @classmethod
    def INPUT_TYPES(s):
        return {"required": {"conditioning": ("CONDITIONING", ),
                             "style_model": ("STYLE_MODEL", ),
                             "clip_vision_output": ("CLIP_VISION_OUTPUT", ),
                             }}
    RETURN_TYPES = ("CONDITIONING",)
    FUNCTION = "apply_stylemodel"

    CATEGORY = "conditioning/style_model"

    def apply_stylemodel(self, clip_vision_output, style_model, conditioning):
        cond = style_model.get_cond(clip_vision_output)
        c = []
        for t in conditioning:
            n = [torch.cat((t[0], cond), dim=1), t[1].copy()]
            c.append(n)
        return (c, )

class unCLIPConditioning:
    @classmethod
    def INPUT_TYPES(s):
        return {"required": {"conditioning": ("CONDITIONING", ),
                             "clip_vision_output": ("CLIP_VISION_OUTPUT", ),
                             "strength": ("FLOAT", {"default": 1.0, "min": -10.0, "max": 10.0, "step": 0.01}),
                             "noise_augmentation": ("FLOAT", {"default": 0.0, "min": 0.0, "max": 1.0, "step": 0.01}),
                             }}
    RETURN_TYPES = ("CONDITIONING",)
    FUNCTION = "apply_adm"

    CATEGORY = "conditioning"

    def apply_adm(self, conditioning, clip_vision_output, strength, noise_augmentation):
        if strength == 0:
            return (conditioning, )

        c = []
        for t in conditioning:
            o = t[1].copy()
            x = {"clip_vision_output": clip_vision_output, "strength": strength, "noise_augmentation": noise_augmentation}
            if "unclip_conditioning" in o:
                o["unclip_conditioning"] = o["unclip_conditioning"][:] + [x]
            else:
                o["unclip_conditioning"] = [x]
            n = [t[0], o]
            c.append(n)
        return (c, )

class GLIGENLoader:
    @classmethod
    def INPUT_TYPES(s):
        return {"required": { "gligen_name": (folder_paths.get_filename_list("gligen"), )}}

    RETURN_TYPES = ("GLIGEN",)
    FUNCTION = "load_gligen"

    CATEGORY = "loaders"

    def load_gligen(self, gligen_name):
        gligen_path = folder_paths.get_full_path("gligen", gligen_name)
        gligen = comfy.sd.load_gligen(gligen_path)
        return (gligen,)

class GLIGENTextBoxApply:
    @classmethod
    def INPUT_TYPES(s):
        return {"required": {"conditioning_to": ("CONDITIONING", ),
                              "clip": ("CLIP", ),
                              "gligen_textbox_model": ("GLIGEN", ),
                              "text": ("STRING", {"multiline": True}),
                              "width": ("INT", {"default": 64, "min": 8, "max": MAX_RESOLUTION, "step": 8}),
                              "height": ("INT", {"default": 64, "min": 8, "max": MAX_RESOLUTION, "step": 8}),
                              "x": ("INT", {"default": 0, "min": 0, "max": MAX_RESOLUTION, "step": 8}),
                              "y": ("INT", {"default": 0, "min": 0, "max": MAX_RESOLUTION, "step": 8}),
                             }}
    RETURN_TYPES = ("CONDITIONING",)
    FUNCTION = "append"

    CATEGORY = "conditioning/gligen"

    def append(self, conditioning_to, clip, gligen_textbox_model, text, width, height, x, y):
        c = []
        cond, cond_pooled = clip.encode_from_tokens(clip.tokenize(text), return_pooled=True)
        for t in conditioning_to:
            n = [t[0], t[1].copy()]
            position_params = [(cond_pooled, height // 8, width // 8, y // 8, x // 8)]
            prev = []
            if "gligen" in n[1]:
                prev = n[1]['gligen'][2]

            n[1]['gligen'] = ("position", gligen_textbox_model, prev + position_params)
            c.append(n)
        return (c, )

class EmptyLatentImage:
    def __init__(self, device="cpu"):
        self.device = device

    @classmethod
    def INPUT_TYPES(s):
        return {"required": { "width": ("INT", {"default": 512, "min": 64, "max": MAX_RESOLUTION, "step": 8}),
                              "height": ("INT", {"default": 512, "min": 64, "max": MAX_RESOLUTION, "step": 8}),
                              "batch_size": ("INT", {"default": 1, "min": 1, "max": 64})}}
    RETURN_TYPES = ("LATENT",)
    FUNCTION = "generate"

    CATEGORY = "latent"

    def generate(self, width, height, batch_size=1):
        latent = torch.zeros([batch_size, 4, height // 8, width // 8])
        return ({"samples":latent}, )


class LatentFromBatch:
    @classmethod
    def INPUT_TYPES(s):
        return {"required": { "samples": ("LATENT",),
                              "batch_index": ("INT", {"default": 0, "min": 0, "max": 63}),
                              "length": ("INT", {"default": 1, "min": 1, "max": 64}),
                              }}
    RETURN_TYPES = ("LATENT",)
    FUNCTION = "frombatch"

    CATEGORY = "latent/batch"

    def frombatch(self, samples, batch_index, length):
        s = samples.copy()
        s_in = samples["samples"]
        batch_index = min(s_in.shape[0] - 1, batch_index)
        length = min(s_in.shape[0] - batch_index, length)
        s["samples"] = s_in[batch_index:batch_index + length].clone()
        if "noise_mask" in samples:
            masks = samples["noise_mask"]
            if masks.shape[0] == 1:
                s["noise_mask"] = masks.clone()
            else:
                if masks.shape[0] < s_in.shape[0]:
                    masks = masks.repeat(math.ceil(s_in.shape[0] / masks.shape[0]), 1, 1, 1)[:s_in.shape[0]]
                s["noise_mask"] = masks[batch_index:batch_index + length].clone()
        if "batch_index" not in s:
            s["batch_index"] = [x for x in range(batch_index, batch_index+length)]
        else:
            s["batch_index"] = samples["batch_index"][batch_index:batch_index + length]
        return (s,)
    
class RepeatLatentBatch:
    @classmethod
    def INPUT_TYPES(s):
        return {"required": { "samples": ("LATENT",),
                              "amount": ("INT", {"default": 1, "min": 1, "max": 64}),
                              }}
    RETURN_TYPES = ("LATENT",)
    FUNCTION = "repeat"

    CATEGORY = "latent/batch"

    def repeat(self, samples, amount):
        s = samples.copy()
        s_in = samples["samples"]
        
        s["samples"] = s_in.repeat((amount, 1,1,1))
        if "noise_mask" in samples and samples["noise_mask"].shape[0] > 1:
            masks = samples["noise_mask"]
            if masks.shape[0] < s_in.shape[0]:
                masks = masks.repeat(math.ceil(s_in.shape[0] / masks.shape[0]), 1, 1, 1)[:s_in.shape[0]]
            s["noise_mask"] = samples["noise_mask"].repeat((amount, 1,1,1))
        if "batch_index" in s:
            offset = max(s["batch_index"]) - min(s["batch_index"]) + 1
            s["batch_index"] = s["batch_index"] + [x + (i * offset) for i in range(1, amount) for x in s["batch_index"]]
        return (s,)

class LatentUpscale:
    upscale_methods = ["nearest-exact", "bilinear", "area", "bicubic", "bislerp"]
    crop_methods = ["disabled", "center"]

    @classmethod
    def INPUT_TYPES(s):
        return {"required": { "samples": ("LATENT",), "upscale_method": (s.upscale_methods,),
                              "width": ("INT", {"default": 512, "min": 64, "max": MAX_RESOLUTION, "step": 8}),
                              "height": ("INT", {"default": 512, "min": 64, "max": MAX_RESOLUTION, "step": 8}),
                              "crop": (s.crop_methods,)}}
    RETURN_TYPES = ("LATENT",)
    FUNCTION = "upscale"

    CATEGORY = "latent"

    def upscale(self, samples, upscale_method, width, height, crop):
        s = samples.copy()
        s["samples"] = comfy.utils.common_upscale(samples["samples"], width // 8, height // 8, upscale_method, crop)
        return (s,)

class LatentUpscaleBy:
    upscale_methods = ["nearest-exact", "bilinear", "area", "bicubic", "bislerp"]

    @classmethod
    def INPUT_TYPES(s):
        return {"required": { "samples": ("LATENT",), "upscale_method": (s.upscale_methods,),
                              "scale_by": ("FLOAT", {"default": 1.5, "min": 0.01, "max": 8.0, "step": 0.01}),}}
    RETURN_TYPES = ("LATENT",)
    FUNCTION = "upscale"

    CATEGORY = "latent"

    def upscale(self, samples, upscale_method, scale_by):
        s = samples.copy()
        width = round(samples["samples"].shape[3] * scale_by)
        height = round(samples["samples"].shape[2] * scale_by)
        s["samples"] = comfy.utils.common_upscale(samples["samples"], width, height, upscale_method, "disabled")
        return (s,)

class LatentRotate:
    @classmethod
    def INPUT_TYPES(s):
        return {"required": { "samples": ("LATENT",),
                              "rotation": (["none", "90 degrees", "180 degrees", "270 degrees"],),
                              }}
    RETURN_TYPES = ("LATENT",)
    FUNCTION = "rotate"

    CATEGORY = "latent/transform"

    def rotate(self, samples, rotation):
        s = samples.copy()
        rotate_by = 0
        if rotation.startswith("90"):
            rotate_by = 1
        elif rotation.startswith("180"):
            rotate_by = 2
        elif rotation.startswith("270"):
            rotate_by = 3

        s["samples"] = torch.rot90(samples["samples"], k=rotate_by, dims=[3, 2])
        return (s,)

class LatentFlip:
    @classmethod
    def INPUT_TYPES(s):
        return {"required": { "samples": ("LATENT",),
                              "flip_method": (["x-axis: vertically", "y-axis: horizontally"],),
                              }}
    RETURN_TYPES = ("LATENT",)
    FUNCTION = "flip"

    CATEGORY = "latent/transform"

    def flip(self, samples, flip_method):
        s = samples.copy()
        if flip_method.startswith("x"):
            s["samples"] = torch.flip(samples["samples"], dims=[2])
        elif flip_method.startswith("y"):
            s["samples"] = torch.flip(samples["samples"], dims=[3])

        return (s,)

class LatentComposite:
    @classmethod
    def INPUT_TYPES(s):
        return {"required": { "samples_to": ("LATENT",),
                              "samples_from": ("LATENT",),
                              "x": ("INT", {"default": 0, "min": 0, "max": MAX_RESOLUTION, "step": 8}),
                              "y": ("INT", {"default": 0, "min": 0, "max": MAX_RESOLUTION, "step": 8}),
                              "feather": ("INT", {"default": 0, "min": 0, "max": MAX_RESOLUTION, "step": 8}),
                              }}
    RETURN_TYPES = ("LATENT",)
    FUNCTION = "composite"

    CATEGORY = "latent"

    def composite(self, samples_to, samples_from, x, y, composite_method="normal", feather=0):
        x =  x // 8
        y = y // 8
        feather = feather // 8
        samples_out = samples_to.copy()
        s = samples_to["samples"].clone()
        samples_to = samples_to["samples"]
        samples_from = samples_from["samples"]
        if feather == 0:
            s[:,:,y:y+samples_from.shape[2],x:x+samples_from.shape[3]] = samples_from[:,:,:samples_to.shape[2] - y, :samples_to.shape[3] - x]
        else:
            samples_from = samples_from[:,:,:samples_to.shape[2] - y, :samples_to.shape[3] - x]
            mask = torch.ones_like(samples_from)
            for t in range(feather):
                if y != 0:
                    mask[:,:,t:1+t,:] *= ((1.0/feather) * (t + 1))

                if y + samples_from.shape[2] < samples_to.shape[2]:
                    mask[:,:,mask.shape[2] -1 -t: mask.shape[2]-t,:] *= ((1.0/feather) * (t + 1))
                if x != 0:
                    mask[:,:,:,t:1+t] *= ((1.0/feather) * (t + 1))
                if x + samples_from.shape[3] < samples_to.shape[3]:
                    mask[:,:,:,mask.shape[3]- 1 - t: mask.shape[3]- t] *= ((1.0/feather) * (t + 1))
            rev_mask = torch.ones_like(mask) - mask
            s[:,:,y:y+samples_from.shape[2],x:x+samples_from.shape[3]] = samples_from[:,:,:samples_to.shape[2] - y, :samples_to.shape[3] - x] * mask + s[:,:,y:y+samples_from.shape[2],x:x+samples_from.shape[3]] * rev_mask
        samples_out["samples"] = s
        return (samples_out,)

class LatentCrop:
    @classmethod
    def INPUT_TYPES(s):
        return {"required": { "samples": ("LATENT",),
                              "width": ("INT", {"default": 512, "min": 64, "max": MAX_RESOLUTION, "step": 8}),
                              "height": ("INT", {"default": 512, "min": 64, "max": MAX_RESOLUTION, "step": 8}),
                              "x": ("INT", {"default": 0, "min": 0, "max": MAX_RESOLUTION, "step": 8}),
                              "y": ("INT", {"default": 0, "min": 0, "max": MAX_RESOLUTION, "step": 8}),
                              }}
    RETURN_TYPES = ("LATENT",)
    FUNCTION = "crop"

    CATEGORY = "latent/transform"

    def crop(self, samples, width, height, x, y):
        s = samples.copy()
        samples = samples['samples']
        x =  x // 8
        y = y // 8

        #enfonce minimum size of 64
        if x > (samples.shape[3] - 8):
            x = samples.shape[3] - 8
        if y > (samples.shape[2] - 8):
            y = samples.shape[2] - 8

        new_height = height // 8
        new_width = width // 8
        to_x = new_width + x
        to_y = new_height + y
        s['samples'] = samples[:,:,y:to_y, x:to_x]
        return (s,)

class SetLatentNoiseMask:
    @classmethod
    def INPUT_TYPES(s):
        return {"required": { "samples": ("LATENT",),
                              "mask": ("MASK",),
                              }}
    RETURN_TYPES = ("LATENT",)
    FUNCTION = "set_mask"

    CATEGORY = "latent/inpaint"

    def set_mask(self, samples, mask):
        s = samples.copy()
        s["noise_mask"] = mask.reshape((-1, 1, mask.shape[-2], mask.shape[-1]))
        return (s,)


def common_ksampler(model, seed, steps, cfg, sampler_name, scheduler, positive, negative, latent, denoise=1.0, disable_noise=False, start_step=None, last_step=None, force_full_denoise=False):
    device = comfy.model_management.get_torch_device()
    latent_image = latent["samples"]

    if disable_noise:
        noise = torch.zeros(latent_image.size(), dtype=latent_image.dtype, layout=latent_image.layout, device="cpu")
    else:
        batch_inds = latent["batch_index"] if "batch_index" in latent else None
        noise = comfy.sample.prepare_noise(latent_image, seed, batch_inds)

    noise_mask = None
    if "noise_mask" in latent:
        noise_mask = latent["noise_mask"]

    preview_format = "JPEG"
    if preview_format not in ["JPEG", "PNG"]:
        preview_format = "JPEG"

    previewer = latent_preview.get_previewer(device)

    pbar = comfy.utils.ProgressBar(steps)
    def callback(step, x0, x, total_steps):
        preview_bytes = None
        if previewer:
            preview_bytes = previewer.decode_latent_to_preview_image(preview_format, x0)
        pbar.update_absolute(step + 1, total_steps, preview_bytes)

    samples = comfy.sample.sample(model, noise, steps, cfg, sampler_name, scheduler, positive, negative, latent_image,
                                  denoise=denoise, disable_noise=disable_noise, start_step=start_step, last_step=last_step,
                                  force_full_denoise=force_full_denoise, noise_mask=noise_mask, callback=callback)
    out = latent.copy()
    out["samples"] = samples
    return (out, )

class KSampler:
    @classmethod
    def INPUT_TYPES(s):
        return {"required":
                    {"model": ("MODEL",),
                    "seed": ("INT", {"default": 0, "min": 0, "max": 0xffffffffffffffff}),
                    "steps": ("INT", {"default": 20, "min": 1, "max": 10000}),
                    "cfg": ("FLOAT", {"default": 8.0, "min": 0.0, "max": 100.0}),
                    "sampler_name": (comfy.samplers.KSampler.SAMPLERS, ),
                    "scheduler": (comfy.samplers.KSampler.SCHEDULERS, ),
                    "positive": ("CONDITIONING", ),
                    "negative": ("CONDITIONING", ),
                    "latent_image": ("LATENT", ),
                    "denoise": ("FLOAT", {"default": 1.0, "min": 0.0, "max": 1.0, "step": 0.01}),
                     }
                }

    RETURN_TYPES = ("LATENT",)
    FUNCTION = "sample"

    CATEGORY = "sampling"

    def sample(self, model, seed, steps, cfg, sampler_name, scheduler, positive, negative, latent_image, denoise=1.0):
        return common_ksampler(model, seed, steps, cfg, sampler_name, scheduler, positive, negative, latent_image, denoise=denoise)

class KSamplerAdvanced:
    @classmethod
    def INPUT_TYPES(s):
        return {"required":
                    {"model": ("MODEL",),
                    "add_noise": (["enable", "disable"], ),
                    "noise_seed": ("INT", {"default": 0, "min": 0, "max": 0xffffffffffffffff}),
                    "steps": ("INT", {"default": 20, "min": 1, "max": 10000}),
                    "cfg": ("FLOAT", {"default": 8.0, "min": 0.0, "max": 100.0}),
                    "sampler_name": (comfy.samplers.KSampler.SAMPLERS, ),
                    "scheduler": (comfy.samplers.KSampler.SCHEDULERS, ),
                    "positive": ("CONDITIONING", ),
                    "negative": ("CONDITIONING", ),
                    "latent_image": ("LATENT", ),
                    "start_at_step": ("INT", {"default": 0, "min": 0, "max": 10000}),
                    "end_at_step": ("INT", {"default": 10000, "min": 0, "max": 10000}),
                    "return_with_leftover_noise": (["disable", "enable"], ),
                     }
                }

    RETURN_TYPES = ("LATENT",)
    FUNCTION = "sample"

    CATEGORY = "sampling"

    def sample(self, model, add_noise, noise_seed, steps, cfg, sampler_name, scheduler, positive, negative, latent_image, start_at_step, end_at_step, return_with_leftover_noise, denoise=1.0):
        force_full_denoise = True
        if return_with_leftover_noise == "enable":
            force_full_denoise = False
        disable_noise = False
        if add_noise == "disable":
            disable_noise = True
        return common_ksampler(model, noise_seed, steps, cfg, sampler_name, scheduler, positive, negative, latent_image, denoise=denoise, disable_noise=disable_noise, start_step=start_at_step, last_step=end_at_step, force_full_denoise=force_full_denoise)

class SaveImage:
    def __init__(self):
        self.output_dir = folder_paths.get_output_directory()
        self.type = "output"

    @classmethod
    def INPUT_TYPES(s):
        return {"required": 
                    {"images": ("IMAGE", ),
                     "filename_prefix": ("STRING", {"default": "ComfyUI"})},
                "hidden": {"prompt": "PROMPT", "extra_pnginfo": "EXTRA_PNGINFO"},
                }

    RETURN_TYPES = ()
    FUNCTION = "save_images"

    OUTPUT_NODE = True

    CATEGORY = "image"

    def save_images(self, images, filename_prefix="ComfyUI", prompt=None, extra_pnginfo=None):
        full_output_folder, filename, counter, subfolder, filename_prefix = folder_paths.get_save_image_path(filename_prefix, self.output_dir, images[0].shape[1], images[0].shape[0])
        results = list()
        for image in images:
            i = 255. * image.cpu().numpy()
            img = Image.fromarray(np.clip(i, 0, 255).astype(np.uint8))
            metadata = PngInfo()
            if prompt is not None:
                metadata.add_text("prompt", json.dumps(prompt))
            if extra_pnginfo is not None:
                for x in extra_pnginfo:
                    metadata.add_text(x, json.dumps(extra_pnginfo[x]))

            file = f"{filename}_{counter:05}_.png"
            img.save(os.path.join(full_output_folder, file), pnginfo=metadata, compress_level=4)
            results.append({
                "filename": file,
                "subfolder": subfolder,
                "type": self.type
            })
            counter += 1

        return { "ui": { "images": results } }

class PreviewImage(SaveImage):
    def __init__(self):
        self.output_dir = folder_paths.get_temp_directory()
        self.type = "temp"

    @classmethod
    def INPUT_TYPES(s):
        return {"required":
                    {"images": ("IMAGE", ), },
                "hidden": {"prompt": "PROMPT", "extra_pnginfo": "EXTRA_PNGINFO"},
                }

class LoadImage:
    @classmethod
    def INPUT_TYPES(s):
        input_dir = folder_paths.get_input_directory()
        files = [f for f in os.listdir(input_dir) if os.path.isfile(os.path.join(input_dir, f))]
        return {"required":
                    {"image": (sorted(files), )},
                }

    CATEGORY = "image"

    RETURN_TYPES = ("IMAGE", "MASK")
    FUNCTION = "load_image"
    def load_image(self, image):
        image_path = folder_paths.get_annotated_filepath(image)
        i = Image.open(image_path)
        i = ImageOps.exif_transpose(i)
        image = i.convert("RGB")
        image = np.array(image).astype(np.float32) / 255.0
        image = torch.from_numpy(image)[None,]
        if 'A' in i.getbands():
            mask = np.array(i.getchannel('A')).astype(np.float32) / 255.0
            mask = 1. - torch.from_numpy(mask)
        else:
            mask = torch.zeros((64,64), dtype=torch.float32, device="cpu")
        return (image, mask)

    @classmethod
    def IS_CHANGED(s, image):
        image_path = folder_paths.get_annotated_filepath(image)
        m = hashlib.sha256()
        with open(image_path, 'rb') as f:
            m.update(f.read())
        return m.digest().hex()

    @classmethod
    def VALIDATE_INPUTS(s, image):
        if not folder_paths.exists_annotated_filepath(image):
            return "Invalid image file: {}".format(image)

        return True

class LoadImageMask:
    _color_channels = ["alpha", "red", "green", "blue"]
    @classmethod
    def INPUT_TYPES(s):
        input_dir = folder_paths.get_input_directory()
        files = [f for f in os.listdir(input_dir) if os.path.isfile(os.path.join(input_dir, f))]
        return {"required":
                    {"image": (sorted(files), ),
                     "channel": (s._color_channels, ), }
                }

    CATEGORY = "mask"

    RETURN_TYPES = ("MASK",)
    FUNCTION = "load_image"
    def load_image(self, image, channel):
        image_path = folder_paths.get_annotated_filepath(image)
        i = Image.open(image_path)
        i = ImageOps.exif_transpose(i)
        if i.getbands() != ("R", "G", "B", "A"):
            i = i.convert("RGBA")
        mask = None
        c = channel[0].upper()
        if c in i.getbands():
            mask = np.array(i.getchannel(c)).astype(np.float32) / 255.0
            mask = torch.from_numpy(mask)
            if c == 'A':
                mask = 1. - mask
        else:
            mask = torch.zeros((64,64), dtype=torch.float32, device="cpu")
        return (mask,)

    @classmethod
    def IS_CHANGED(s, image, channel):
        image_path = folder_paths.get_annotated_filepath(image)
        m = hashlib.sha256()
        with open(image_path, 'rb') as f:
            m.update(f.read())
        return m.digest().hex()

    @classmethod
    def VALIDATE_INPUTS(s, image, channel):
        if not folder_paths.exists_annotated_filepath(image):
            return "Invalid image file: {}".format(image)

        if channel not in s._color_channels:
            return "Invalid color channel: {}".format(channel)

        return True

class ImageScale:
    upscale_methods = ["nearest-exact", "bilinear", "area", "bicubic"]
    crop_methods = ["disabled", "center"]

    @classmethod
    def INPUT_TYPES(s):
        return {"required": { "image": ("IMAGE",), "upscale_method": (s.upscale_methods,),
                              "width": ("INT", {"default": 512, "min": 1, "max": MAX_RESOLUTION, "step": 1}),
                              "height": ("INT", {"default": 512, "min": 1, "max": MAX_RESOLUTION, "step": 1}),
                              "crop": (s.crop_methods,)}}
    RETURN_TYPES = ("IMAGE",)
    FUNCTION = "upscale"

    CATEGORY = "image/upscaling"

    def upscale(self, image, upscale_method, width, height, crop):
        samples = image.movedim(-1,1)
        s = comfy.utils.common_upscale(samples, width, height, upscale_method, crop)
        s = s.movedim(1,-1)
        return (s,)

class ImageScaleBy:
    upscale_methods = ["nearest-exact", "bilinear", "area", "bicubic"]

    @classmethod
    def INPUT_TYPES(s):
        return {"required": { "image": ("IMAGE",), "upscale_method": (s.upscale_methods,),
                              "scale_by": ("FLOAT", {"default": 1.0, "min": 0.01, "max": 8.0, "step": 0.01}),}}
    RETURN_TYPES = ("IMAGE",)
    FUNCTION = "upscale"

    CATEGORY = "image/upscaling"

    def upscale(self, image, upscale_method, scale_by):
        samples = image.movedim(-1,1)
        width = round(samples.shape[3] * scale_by)
        height = round(samples.shape[2] * scale_by)
        s = comfy.utils.common_upscale(samples, width, height, upscale_method, "disabled")
        s = s.movedim(1,-1)
        return (s,)

class ImageInvert:

    @classmethod
    def INPUT_TYPES(s):
        return {"required": { "image": ("IMAGE",)}}

    RETURN_TYPES = ("IMAGE",)
    FUNCTION = "invert"

    CATEGORY = "image"

    def invert(self, image):
        s = 1.0 - image
        return (s,)


class ImagePadForOutpaint:

    @classmethod
    def INPUT_TYPES(s):
        return {
            "required": {
                "image": ("IMAGE",),
                "left": ("INT", {"default": 0, "min": 0, "max": MAX_RESOLUTION, "step": 8}),
                "top": ("INT", {"default": 0, "min": 0, "max": MAX_RESOLUTION, "step": 8}),
                "right": ("INT", {"default": 0, "min": 0, "max": MAX_RESOLUTION, "step": 8}),
                "bottom": ("INT", {"default": 0, "min": 0, "max": MAX_RESOLUTION, "step": 8}),
                "feathering": ("INT", {"default": 40, "min": 0, "max": MAX_RESOLUTION, "step": 1}),
            }
        }

    RETURN_TYPES = ("IMAGE", "MASK")
    FUNCTION = "expand_image"

    CATEGORY = "image"

    def expand_image(self, image, left, top, right, bottom, feathering):
        d1, d2, d3, d4 = image.size()

        new_image = torch.zeros(
            (d1, d2 + top + bottom, d3 + left + right, d4),
            dtype=torch.float32,
        )
        new_image[:, top:top + d2, left:left + d3, :] = image

        mask = torch.ones(
            (d2 + top + bottom, d3 + left + right),
            dtype=torch.float32,
        )

        t = torch.zeros(
            (d2, d3),
            dtype=torch.float32
        )

        if feathering > 0 and feathering * 2 < d2 and feathering * 2 < d3:

            for i in range(d2):
                for j in range(d3):
                    dt = i if top != 0 else d2
                    db = d2 - i if bottom != 0 else d2

                    dl = j if left != 0 else d3
                    dr = d3 - j if right != 0 else d3

                    d = min(dt, db, dl, dr)

                    if d >= feathering:
                        continue

                    v = (feathering - d) / feathering

                    t[i, j] = v * v

        mask[top:top + d2, left:left + d3] = t

        return (new_image, mask)


NODE_CLASS_MAPPINGS = {
    "KSampler": KSampler,
    "CheckpointLoaderSimple": CheckpointLoaderSimple,
    "CLIPTextEncode": CLIPTextEncode,
    "CLIPSetLastLayer": CLIPSetLastLayer,
    "VAEDecode": VAEDecode,
    "VAEEncode": VAEEncode,
    "VAEEncodeForInpaint": VAEEncodeForInpaint,
    "VAELoader": VAELoader,
    "EmptyLatentImage": EmptyLatentImage,
    "LatentUpscale": LatentUpscale,
    "LatentUpscaleBy": LatentUpscaleBy,
    "LatentFromBatch": LatentFromBatch,
    "RepeatLatentBatch": RepeatLatentBatch,
    "SaveImage": SaveImage,
    "PreviewImage": PreviewImage,
    "LoadImage": LoadImage,
    "LoadImageMask": LoadImageMask,
    "ImageScale": ImageScale,
    "ImageScaleBy": ImageScaleBy,
    "ImageInvert": ImageInvert,
    "ImagePadForOutpaint": ImagePadForOutpaint,
    "ConditioningAverage ": ConditioningAverage ,
    "ConditioningCombine": ConditioningCombine,
    "ConditioningSetArea": ConditioningSetArea,
    "ConditioningSetMask": ConditioningSetMask,
    "KSamplerAdvanced": KSamplerAdvanced,
    "SetLatentNoiseMask": SetLatentNoiseMask,
    "LatentComposite": LatentComposite,
    "LatentRotate": LatentRotate,
    "LatentFlip": LatentFlip,
    "LatentCrop": LatentCrop,
    "LoraLoader": LoraLoader,
    "CLIPLoader": CLIPLoader,
    "CLIPVisionEncode": CLIPVisionEncode,
    "StyleModelApply": StyleModelApply,
    "unCLIPConditioning": unCLIPConditioning,
    "ControlNetApply": ControlNetApply,
    "ControlNetLoader": ControlNetLoader,
    "DiffControlNetLoader": DiffControlNetLoader,
    "StyleModelLoader": StyleModelLoader,
    "CLIPVisionLoader": CLIPVisionLoader,
    "VAEDecodeTiled": VAEDecodeTiled,
    "VAEEncodeTiled": VAEEncodeTiled,
    "TomePatchModel": TomePatchModel,
    "unCLIPCheckpointLoader": unCLIPCheckpointLoader,
    "GLIGENLoader": GLIGENLoader,
    "GLIGENTextBoxApply": GLIGENTextBoxApply,

    "CheckpointLoader": CheckpointLoader,
    "DiffusersLoader": DiffusersLoader,

    "LoadLatent": LoadLatent,
    "SaveLatent": SaveLatent,
<<<<<<< HEAD
    "SavePreviewLatent": SavePreviewLatent
=======
>>>>>>> 3e0686ce
}

NODE_DISPLAY_NAME_MAPPINGS = {
    # Sampling
    "KSampler": "KSampler",
    "KSamplerAdvanced": "KSampler (Advanced)",
    # Loaders
    "CheckpointLoader": "Load Checkpoint (With Config)",
    "CheckpointLoaderSimple": "Load Checkpoint",
    "VAELoader": "Load VAE",
    "LoraLoader": "Load LoRA",
    "CLIPLoader": "Load CLIP",
    "ControlNetLoader": "Load ControlNet Model",
    "DiffControlNetLoader": "Load ControlNet Model (diff)",
    "StyleModelLoader": "Load Style Model",
    "CLIPVisionLoader": "Load CLIP Vision",
    "UpscaleModelLoader": "Load Upscale Model",
    # Conditioning
    "CLIPVisionEncode": "CLIP Vision Encode",
    "StyleModelApply": "Apply Style Model",
    "CLIPTextEncode": "CLIP Text Encode (Prompt)",
    "CLIPSetLastLayer": "CLIP Set Last Layer",
    "ConditioningCombine": "Conditioning (Combine)",
    "ConditioningAverage ": "Conditioning (Average)",
    "ConditioningSetArea": "Conditioning (Set Area)",
    "ConditioningSetMask": "Conditioning (Set Mask)",
    "ControlNetApply": "Apply ControlNet",
    # Latent
    "VAEEncodeForInpaint": "VAE Encode (for Inpainting)",
    "SetLatentNoiseMask": "Set Latent Noise Mask",
    "VAEDecode": "VAE Decode",
    "VAEEncode": "VAE Encode",
    "LatentRotate": "Rotate Latent",
    "LatentFlip": "Flip Latent",
    "LatentCrop": "Crop Latent",
    "EmptyLatentImage": "Empty Latent Image",
    "LatentUpscale": "Upscale Latent",
    "LatentUpscaleBy": "Upscale Latent By",
    "LatentComposite": "Latent Composite",
    "LatentFromBatch" : "Latent From Batch",
    "RepeatLatentBatch": "Repeat Latent Batch",
    # Image
    "SaveImage": "Save Image",
    "PreviewImage": "Preview Image",
    "LoadImage": "Load Image",
    "LoadImageMask": "Load Image (as Mask)",
    "ImageScale": "Upscale Image",
    "ImageScaleBy": "Upscale Image By",
    "ImageUpscaleWithModel": "Upscale Image (using Model)",
    "ImageInvert": "Invert Image",
    "ImagePadForOutpaint": "Pad Image for Outpainting",
    # _for_testing
    "VAEDecodeTiled": "VAE Decode (Tiled)",
    "VAEEncodeTiled": "VAE Encode (Tiled)",
}

def load_custom_node(module_path):
    module_name = os.path.basename(module_path)
    if os.path.isfile(module_path):
        sp = os.path.splitext(module_path)
        module_name = sp[0]
    try:
        if os.path.isfile(module_path):
            module_spec = importlib.util.spec_from_file_location(module_name, module_path)
        else:
            module_spec = importlib.util.spec_from_file_location(module_name, os.path.join(module_path, "__init__.py"))
        module = importlib.util.module_from_spec(module_spec)
        sys.modules[module_name] = module
        module_spec.loader.exec_module(module)
        if hasattr(module, "NODE_CLASS_MAPPINGS") and getattr(module, "NODE_CLASS_MAPPINGS") is not None:
            NODE_CLASS_MAPPINGS.update(module.NODE_CLASS_MAPPINGS)
            if hasattr(module, "NODE_DISPLAY_NAME_MAPPINGS") and getattr(module, "NODE_DISPLAY_NAME_MAPPINGS") is not None:
                NODE_DISPLAY_NAME_MAPPINGS.update(module.NODE_DISPLAY_NAME_MAPPINGS)
            return True
        else:
            print(f"Skip {module_path} module for custom nodes due to the lack of NODE_CLASS_MAPPINGS.")
            return False
    except Exception as e:
        print(traceback.format_exc())
        print(f"Cannot import {module_path} module for custom nodes:", e)
        return False

def load_custom_nodes():
    node_paths = folder_paths.get_folder_paths("custom_nodes")
    node_import_times = []
    for custom_node_path in node_paths:
        possible_modules = os.listdir(custom_node_path)
        if "__pycache__" in possible_modules:
            possible_modules.remove("__pycache__")

        for possible_module in possible_modules:
            module_path = os.path.join(custom_node_path, possible_module)
            if os.path.isfile(module_path) and os.path.splitext(module_path)[1] != ".py": continue
            if module_path.endswith(".disabled"): continue
            time_before = time.perf_counter()
            success = load_custom_node(module_path)
            node_import_times.append((time.perf_counter() - time_before, module_path, success))

    if len(node_import_times) > 0:
        print("\nImport times for custom nodes:")
        for n in sorted(node_import_times):
            if n[2]:
                import_message = ""
            else:
                import_message = " (IMPORT FAILED)"
            print("{:6.1f} seconds{}:".format(n[0], import_message), n[1])
        print()

def init_custom_nodes():
    load_custom_node(os.path.join(os.path.join(os.path.dirname(os.path.realpath(__file__)), "comfy_extras"), "nodes_hypernetwork.py"))
    load_custom_node(os.path.join(os.path.join(os.path.dirname(os.path.realpath(__file__)), "comfy_extras"), "nodes_upscale_model.py"))
    load_custom_node(os.path.join(os.path.join(os.path.dirname(os.path.realpath(__file__)), "comfy_extras"), "nodes_post_processing.py"))
    load_custom_node(os.path.join(os.path.join(os.path.dirname(os.path.realpath(__file__)), "comfy_extras"), "nodes_mask.py"))
    load_custom_node(os.path.join(os.path.join(os.path.dirname(os.path.realpath(__file__)), "comfy_extras"), "nodes_rebatch.py"))
    load_custom_node(os.path.join(os.path.join(os.path.dirname(os.path.realpath(__file__)), "comfy_extras"), "nodes_model_merging.py"))
    load_custom_nodes()<|MERGE_RESOLUTION|>--- conflicted
+++ resolved
@@ -1470,10 +1470,7 @@
 
     "LoadLatent": LoadLatent,
     "SaveLatent": SaveLatent,
-<<<<<<< HEAD
-    "SavePreviewLatent": SavePreviewLatent
-=======
->>>>>>> 3e0686ce
+    "SavePreviewLatent": SavePreviewLatent,
 }
 
 NODE_DISPLAY_NAME_MAPPINGS = {
