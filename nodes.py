--- conflicted
+++ resolved
@@ -1797,11 +1797,8 @@
         "nodes_canny.py",
         "nodes_freelunch.py",
         "nodes_custom_sampler.py",
-<<<<<<< HEAD
         "nodes_subflow.py",
-=======
         "nodes_hypertile.py",
->>>>>>> 2ec6158e
     ]
 
     for node_file in extras_files:
