import os

supported_ckpt_extensions = set(['.ckpt', '.pth'])
supported_pt_extensions = set(['.ckpt', '.pt', '.bin', '.pth'])
try:
    import safetensors.torch
    supported_ckpt_extensions.add('.safetensors')
    supported_pt_extensions.add('.safetensors')
except:
    print("Could not import safetensors, safetensors support disabled.")


folder_names_and_paths = {}

base_path = os.path.dirname(os.path.realpath(__file__))
models_dir = os.path.join(base_path, "models")
folder_names_and_paths["checkpoints"] = ([os.path.join(models_dir, "checkpoints")], supported_ckpt_extensions)
folder_names_and_paths["configs"] = ([os.path.join(models_dir, "configs")], [".yaml"])

folder_names_and_paths["loras"] = ([os.path.join(models_dir, "loras")], supported_pt_extensions)
folder_names_and_paths["vae"] = ([os.path.join(models_dir, "vae")], supported_pt_extensions)
folder_names_and_paths["clip"] = ([os.path.join(models_dir, "clip")], supported_pt_extensions)
folder_names_and_paths["clip_vision"] = ([os.path.join(models_dir, "clip_vision")], supported_pt_extensions)
folder_names_and_paths["style_models"] = ([os.path.join(models_dir, "style_models")], supported_pt_extensions)
folder_names_and_paths["embeddings"] = ([os.path.join(models_dir, "embeddings")], supported_pt_extensions)
folder_names_and_paths["diffusers"] = ([os.path.join(models_dir, "diffusers")], ["folder"])

folder_names_and_paths["controlnet"] = ([os.path.join(models_dir, "controlnet"), os.path.join(models_dir, "t2i_adapter")], supported_pt_extensions)
folder_names_and_paths["gligen"] = ([os.path.join(models_dir, "gligen")], supported_pt_extensions)

folder_names_and_paths["upscale_models"] = ([os.path.join(models_dir, "upscale_models")], supported_pt_extensions)

folder_names_and_paths["custom_nodes"] = ([os.path.join(base_path, "custom_nodes")], [])

folder_names_and_paths["hypernetworks"] = ([os.path.join(models_dir, "hypernetworks")], supported_pt_extensions)

output_directory = os.path.join(os.path.dirname(os.path.realpath(__file__)), "output")
temp_directory = os.path.join(os.path.dirname(os.path.realpath(__file__)), "temp")
input_directory = os.path.join(os.path.dirname(os.path.realpath(__file__)), "input")

if not os.path.exists(input_directory):
    os.makedirs(input_directory)

def set_output_directory(output_dir):
    global output_directory
    output_directory = output_dir

def get_output_directory():
    global output_directory
    return output_directory

def get_temp_directory():
    global temp_directory
    return temp_directory

def get_input_directory():
    global input_directory
    return input_directory


#NOTE: used in http server so don't put folders that should not be accessed remotely
def get_directory_by_type(type_name):
    if type_name == "output":
        return get_output_directory()
    if type_name == "temp":
        return get_temp_directory()
    if type_name == "input":
        return get_input_directory()
    return None


# determine base_dir rely on annotation if name is 'filename.ext [annotation]' format
# otherwise use default_path as base_dir
<<<<<<< HEAD
def touch_annotated_filepath(name):
=======
def annotated_filepath(name):
>>>>>>> 463bde66
    if name.endswith("[output]"):
        base_dir = get_output_directory()
        name = name[:-9]
    elif name.endswith("[input]"):
        base_dir = get_input_directory()
        name = name[:-8]
    elif name.endswith("[temp]"):
        base_dir = get_temp_directory()
        name = name[:-7]
    else:
        return name, None

    return name, base_dir


def get_annotated_filepath(name, default_dir=None):
<<<<<<< HEAD
    name, base_dir = touch_annotated_filepath(name)
=======
    name, base_dir = annotated_filepath(name)
>>>>>>> 463bde66

    if base_dir is None:
        if default_dir is not None:
            base_dir = default_dir
        else:
            base_dir = get_input_directory()  # fallback path

    return os.path.join(base_dir, name)


def exists_annotated_filepath(name):
<<<<<<< HEAD
    name, base_dir = touch_annotated_filepath(name)
=======
    name, base_dir = annotated_filepath(name)
>>>>>>> 463bde66

    if base_dir is None:
        base_dir = get_input_directory()  # fallback path

    filepath = os.path.join(base_dir, name)
    return os.path.exists(filepath)


def add_model_folder_path(folder_name, full_folder_path):
    global folder_names_and_paths
    if folder_name in folder_names_and_paths:
        folder_names_and_paths[folder_name][0].append(full_folder_path)

def get_folder_paths(folder_name):
    return folder_names_and_paths[folder_name][0][:]

def recursive_search(directory):
    result = []
    for root, subdir, file in os.walk(directory, followlinks=True):
        for filepath in file:
            #we os.path,join directory with a blank string to generate a path separator at the end.
            result.append(os.path.join(root, filepath).replace(os.path.join(directory,''),''))
    return result

def filter_files_extensions(files, extensions):
    return sorted(list(filter(lambda a: os.path.splitext(a)[-1].lower() in extensions, files)))



def get_full_path(folder_name, filename):
    global folder_names_and_paths
    folders = folder_names_and_paths[folder_name]
    for x in folders[0]:
        full_path = os.path.join(x, filename)
        if os.path.isfile(full_path):
            return full_path


def get_filename_list(folder_name):
    global folder_names_and_paths
    output_list = set()
    folders = folder_names_and_paths[folder_name]
    for x in folders[0]:
        output_list.update(filter_files_extensions(recursive_search(x), folders[1]))
    return sorted(list(output_list))

<|MERGE_RESOLUTION|>--- conflicted
+++ resolved
@@ -71,11 +71,7 @@
 
 # determine base_dir rely on annotation if name is 'filename.ext [annotation]' format
 # otherwise use default_path as base_dir
-<<<<<<< HEAD
-def touch_annotated_filepath(name):
-=======
 def annotated_filepath(name):
->>>>>>> 463bde66
     if name.endswith("[output]"):
         base_dir = get_output_directory()
         name = name[:-9]
@@ -92,11 +88,7 @@
 
 
 def get_annotated_filepath(name, default_dir=None):
-<<<<<<< HEAD
-    name, base_dir = touch_annotated_filepath(name)
-=======
     name, base_dir = annotated_filepath(name)
->>>>>>> 463bde66
 
     if base_dir is None:
         if default_dir is not None:
@@ -108,11 +100,7 @@
 
 
 def exists_annotated_filepath(name):
-<<<<<<< HEAD
-    name, base_dir = touch_annotated_filepath(name)
-=======
     name, base_dir = annotated_filepath(name)
->>>>>>> 463bde66
 
     if base_dir is None:
         base_dir = get_input_directory()  # fallback path
