--- conflicted
+++ resolved
@@ -107,13 +107,9 @@
         if cuda_malloc_warning:
             logging.warning("\nWARNING: this card most likely does not support cuda-malloc, if you get \"CUDA error\" please run ComfyUI with: --disable-cuda-malloc\n")
 
-<<<<<<< HEAD
+
 def prompt_worker(q: PromptQueue, server: PromptServer) -> None:
-    e = execution.PromptExecutor(server)
-=======
-def prompt_worker(q, server):
     e = execution.PromptExecutor(server, lru_size=args.cache_lru)
->>>>>>> 5960f946
     last_gc_collect = 0
     need_gc = False
     gc_collect_interval = 10.0
