--- conflicted
+++ resolved
@@ -12,10 +12,6 @@
 import glob
 import struct
 import ssl
-<<<<<<< HEAD
-=======
-import hashlib
->>>>>>> faa57430
 from PIL import Image, ImageOps
 from PIL.PngImagePlugin import PngInfo
 from io import BytesIO
