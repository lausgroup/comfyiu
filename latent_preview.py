import torch
from PIL import Image, ImageOps
from io import BytesIO
import struct
import numpy as np
<<<<<<< HEAD
import comfy.latent_formats as latent_formats

=======
>>>>>>> febea8c1
from comfy.cli_args import args, LatentPreviewMethod
from comfy.taesd.taesd import TAESD
import folder_paths

MAX_PREVIEW_RESOLUTION = 512

class LatentPreviewer:
    def decode_latent_to_preview(self, x0):
        pass

    def decode_latent_to_preview_image(self, preview_format, x0):
        preview_image = self.decode_latent_to_preview(x0)

        if hasattr(Image, 'Resampling'):
            resampling = Image.Resampling.BILINEAR
        else:
            resampling = Image.ANTIALIAS

        preview_image = ImageOps.contain(preview_image, (MAX_PREVIEW_RESOLUTION, MAX_PREVIEW_RESOLUTION), resampling)

        preview_type = 1
        if preview_format == "JPEG":
            preview_type = 1
        elif preview_format == "PNG":
            preview_type = 2

        bytesIO = BytesIO()
        header = struct.pack(">I", preview_type)
        bytesIO.write(header)
        preview_image.save(bytesIO, format=preview_format, quality=95)
        preview_bytes = bytesIO.getvalue()
        return preview_bytes

class TAESDPreviewerImpl(LatentPreviewer):
    def __init__(self, taesd):
        self.taesd = taesd

    def decode_latent_to_preview(self, x0):
        x_sample = self.taesd.decoder(x0)[0].detach()
        # x_sample = self.taesd.unscale_latents(x_sample).div(4).add(0.5)  # returns value in [-2, 2]
        x_sample = x_sample.sub(0.5).mul(2)

        x_sample = torch.clamp((x_sample + 1.0) / 2.0, min=0.0, max=1.0)
        x_sample = 255. * np.moveaxis(x_sample.cpu().numpy(), 0, 2)
        x_sample = x_sample.astype(np.uint8)

        preview_image = Image.fromarray(x_sample)
        return preview_image


class Latent2RGBPreviewer(LatentPreviewer):
    def __init__(self, latent_rgb_factors):
        self.latent_rgb_factors = torch.tensor(latent_rgb_factors, device="cpu")

    def decode_latent_to_preview(self, x0):
        latent_image = x0[0].permute(1, 2, 0).cpu() @ self.latent_rgb_factors

        latents_ubyte = (((latent_image + 1) / 2)
                            .clamp(0, 1)  # change scale from -1..1 to 0..1
                            .mul(0xFF)  # to 0..255
                            .byte()).cpu()

        return Image.fromarray(latents_ubyte.numpy())


def get_previewer(device, latent_format=None, latent=None, force=False):
    # If the latent_format parameter is not provided, fallback to assuming SD15 format.
    # Ultimately, it seems that the format information should be included in the latent itself.
    if latent_format is None:
        if latent is not None and 'format' in latent:
            if latent['format'] == 'SDXL':
                latent_format = latent_formats.SDXL()
            else:
                latent_format = latent_formats.SD15()
        else:
            latent_format = latent_formats.SD15()

    previewer = None
    method = args.preview_method
    if method != LatentPreviewMethod.NoPreviews or force:
        # TODO previewer methods
        taesd_decoder_path = folder_paths.get_full_path("vae_approx", latent_format.taesd_decoder_name)

        if method == LatentPreviewMethod.Auto:
            method = LatentPreviewMethod.Latent2RGB
            if taesd_decoder_path:
                method = LatentPreviewMethod.TAESD

        if method == LatentPreviewMethod.TAESD:
            if taesd_decoder_path:
                taesd = TAESD(None, taesd_decoder_path).to(device)
                previewer = TAESDPreviewerImpl(taesd)
            else:
                print("Warning: TAESD previews enabled, but could not find models/vae_approx/{}".format(latent_format.taesd_decoder_name))

        if previewer is None:
            previewer = Latent2RGBPreviewer(latent_format.latent_rgb_factors)
    return previewer

<|MERGE_RESOLUTION|>--- conflicted
+++ resolved
@@ -3,11 +3,8 @@
 from io import BytesIO
 import struct
 import numpy as np
-<<<<<<< HEAD
 import comfy.latent_formats as latent_formats
 
-=======
->>>>>>> febea8c1
 from comfy.cli_args import args, LatentPreviewMethod
 from comfy.taesd.taesd import TAESD
 import folder_paths
