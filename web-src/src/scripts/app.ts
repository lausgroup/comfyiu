--- conflicted
+++ resolved
@@ -6,18 +6,11 @@
 import { getPngMetadata, getWebpMetadata, importA1111, getLatentMetadata } from './pnginfo.js';
 import { addDomClippingSetting } from './domWidget.js';
 import { createImageHost, calculateImageGrid } from './ui/imagePreview.js';
-<<<<<<< HEAD
 import { LGraph, LGraphCanvas, LiteGraph as LG } from 'litegraph.js';
 import {ComfyFile, ComfyImageWidget, ComfyWidget, QueueItem, SerializedNodeObject} from '../types/many';
 import { ComfyExtension } from '../types/comfy.js';
 import { LiteGraphCorrected } from '../types/litegraph.js';
 import { ComfyNode } from './comfyNode';
-=======
-import {LGraph, LGraphCanvas, LGraphNode, LiteGraph as LG} from 'litegraph.js';
-import {ComfyFile, ComfyImageWidget, ComfyNode, ComfyWidget, QueueItem, SerializedNodeObject} from '../types/many';
-import { ComfyExtension } from '../types/comfy.js';
-import {LGraphNodeExtended, LiteGraphCorrected} from '../types/litegraph.js';
->>>>>>> a7680f1a
 
 // LiteGraph var with corrected typing
 const LiteGraph = LG as typeof LG & LiteGraphCorrected;
@@ -308,513 +301,6 @@
     }
 
     /**
-<<<<<<< HEAD
-=======
-     * Adds special context menu handling for nodes
-     * e.g. this adds Open Image functionality for nodes that show images
-     * @param {*} node The node to add the menu handler
-     */
-    #addNodeContextMenuHandler(node: ComfyNode) {
-        type Option = { content: string; callback: () => void; };
-
-        // TODO: remove this ts annotation and fix the prototype issue
-        // @ts-expect-error
-        node.prototype.getExtraMenuOptions = function (_: any, options: Option[]) {
-            if (this.imgs) {
-                // If this node has images then we add an open in new tab item
-                let img: HTMLImageElement | undefined;
-                if (this.imageIndex != null) {
-                    // An image is selected so select that
-                    img = this.imgs[this.imageIndex];
-                } else if (this.overIndex != null) {
-                    // No image is selected but one is hovered
-                    img = this.imgs[this.overIndex];
-                }
-                if (img) {
-                    options.unshift(
-                        {
-                            content: 'Open Image',
-                            callback: () => {
-                                if (img) {
-                                let url = new URL(img.src);
-                                url.searchParams.delete('preview');
-                                window.open(url, '_blank');
-                                }
-                            },
-                        },
-                        {
-                            content: 'Save Image',
-                            callback: () => {
-                                if (img) {
-                                    const a = document.createElement('a');
-                                    let url = new URL(img.src);
-                                    url.searchParams.delete('preview');
-                                    a.href = url.toString();
-                                    a.setAttribute('download', <string>new URLSearchParams(url.search).get('filename'));
-                                    document.body.append(a);
-                                    a.click();
-                                    requestAnimationFrame(() => a.remove());
-                                }
-                            },
-                        }
-                    );
-                }
-            }
-
-            options.push({
-                content: 'Bypass',
-                callback: () => {
-                    if (this.mode === 4) this.mode = 0;
-                    else this.mode = 4;
-                    this.graph.change();
-                },
-            });
-
-            // prevent conflict of clipspace content
-            if (!ComfyApp.clipspace_return_node) {
-                options.push({
-                    content: 'Copy (Clipspace)',
-                    callback: () => {
-                        ComfyApp.copyToClipspace(this);
-                    },
-                });
-
-                if (ComfyApp.clipspace != null) {
-                    options.push({
-                        content: 'Paste (Clipspace)',
-                        callback: () => {
-                            ComfyApp.pasteFromClipspace(this);
-                        },
-                    });
-                }
-
-                if (ComfyApp.isImageNode(this)) {
-                    options.push({
-                        content: 'Open in MaskEditor',
-                        callback: () => {
-                            ComfyApp.copyToClipspace(this);
-                            ComfyApp.clipspace_return_node = this;
-                            if (ComfyApp.open_maskeditor) {
-                                ComfyApp.open_maskeditor();
-                            }
-                        },
-                    });
-                }
-            }
-        };
-    }
-
-    #addNodeKeyHandler(node: ComfyNode) {
-        const app = this;
-
-        // TODO: remove this ts annotation and fix the prototype issue
-        // @ts-expect-error
-        const origNodeOnKeyDown = node.prototype.onKeyDown;
-
-
-        // TODO: remove this ts annotation and fix the prototype issue
-        // @ts-expect-error
-        node.prototype.onKeyDown = function (e) {
-            if (origNodeOnKeyDown && origNodeOnKeyDown.apply(this, e) === false) {
-                return false;
-            }
-
-            if (this.flags.collapsed || !this.imgs || this.imageIndex === null) {
-                return;
-            }
-
-            let handled = false;
-
-            if (e.key === 'ArrowLeft' || e.key === 'ArrowRight') {
-                if (e.key === 'ArrowLeft') {
-                    this.imageIndex -= 1;
-                } else if (e.key === 'ArrowRight') {
-                    this.imageIndex += 1;
-                }
-                this.imageIndex %= this.imgs.length;
-
-                if (this.imageIndex < 0) {
-                    this.imageIndex = this.imgs.length + this.imageIndex;
-                }
-                handled = true;
-            } else if (e.key === 'Escape') {
-                this.imageIndex = null;
-                handled = true;
-            }
-
-            if (handled) {
-                e.preventDefault();
-                e.stopImmediatePropagation();
-                return false;
-            }
-        };
-    }
-
-    /**
-     * Adds Custom drawing logic for nodes
-     * e.g. Draws images and handles thumbnail navigation on nodes that output images
-     * @param {*} node The node to add the draw handler
-     */
-    #addDrawBackgroundHandler(node: ComfyNode) {
-        const app = this;
-
-        function getImageTop(node: ComfyNode) {
-            let shiftY: number;
-            if (node.imageOffset != null) {
-                shiftY = node.imageOffset;
-            } else {
-                if (node.widgets?.length) {
-                    const w = node.widgets[node.widgets.length - 1] as ComfyImageWidget;
-                    shiftY = w.last_y;
-                    if (w.computeSize) {
-                        shiftY += w.computeSize()[1] + 4;
-                    } else if (w.computedHeight) {
-                        shiftY += w.computedHeight;
-                    } else {
-                        shiftY += LiteGraph.NODE_WIDGET_HEIGHT + 4;
-                    }
-                } else {
-                    shiftY = node.computeSize()[1];
-                }
-            }
-            return shiftY;
-        }
-
-
-        // TODO: remove this ts annotation and fix the prototype issue
-        // @ts-expect-error
-        node.prototype.setSizeForImage = function (force) {
-            if (!force && this.animatedImages) return;
-
-            if (this.inputHeight || this.freeWidgetSpace > 210) {
-                this.setSize(this.size);
-                return;
-            }
-            const minHeight = getImageTop(this) + 220;
-            if (this.size[1] < minHeight) {
-                this.setSize([this.size[0], minHeight]);
-            }
-        };
-
-
-        // TODO: remove this ts annotation and fix the prototype issue
-        // @ts-expect-error
-        node.prototype.onDrawBackground = function (ctx) {
-            if (!this.flags.collapsed) {
-                let imgURLs: string[] = [];
-                let imagesChanged = false;
-
-                const output = app.nodeOutputs[this.id + ''];
-                if (output?.images) {
-                    this.animatedImages = output?.animated?.find(Boolean);
-                    if (this.images !== output.images) {
-                        this.images = output.images;
-                        imagesChanged = true;
-                        imgURLs = imgURLs.concat(
-                            output.images.map((params: string) => {
-                                return api.apiURL(
-                                    '/view?' +
-                                        new URLSearchParams(params).toString() +
-                                        (this.animatedImages ? '' : app.getPreviewFormatParam()) +
-                                        app.getRandParam()
-                                );
-                            })
-                        );
-                    }
-                }
-
-                const preview = app.nodePreviewImages[this.id + ''];
-                if (this.preview !== preview) {
-                    this.preview = preview;
-                    imagesChanged = true;
-                    if (preview != null) {
-                        imgURLs.push(preview);
-                    }
-                }
-
-                if (imagesChanged) {
-                    this.imageIndex = null;
-                    if (imgURLs.length > 0) {
-                        Promise.all(
-                            imgURLs.map(src => {
-                                return new Promise(r => {
-                                    const img = new Image();
-                                    img.onload = () => r(img);
-                                    img.onerror = () => r(null);
-                                    img.src = src;
-                                });
-                            })
-                        ).then(imgs => {
-                            if ((!output || this.images === output.images) && (!preview || this.preview === preview)) {
-                                this.imgs = imgs.filter(Boolean);
-                                this.setSizeForImage?.();
-                                app.graph?.setDirtyCanvas(true, false);
-                            }
-                        });
-                    } else {
-                        this.imgs = null;
-                    }
-                }
-
-                function calculateGrid(w: number, h: number, n: number) {
-                    let columns, rows, cellsize;
-
-                    if (w > h) {
-                        cellsize = h;
-                        columns = Math.ceil(w / cellsize);
-                        rows = Math.ceil(n / columns);
-                    } else {
-                        cellsize = w;
-                        rows = Math.ceil(h / cellsize);
-                        columns = Math.ceil(n / rows);
-                    }
-
-                    while (columns * rows < n) {
-                        cellsize++;
-                        if (w >= h) {
-                            columns = Math.ceil(w / cellsize);
-                            rows = Math.ceil(n / columns);
-                        } else {
-                            rows = Math.ceil(h / cellsize);
-                            columns = Math.ceil(n / rows);
-                        }
-                    }
-
-                    const cell_size = Math.min(w / columns, h / rows);
-                    return { cell_size, columns, rows };
-                }
-
-                function is_all_same_aspect_ratio(imgs: HTMLImageElement[]) {
-                    // assume: imgs.length >= 2
-                    let ratio = imgs[0].naturalWidth / imgs[0].naturalHeight;
-
-                    for (let i = 1; i < imgs.length; i++) {
-                        let this_ratio = imgs[i].naturalWidth / imgs[i].naturalHeight;
-                        if (ratio != this_ratio) return false;
-                    }
-
-                    return true;
-                }
-
-                if (this.imgs?.length) {
-                    const widgetIdx = this.widgets?.findIndex((w: ComfyWidget) => w.name === ANIM_PREVIEW_WIDGET);
-
-                    if (this.animatedImages) {
-                        // Instead of using the canvas we'll use a IMG
-                        if (widgetIdx > -1) {
-                            // Replace content
-                            const widget = this.widgets[widgetIdx];
-                            widget.options.host.updateImages(this.imgs);
-                        } else {
-                            const host = createImageHost(this);
-                            this.setSizeForImage(true);
-                            const widget = this.addDOMWidget(ANIM_PREVIEW_WIDGET, 'img', host.el, {
-                                host,
-                                getHeight: host.getHeight,
-                                onDraw: host.onDraw,
-                                hideOnZoom: false,
-                            });
-                            widget.serializeValue = () => undefined;
-                            widget.options.host.updateImages(this.imgs);
-                        }
-                        return;
-                    }
-
-                    if (widgetIdx > -1) {
-                        this.widgets[widgetIdx].onRemove?.();
-                        this.widgets.splice(widgetIdx, 1);
-                    }
-
-                    const canvas = app.graph?.list_of_graphcanvas[0];
-                    const mouse = canvas.graph_mouse;
-                    if (!canvas.pointer_is_down && this.pointerDown) {
-                        if (mouse[0] === this.pointerDown.pos[0] && mouse[1] === this.pointerDown.pos[1]) {
-                            this.imageIndex = this.pointerDown.index;
-                        }
-                        this.pointerDown = null;
-                    }
-
-                    let imageIndex = this.imageIndex;
-                    const numImages = this.imgs.length;
-                    if (numImages === 1 && !imageIndex) {
-                        this.imageIndex = imageIndex = 0;
-                    }
-
-                    const top = getImageTop(this);
-                    var shiftY = top;
-
-                    let dw = this.size[0];
-                    let dh = this.size[1];
-                    dh -= shiftY;
-
-                    if (imageIndex == null) {
-                        let cellWidth: number, cellHeight: number, shiftX: number, cell_padding: number, cols: number;
-
-                        const compact_mode = is_all_same_aspect_ratio(this.imgs);
-                        if (!compact_mode) {
-                            // use rectangle cell style and border line
-                            cell_padding = 2;
-                            const { cell_size, columns, rows } = calculateGrid(dw, dh, numImages);
-                            cols = columns;
-
-                            cellWidth = cell_size;
-                            cellHeight = cell_size;
-                            shiftX = (dw - cell_size * cols) / 2;
-                            shiftY = (dh - cell_size * rows) / 2 + top;
-                        } else {
-                            cell_padding = 0;
-                            ({cellWidth, cellHeight, cols, shiftX} = calculateImageGrid(this.imgs, dw, dh) as {
-                                cellWidth: number,
-                                cellHeight: number,
-                                cols: number,
-                                shiftX: number
-                            });
-                        }
-
-                        let anyHovered = false;
-                        this.imageRects = [];
-                        for (let i = 0; i < numImages; i++) {
-                            const img = this.imgs[i];
-                            const row = Math.floor(i / cols);
-                            const col = i % cols;
-                            const x = col * cellWidth + shiftX;
-                            const y = row * cellHeight + shiftY;
-                            if (!anyHovered) {
-                                anyHovered = LiteGraph.isInsideRectangle(
-                                    mouse[0],
-                                    mouse[1],
-                                    x + this.pos[0],
-                                    y + this.pos[1],
-                                    cellWidth,
-                                    cellHeight
-                                );
-                                if (anyHovered) {
-                                    this.overIndex = i;
-                                    let value = 110;
-                                    if (canvas.pointer_is_down) {
-                                        if (!this.pointerDown || this.pointerDown.index !== i) {
-                                            this.pointerDown = { index: i, pos: [...mouse] };
-                                        }
-                                        value = 125;
-                                    }
-                                    ctx.filter = `contrast(${value}%) brightness(${value}%)`;
-                                    if (canvas) {
-                                        canvas.canvas.style.cursor = 'pointer';
-                                    }
-                                }
-                            }
-                            this.imageRects.push([x, y, cellWidth, cellHeight]);
-
-                            let wratio = cellWidth / img.width;
-                            let hratio = cellHeight / img.height;
-                            var ratio = Math.min(wratio, hratio);
-
-                            let imgHeight = ratio * img.height;
-                            let imgY = row * cellHeight + shiftY + (cellHeight - imgHeight) / 2;
-                            let imgWidth = ratio * img.width;
-                            let imgX = col * cellWidth + shiftX + (cellWidth - imgWidth) / 2;
-
-                            ctx.drawImage(
-                                img,
-                                imgX + cell_padding,
-                                imgY + cell_padding,
-                                imgWidth - cell_padding * 2,
-                                imgHeight - cell_padding * 2
-                            );
-                            if (!compact_mode) {
-                                // rectangle cell and border line style
-                                ctx.strokeStyle = '#8F8F8F';
-                                ctx.lineWidth = 1;
-                                ctx.strokeRect(
-                                    x + cell_padding,
-                                    y + cell_padding,
-                                    cellWidth - cell_padding * 2,
-                                    cellHeight - cell_padding * 2
-                                );
-                            }
-
-                            ctx.filter = 'none';
-                        }
-
-                        if (!anyHovered) {
-                            this.pointerDown = null;
-                            this.overIndex = null;
-                        }
-                    } else {
-                        // Draw individual
-                        let w = this.imgs[imageIndex].naturalWidth;
-                        let h = this.imgs[imageIndex].naturalHeight;
-
-                        const scaleX = dw / w;
-                        const scaleY = dh / h;
-                        const scale = Math.min(scaleX, scaleY, 1);
-
-                        w *= scale;
-                        h *= scale;
-
-                        let x = (dw - w) / 2;
-                        let y = (dh - h) / 2 + shiftY;
-                        ctx.drawImage(this.imgs[imageIndex], x, y, w, h);
-
-                        const drawButton = (x: number, y: number, sz: number, text: string) => {
-                            const hovered = LiteGraph.isInsideRectangle(
-                                mouse[0],
-                                mouse[1],
-                                x + this.pos[0],
-                                y + this.pos[1],
-                                sz,
-                                sz
-                            );
-                            let fill = '#333';
-                            let textFill = '#fff';
-                            let isClicking = false;
-                            if (hovered) {
-                                canvas.canvas.style.cursor = 'pointer';
-                                if (canvas.pointer_is_down) {
-                                    fill = '#1e90ff';
-                                    isClicking = true;
-                                } else {
-                                    fill = '#eee';
-                                    textFill = '#000';
-                                }
-                            } else {
-                                this.pointerWasDown = null;
-                            }
-
-                            ctx.fillStyle = fill;
-                            ctx.beginPath();
-                            ctx.roundRect(x, y, sz, sz, [4]);
-                            ctx.fill();
-                            ctx.fillStyle = textFill;
-                            ctx.font = '12px Arial';
-                            ctx.textAlign = 'center';
-                            ctx.fillText(text, x + 15, y + 20);
-
-                            return isClicking;
-                        };
-
-                        if (numImages > 1) {
-                            if (drawButton(dw - 40, dh + top - 40, 30, `${this.imageIndex + 1}/${numImages}`)) {
-                                let i = this.imageIndex + 1 >= numImages ? 0 : this.imageIndex + 1;
-                                if (!this.pointerDown || !this.pointerDown.index === i) {
-                                    this.pointerDown = { index: i, pos: [...mouse] };
-                                }
-                            }
-
-                            if (drawButton(dw - 40, top + 10, 30, `x`)) {
-                                if (!this.pointerDown || !this.pointerDown.index === null) {
-                                    this.pointerDown = { index: null, pos: [...mouse] };
-                                }
-                            }
-                        }
-                    }
-                }
-            }
-        };
-    }
-
-    /**
->>>>>>> a7680f1a
      * Adds a handler allowing drag+drop of files onto the window to load workflows
      */
     #addDropHandler() {
