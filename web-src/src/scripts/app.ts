import { ComfyLogging } from './logging';
import { ComfyWidgets, initWidgets } from './widgets';
import { ComfyUI, $el } from './ui';
import { ComfyApi } from './api';
import { defaultGraph } from './defaultGraph';
import { getPngMetadata, getWebpMetadata, importA1111, getLatentMetadata } from './pnginfo';
import { addDomClippingSetting } from './domWidget';
import { LiteGraph } from 'litegraph.js';
import { ComfyCanvas } from './comfyCanvas';
import { ComfyGraph } from './comfyGraph';
import { ComfyNode } from './comfyNode';
import {
    ComfyError,
    ComfyFile,
    ComfyNodeError,
    ComfyProgress,
    ComfyPromptError,
    ComfyWidget,
    QueueItem,
    SerializedNodeObject,
    TemplateData,
    WorkflowStep,
} from '../types/many';
<<<<<<< HEAD
import { ComfyExtension } from '../types/comfy';
import { ComfyObjectInfo } from '../types/comfy';
=======
import { ComfyExtension } from '../types/comfy.js';

import { ComfyNode } from './comfyNode';
>>>>>>> 69720434

export const ANIM_PREVIEW_WIDGET = '$$comfy_animation_preview';

function sanitizeNodeName(string: string) {
    let entityMap = {
        '&': '',
        '<': '',
        '>': '',
        '"': '',
        "'": '',
        '`': '',
        '=': '',
    };

    return String(string).replace(/[&<>"'`=]/g, function fromEntityMap(s) {
        return entityMap[s as keyof typeof entityMap];
    });
}

export class ComfyApp {
    /**
     * List of entries to queue
     */
    #queueItems: QueueItem[] = [];

    /**
     * If the queue is currently being processed
     */
    #processingQueue: boolean = false;

    /**
     * Content Clipboard
     */
    static clipspace: SerializedNodeObject | null = null;
    static clipspace_invalidate_handler: (() => void) | null = null;
    static open_maskeditor: (() => void) | null = null;
    static clipspace_return_node = null;

    /** The UI manager for the app */
    ui: ComfyUI;

    /** The logging manager for the app */
    logging: ComfyLogging;

    /** List of extensions that are registered with the app */
    extensions: ComfyExtension[] = [];

    /**
     * Stores the execution output data for each node
     */
    nodeOutputs: Record<string, any> = {};

    /**
     * Stores the preview image data for each node
     */
    nodePreviewImages: Record<string, HTMLImageElement | string[]> = {};

    /**
     * Indicates if the shift key on the keyboard is pressed
     */
    shiftDown: boolean = false;

    api: ComfyApi;

    /**
     * The canvas element associated with the app, if any
     */
    canvasEl: (HTMLCanvasElement & { id: string }) | null = null;
    canvas: ComfyCanvas | null = null;
    graph: ComfyGraph | null = null;
    ctx: CanvasRenderingContext2D | null = null;
    saveInterval: NodeJS.Timeout | null = null;

    // This makes it possible to cleanup a ComfyApp instance's listeners
    private abortController: AbortController = new AbortController();

    dragOverNode?: ComfyNode | null;

    widgets: ComfyWidgets | null = null;

    progress: ComfyProgress | null = null;
    runningNodeId: number | null = null;
    lastExecutionError: { node_id: number; message: string } | null = null;
    lastNodeErrors: Record<string, ComfyNodeError> | null = null;
    configuringGraph: boolean = false;
    isNewUserSession: boolean = false;
    storageLocation: string | null = null;
    multiUserServer: boolean = false;

    constructor() {
        this.api = new ComfyApi();
        this.ui = new ComfyUI(this);
        this.logging = new ComfyLogging(this);
    }

    getPreviewFormatParam() {
        let preview_format = this.ui.settings.getSettingValue('Comfy.PreviewFormat');
        if (preview_format) return `&preview=${preview_format}`;
        else return '';
    }

    getRandParam() {
        return '&rand=' + Math.random();
    }

    static isImageNode(node: ComfyNode) {
        return node.imgs || (node && node.widgets && node.widgets.findIndex(obj => obj.name === 'image') >= 0);
    }

    onClipspaceEditorSave() {
        if (ComfyApp.clipspace_return_node) {
            this.pasteFromClipspace(ComfyApp.clipspace_return_node);
        }
    }

    static onClipspaceEditorClosed() {
        ComfyApp.clipspace_return_node = null;
    }

    static copyToClipspace(node: ComfyNode) {
        var widgets = null;
        if (node.widgets) {
            widgets = node.widgets.map(({ type, name, value }) => ({
                type,
                name,
                value,
            })) as ComfyWidget[];
        }

        var imgs = undefined;
        var orig_imgs = undefined;
        if (node.imgs != undefined) {
            imgs = [];
            orig_imgs = [];

            for (let i = 0; i < node.imgs.length; i++) {
                imgs[i] = new Image();
                imgs[i].src = (node.imgs[i] as HTMLImageElement).src;
                orig_imgs[i] = imgs[i];
            }
        }

        var selectedIndex = 0;
        if (node.imageIndex) {
            selectedIndex = node.imageIndex;
        }

        ComfyApp.clipspace = {
            widgets: widgets,
            imgs: imgs,
            original_imgs: orig_imgs,
            images: node.images,
            selectedIndex: selectedIndex,
            img_paste_mode: 'selected', // reset to default im_paste_mode state on copy action
        };

        ComfyApp.clipspace_return_node = null;

        if (ComfyApp.clipspace_invalidate_handler) {
            ComfyApp.clipspace_invalidate_handler();
        }
    }

    pasteFromClipspace(node: ComfyNode) {
        if (ComfyApp.clipspace) {
            // image paste
            if (ComfyApp.clipspace.imgs && node.imgs) {
                if (node.images && ComfyApp.clipspace.images) {
                    if (ComfyApp.clipspace['img_paste_mode'] == 'selected') {
                        node.images = [
                            ComfyApp.clipspace.images[ComfyApp.clipspace['selectedIndex']] as HTMLImageElement,
                        ];
                    } else {
                        node.images = ComfyApp.clipspace.images;
                    }

                    if (this.nodeOutputs[node.id + '']) this.nodeOutputs[node.id + ''].images = node.images;
                }

                if (ComfyApp.clipspace.imgs) {
                    // deep-copy to cut link with clipspace
                    if (ComfyApp.clipspace['img_paste_mode'] == 'selected') {
                        const img = new Image();
                        img.src = (
                            ComfyApp.clipspace.imgs[ComfyApp.clipspace['selectedIndex']] as HTMLImageElement
                        ).src;
                        node.imgs = [img];
                        node.imageIndex = 0;
                    } else {
                        const imgs = [];
                        for (let i = 0; i < ComfyApp.clipspace.imgs.length; i++) {
                            imgs[i] = new Image();
                            imgs[i].src = (ComfyApp.clipspace.imgs[i] as HTMLImageElement).src;
                            node.imgs = imgs;
                        }
                    }
                }
            }

            if (node.widgets) {
                if (ComfyApp.clipspace.images) {
                    const clip_image = ComfyApp.clipspace.images[ComfyApp.clipspace['selectedIndex']] as ComfyFile;
                    const index = node.widgets.findIndex(obj => obj.name === 'image');
                    if (index >= 0) {
                        if (
                            node.widgets[index].type != 'image' &&
                            typeof node.widgets[index].value == 'string' &&
                            clip_image.filename
                        ) {
                            node.widgets[index].value =
                                (clip_image.subfolder ? clip_image.subfolder + '/' : '') +
                                clip_image.filename +
                                (clip_image.type ? ` [${clip_image.type}]` : '');
                        } else {
                            node.widgets[index].value = clip_image;
                        }
                    }
                }
                if (ComfyApp.clipspace.widgets) {
                    ComfyApp.clipspace.widgets.forEach(({ type, name, value }) => {
                        const prop = Object.values(node.widgets).find(obj => obj.type === type && obj.name === name);
                        if (prop && prop.type != 'button') {
                            value = value as ComfyFile;
                            if (prop.type != 'image' && typeof prop.value == 'string' && value.filename) {
                                prop.value =
                                    (value.subfolder ? value.subfolder + '/' : '') +
                                    value.filename +
                                    (value.type ? ` [${value.type}]` : '');
                            } else {
                                prop.value = value;
                                prop.callback(value);
                            }
                        }
                    });
                }
            }

            // TODO: I added false as the second arg but I'm not sure if that's right
            this.graph?.setDirtyCanvas(true, false);
        }
    }

    /**
     * Invoke an extension callback
     * @param {keyof ComfyExtension} method The extension callback to execute
     * @param  {any[]} args Any arguments to pass to the callback
     * @returns
     */
    #invokeExtensions(method: keyof ComfyExtension, ...args: any[]) {
        let results = [];
        for (const ext of this.extensions) {
            if (method in ext) {
                try {
                    results.push((ext[method] as Function)(...args, this));
                } catch (error) {
                    console.error(
                        `Error calling extension '${ext.name}' method '${method}'`,
                        { error },
                        { extension: ext },
                        { args }
                    );
                }
            }
        }
        return results;
    }

    /**
     * Invoke an async extension callback
     * Each callback will be invoked concurrently
     * @param {string} method The extension callback to execute
     * @param  {...any} args Any arguments to pass to the callback
     * @returns
     */
    async invokeExtensionsAsync(method: keyof ComfyExtension | string, ...args: any[]) {
        return await Promise.all(
            this.extensions.map(async ext => {
                if (method in ext) {
                    try {
                        return await (ext[method as keyof ComfyExtension] as Function)(...args, this);
                    } catch (error) {
                        console.error(
                            `Error calling extension '${ext.name}' method '${method}'`,
                            { error },
                            { extension: ext },
                            { args }
                        );
                    }
                }
            })
        );
    }

    /**
     * Adds a handler allowing drag+drop of files onto the window to load workflows
     */
    #addDropHandler() {
        // Get prompt from dropped PNG or json
        document.addEventListener(
            'drop',
            async event => {
                event.preventDefault();
                event.stopPropagation();

                const n = this.dragOverNode;
                this.dragOverNode = null;
                // Node handles file drop, we dont use the built in onDropFile handler as its buggy
                // If you drag multiple files it will call it multiple times with the same file
                if (n && n.onDragDrop && n.onDragDrop(event)) {
                    return;
                }
                // Dragging from Chrome->Firefox there is a file but its a bmp, so ignore that
                if (event.dataTransfer?.files.length && event.dataTransfer.files[0].type !== 'image/bmp') {
                    await this.handleFile(event.dataTransfer.files[0]);
                } else {
                    // Try loading the first URI in the transfer list
                    const validTypes = ['text/uri-list', 'text/x-moz-url'];
                    const match = [...(event.dataTransfer?.types || [])].find(t => validTypes.find(v => t === v));
                    if (match) {
                        const uri = event.dataTransfer?.getData(match)?.split('\n')?.[0];
                        if (uri) {
                            const blob = await (await fetch(uri)).blob();
                            await this.handleFile(new File([blob], ''));
                        }
                    }
                }
            },
            { signal: this.abortController.signal }
        );

        // Always clear over node on drag leave
        this.canvasEl?.addEventListener(
            'dragleave',
            async () => {
                if (this.dragOverNode) {
                    this.dragOverNode = null;
                    this.graph?.setDirtyCanvas(false, true);
                }
            },
            { signal: this.abortController.signal }
        );

        // Add handler for dropping onto a specific node
        this.canvasEl?.addEventListener(
            'dragover',
            e => {
                this.canvas?.adjustMouseEvent(e);
                const node = <ComfyNode | null | undefined>this.graph?.getNodeOnPos(e.canvasX, e.canvasY);
                if (node) {
                    if (node.onDragOver && node.onDragOver(e)) {
                        this.dragOverNode = node;

                        // dragover event is fired very frequently, run this on an animation frame
                        requestAnimationFrame(() => {
                            this.graph?.setDirtyCanvas(false, true);
                        });
                        return;
                    }
                }
                this.dragOverNode = null;
            },
            false
        ),
            { signal: this.abortController.signal };
    }

    /**
     * Adds a handler on paste that extracts and loads images or workflows from pasted JSON data
     */
    #addPasteHandler() {
<<<<<<< HEAD
        document.addEventListener(
            'paste',
            async e => {
                // ctrl+shift+v is used to paste nodes with connections
                // this is handled by litegraph
                if (this.shiftDown) return;

                let data: DataTransfer | string = e.clipboardData || window.clipboardData;
                const items = data.items;

                // Look for image paste data
                for (const item of items) {
                    if (item.type.startsWith('image/')) {
                        let imageNode: ComfyNode | null = null;

                        // If an image node is selected, paste into it
                        if (
                            this.canvas?.current_node &&
                            this.canvas?.current_node.is_selected &&
                            ComfyApp.isImageNode(this.canvas.current_node as ComfyNode)
                        ) {
                            imageNode = this.canvas.current_node as ComfyNode;
=======
        document.addEventListener('paste', async e => {
            // ctrl+shift+v is used to paste nodes with connections
            // this is handled by litegraph
            if (this.shiftDown) return;

            let data: DataTransfer | string = e.clipboardData || window.clipboardData;
            const items = data.items;

            // Look for image paste data
            for (const item of items) {
                if (item.type.startsWith('image/')) {
                    let imageNode: ComfyNode | null = null;

                    // If an image node is selected, paste into it
                    if (
                        this.canvas?.current_node &&
                        this.canvas?.current_node.is_selected &&
                        ComfyApp.isImageNode(this.canvas.current_node as ComfyNode)
                    ) {
                        imageNode = this.canvas.current_node as ComfyNode;
                    }

                    // No image node selected: add a new one
                    if (!imageNode) {
                        const newNode = <ComfyNode>LiteGraph.createNode('LoadImage');
                        if (this.canvas) {
                            if (this.canvas.graph_mouse) {
                                newNode.pos = [...this.canvas.graph_mouse];
                            }
>>>>>>> 69720434
                        }

                        // No image node selected: add a new one
                        if (!imageNode) {
                            const newNode = <ComfyNode>LiteGraph.createNode('LoadImage');
                            if (this.canvas) {
                                newNode.pos = [...this.canvas.graph_mouse];
                            }

                            // imageNode = this.graph?.add(newNode);
                            this.graph?.add(newNode);
                            imageNode = newNode;

                            this.graph?.change();
                        }
                        const blob = item.getAsFile();
                        if (blob) {
                            imageNode?.pasteFile(blob);
                        }
                        return;
                    }
                }

                // No image found. Look for node data
                data = data.getData('text/plain');
                let workflow;
                try {
                    data = data.slice(data.indexOf('{'));
                    workflow = JSON.parse(data);
                } catch (err) {
                    try {
                        data = data.slice(data.indexOf('workflow\n'));
                        data = data.slice(data.indexOf('{'));
                        workflow = JSON.parse(data);
                    } catch (error) {}
                }

                if (workflow && workflow.version && workflow.nodes && workflow.extra) {
                    await this.loadGraphData(workflow);
                } else {
                    if (e.target?.type === 'text' || e.target?.type === 'textarea') {
                        return;
                    }

                    // Litegraph default paste
                    this.canvas?.pasteFromClipboard();
                }
            },
            { signal: this.abortController.signal }
        );
    }

    /**
     * Adds a handler on copy that serializes selected nodes to JSON
     */
    #addCopyHandler() {
        document.addEventListener(
            'copy',
            e => {
                if (e.target?.type === 'text' || e.target?.type === 'textarea') {
                    // Default system copy
                    return;
                }

                // copy nodes and clear clipboard
                if (e.target?.className === 'litegraph' && this.canvas?.selected_nodes) {
                    this.canvas.copyToClipboard();
                    e.clipboardData?.setData('text', ' '); //clearData doesn't remove images from clipboard
                    e.preventDefault();
                    e.stopImmediatePropagation();
                    return false;
                }
            },
            { signal: this.abortController.signal }
        );
    }

    /** Handles updates from the specified API */
    #addApiUpdateHandlers(api: ComfyApi) {
        type EventHandler = (event: Event) => void;
        type EventMap = [string, EventHandler][];

        const eventHandlers: EventMap = [
            [
                'status',
                ({ detail }) => {
                    this.ui.setStatus(detail);
                },
            ],
            [
                'reconnecting',
                () => {
                    this.ui.dialog.show('Reconnecting...');
                },
            ],
            [
                'reconnected',
                () => {
                    this.ui.dialog.close();
                },
            ],
            [
                'progress',
                ({ detail }) => {
                    this.progress = detail;
                    this.graph?.setDirtyCanvas(true, false);
                },
            ],
            [
                'executing',
                ({ detail }) => {
                    this.progress = null;
                    this.runningNodeId = detail;
                    this.graph?.setDirtyCanvas(true, false);
                    if (this.runningNodeId) {
                        delete this.nodePreviewImages[this.runningNodeId];
                    }
                },
            ],
            [
                'executed',
                ({ detail }) => {
                    const output = this.nodeOutputs[detail.node];
                    if (detail.merge && output) {
                        for (const k in detail.output ?? {}) {
                            const v = output[k];
                            if (v instanceof Array) {
                                output[k] = v.concat(detail.output[k]);
                            } else {
                                output[k] = detail.output[k];
                            }
                        }
                    } else {
                        this.nodeOutputs[detail.node] = detail.output;
                    }
                    const node = this.graph?.getNodeById(detail.node);
                    if (node) {
                        if (node.onExecuted) node.onExecuted(detail.output);
                    }
                },
            ],
            [
                'execution_start',
                () => {
                    this.runningNodeId = null;
                    this.lastExecutionError = null;
                    this.graph?.nodes.forEach(node => {
                        let nnode = node as ComfyNode;
                        if (nnode.onExecutionStart) nnode.onExecutionStart();
                    });
                },
            ],
            [
                'execution_error',
                ({ detail }) => {
                    this.lastExecutionError = detail;
                    const formattedError = this.#formatExecutionError(detail);
                    this.ui.dialog.show(formattedError);
                    this.canvas?.draw(true, true);
                },
            ],
            [
                'b_preview',
                ({ detail }) => {
                    const id = this.runningNodeId;
                    if (id == null) return;

                    const blob = detail;
                    const blobUrl = URL.createObjectURL(blob);
                    this.nodePreviewImages[id] = [blobUrl];
                },
            ],
        ];

        eventHandlers.forEach(
            ([eventName, handler]) => {
                api.addEventListener(eventName, handler);
            },
            { signal: this.abortController.signal }
        );
    }

    #addKeyboardHandler() {
        window.addEventListener(
            'keydown',
            e => {
                this.shiftDown = e.shiftKey;
            },
            { signal: this.abortController.signal }
        );
        window.addEventListener(
            'keyup',
            e => {
                this.shiftDown = e.shiftKey;
            },
            { signal: this.abortController.signal }
        );
    }

    /**
     * Loads all extensions from the API into the window in parallel
     */
    async #loadExtensions() {
        const extensions = <string[]>await this.api.getExtensions();
        this.logging.addEntry('Comfy.App', 'debug', { Extensions: extensions });

        const extensionPromises = extensions.map(async ext => {
            try {
                await import(this.api.apiURL(ext));
            } catch (error) {
                console.error('Error loading extension', ext, error);
            }
        });

        await Promise.all(extensionPromises);
    }

    async #migrateSettings() {
        this.isNewUserSession = true;
        // Store all current settings
        const settings = Object.keys(this.ui.settings).reduce((p: { [x: string]: any }, n) => {
            const v = localStorage[`Comfy.Settings.${n}`];
            if (v) {
                try {
                    p[n] = JSON.parse(v);
                } catch (error) {}
            }
            return p;
        }, {});

        await this.api.storeSettings(settings);
    }

    async #setUser() {
        const userConfig = await this.api.getUserConfig();
        this.storageLocation = userConfig.storage;
        if (typeof userConfig.migrated == 'boolean') {
            // Single user mode migrated true/false for if the default user is created
            if (!userConfig.migrated && this.storageLocation === 'server') {
                // Default user not created yet
                await this.#migrateSettings();
            }
            return;
        }

        this.multiUserServer = true;
        let user = localStorage['Comfy.userId'];
        const users = userConfig.users ?? {};
        if (!user || !users[user]) {
            // This will rarely be hit so move the loading to on demand
            const { UserSelectionScreen } = await import('./ui/userSelection');

            this.ui.menuContainer.style.display = 'none';
            const { userId, username, created } = await new UserSelectionScreen().show(users, user);
            this.ui.menuContainer.style.display = '';

            user = userId;
            localStorage['Comfy.userName'] = username;
            localStorage['Comfy.userId'] = user;

            if (created) {
                this.api.user = user;
                await this.#migrateSettings();
            }
        }

        this.api.user = user;

        this.ui.settings.addSetting({
            id: 'Comfy.SwitchUser',
            name: 'Switch User',
            defaultValue: 'any',
            onChange: 'any',
            type: (name: string) => {
                let currentUser = localStorage['Comfy.userName'];
                if (currentUser) {
                    currentUser = ` (${currentUser})`;
                }
                return $el('tr', [
                    $el('td', [
                        $el('label', {
                            textContent: name,
                        }),
                    ]),
                    $el('td', [
                        $el('button', {
                            textContent: name + (currentUser ?? ''),
                            onclick: () => {
                                delete localStorage['Comfy.userId'];
                                delete localStorage['Comfy.userName'];
                                window.location.reload();
                            },
                        }),
                    ]),
                ]);
            },
        });
    }

    /**
     * Set up the app on the page
     */
    async setup(mainCanvas: HTMLCanvasElement) {
        await this.#setUser();
        await this.ui.settings.load();
        await this.#loadExtensions();

        // Mount the LiteGraph in the DOM
        mainCanvas.style.touchAction = 'none';
        const canvasEl = (this.canvasEl = Object.assign(mainCanvas, {
            id: 'graph-canvas',
        }));
        canvasEl.tabIndex = 1;
        document.body.prepend(canvasEl);

        addDomClippingSetting();

        this.graph = new ComfyGraph(this);

        this.canvas = new ComfyCanvas(this, canvasEl, this.graph);
        this.ctx = canvasEl.getContext('2d');

        LiteGraph.release_link_on_empty_shows_menu = true;
        LiteGraph.alt_drag_do_clone_nodes = true;

        this.graph.start();

        await this.invokeExtensionsAsync('init');
        await this.registerNodes();

        // Load previous workflow
        let restored = false;
        try {
            const json = localStorage.getItem('workflow');
            if (json) {
                const workflow = JSON.parse(json);
                await this.loadGraphData(workflow);
                restored = true;
            }
        } catch (err) {
            console.error('Error loading previous workflow', err);
        }

        // We failed to restore a workflow so load the default
        if (!restored) {
            await this.loadGraphData();
        }

        // Save current workflow automatically
        this.saveInterval = setInterval(
            () => localStorage.setItem('workflow', JSON.stringify(this.graph?.serialize())),
            1000
        );

        this.#addDropHandler();
        this.#addCopyHandler();
        this.#addPasteHandler();
        this.#addKeyboardHandler();

        await this.invokeExtensionsAsync('setup');
    }

    /** Registers nodes with the graph */
    async registerNodes() {
        // Load node definitions from the backend
        const defs = await this.api.getNodeDefs();
        await this.registerNodesFromDefs(defs);
        await this.invokeExtensionsAsync('registerCustomNodes');
    }

    getWidgetType(inputData: string | string[], inputName: string): string | null {
        const type = inputData[0];

        if (Array.isArray(type)) {
            return 'COMBO';
        } else if (this.widgets && `${type}:${inputName}` in this.widgets) {
            return `${type}:${inputName}`;
        } else if (this.widgets && type in this.widgets) {
            return type;
        } else {
            return null;
        }
    }

    // Register a node class so it can be listed when we want to create a new one
    async registerNodeDef(nodeId: string, nodeData: any) {
        const app = this;

        // Capture nodeData and app in a closure and return a new constructor function
        const comfyNodeConstructor = class extends ComfyNode {
            static title: string;
            static comfyClass: string;
            static nodeData: any;

            constructor() {
                super(nodeData, app);
            }
        };

        // Add these properties in as well to maintain consistency for the extension-message broadcast
        // we're about to do. Idk if any of the extensions actually use this info though.
        comfyNodeConstructor.title = nodeData.display_name || nodeData.name;
        comfyNodeConstructor.comfyClass = nodeData.name;
        comfyNodeConstructor.nodeData = nodeData;

        await this.invokeExtensionsAsync('beforeRegisterNodeDef', comfyNodeConstructor, nodeData);

        LiteGraph.registerNodeType(nodeId, comfyNodeConstructor);
    }

    async registerNodesFromDefs(defs: Record<string, ComfyObjectInfo>) {
        await this.invokeExtensionsAsync('addCustomNodeDefs', defs);

        // Generate list of known widgets
        this.widgets = Object.assign(
            {},
            ComfyWidgets,
            ...(await this.invokeExtensionsAsync('getCustomWidgets')).filter(Boolean)
        );

        // Register a node for each definition
        for (const nodeId in defs) {
            this.registerNodeDef(nodeId, defs[nodeId]);
        }
    }

    loadTemplateData(templateData?: TemplateData) {
        if (!templateData?.templates) {
            return;
        }

        const old = localStorage.getItem('litegrapheditor_clipboard');

        var maxY: number | boolean, nodeBottom: number | boolean, node;

        for (const template of templateData.templates) {
            if (!template?.data) {
                continue;
            }

            localStorage.setItem('litegrapheditor_clipboard', template.data);
            this.canvas?.pasteFromClipboard();

            // Move mouse position down to paste the next template below

            maxY = false;

            for (const i in this.canvas?.selected_nodes) {
                node = this.canvas?.selected_nodes[Number(i)];

                nodeBottom = node.pos[1] + node.size[1];

                if (maxY === false || nodeBottom > maxY) {
                    maxY = nodeBottom;
                }
            }

<<<<<<< HEAD
            if (this.canvas && typeof maxY === 'number') {
                this.canvas.graph_mouse[1] = maxY + 50;
=======
            if (app.canvas && typeof maxY === "number") {
                if (app.canvas.graph_mouse) {
                    app.canvas.graph_mouse[1] = maxY + 50;
                }
>>>>>>> 69720434
            }
        }

        localStorage.setItem('litegrapheditor_clipboard', String(old));
    }

    // TODO: properly type the params
    showMissingNodesError(missingNodeTypes: any[], hasAddedNodes = true) {
        let seenTypes = new Set<string>();

        this.ui.dialog.show(
            $el('div.comfy-missing-nodes', [
                $el('span', {
                    textContent: 'When loading the graph, the following node types were not found: ',
                }),
                $el(
                    'ul',
                    Array.from(new Set(missingNodeTypes))
                        .map(t => {
                            let children = [];
                            if (typeof t === 'object') {
                                if (seenTypes.has(t.type)) return null;
                                seenTypes.add(t.type);
                                children.push($el('span', { textContent: t.type }));
                                if (t.hint) {
                                    children.push($el('span', { textContent: t.hint }));
                                }
                                if (t.action) {
                                    children.push(
                                        $el('button', {
                                            onclick: t.action.callback,
                                            textContent: t.action.text,
                                        })
                                    );
                                }
                            } else {
                                if (seenTypes.has(t)) return null;
                                seenTypes.add(t);
                                children.push($el('span', { textContent: t }));
                            }
                            return $el('li', children);
                        })
                        .filter(Boolean) as Element[]
                ),
                ...(hasAddedNodes
                    ? [
                          $el('span', {
                              textContent: 'Nodes that have failed to load will show as red on the graph.',
                          }),
                      ]
                    : []),
            ])
        );
        this.logging.addEntry('Comfy.App', 'warn', {
            MissingNodes: missingNodeTypes,
        });
    }

    /**
     * Populates the graph with the specified workflow data
     * @param {*} graphData A serialized graph object
     * @param { boolean } clean If the graph state, e.g. images, should be cleared
     */
    async loadGraphData(graphData?: any, clean: boolean = true) {
        if (clean !== false) {
            this.clean();
        }

        let reset_invalid_values = false;
        if (!graphData) {
            graphData = defaultGraph;
            reset_invalid_values = true;
        }

        if (typeof structuredClone === 'undefined') {
            graphData = JSON.parse(JSON.stringify(graphData));
        } else {
            graphData = structuredClone(graphData);
        }

        const missingNodeTypes: string[] = [];
        await this.invokeExtensionsAsync('beforeConfigureGraph', graphData, missingNodeTypes);
        for (let n of graphData.nodes) {
            // Patch T2IAdapterLoader to ControlNetLoader since they are the same node now
            if (n.type == 'T2IAdapterLoader') n.type = 'ControlNetLoader';
            if (n.type == 'ConditioningAverage ') n.type = 'ConditioningAverage'; //typo fix
            if (n.type == 'SDV_img2vid_Conditioning') n.type = 'SVD_img2vid_Conditioning'; //typo fix

            // Find missing node types
            if (!(n.type in LiteGraph.registered_node_types)) {
                missingNodeTypes.push(n.type);
                n.type = sanitizeNodeName(n.type);
            }
        }

        try {
            this.graph?.configure(graphData);
        } catch (error) {
            const err = error as ComfyError;
            let errorHint = [];
            // Try extracting filename to see if it was caused by an extension script
            const filename = err.fileName || (err.stack || '').match(/(\/extensions\/.*\.js)/)?.[1];
            const pos = (filename || '').indexOf('/extensions/');
            if (pos > -1) {
                errorHint.push(
                    $el('span', {
                        textContent: 'This may be due to the following script:',
                    }),
                    $el('br', {}),
                    $el('span', {
                        style: {
                            fontWeight: 'bold',
                        },
                        textContent: filename?.substring(pos),
                    })
                );
            }

            // Show dialog to let the user know something went wrong loading the data
            this.ui.dialog.show(
                $el('div', [
                    $el('p', {
                        textContent: 'Loading aborted due to error reloading workflow data',
                    }),
                    $el('pre', {
                        style: { padding: '5px', backgroundColor: 'rgba(255,0,0,0.2)' },
                        textContent: err.toString(),
                    }),
                    $el('pre', {
                        style: {
                            padding: '5px',
                            color: '#ccc',
                            fontSize: '10px',
                            maxHeight: '50vh',
                            overflow: 'auto',
                            backgroundColor: 'rgba(0,0,0,0.2)',
                        },
                        textContent: err.stack || 'No stacktrace available',
                    }),
                    ...errorHint,
                ]).outerHTML
            );

            return;
        }

        // for (const node of this.graph._nodes) {
        for (const node of this.graph?.nodes || []) {
            const size = node.computeSize();
            size[0] = Math.max(node.size[0], size[0]);
            size[1] = Math.max(node.size[1], size[1]);
            node.size = size;

            if (node.widgets) {
                // If you break something in the backend and want to patch workflows in the frontend
                // This is the place to do this
                for (let widget of node.widgets) {
                    if (node.type == 'KSampler' || node.type == 'KSamplerAdvanced') {
                        if (widget.name == 'sampler_name') {
                            if (widget.value.startsWith('sample_')) {
                                widget.value = widget.value.slice(7);
                            }
                        }
                    }
                    if (node.type == 'KSampler' || node.type == 'KSamplerAdvanced' || node.type == 'PrimitiveNode') {
                        if (widget.name == 'control_after_generate') {
                            if (widget.value === true) {
                                widget.value = 'randomize';
                            } else if (widget.value === false) {
                                widget.value = 'fixed';
                            }
                        }
                    }
                    if (reset_invalid_values) {
                        if (widget.type == 'combo') {
                            if (!widget.options.values.includes(widget.value) && widget.options.values.length > 0) {
                                widget.value = widget.options.values[0];
                            }
                        }
                    }
                }
            }

            this.#invokeExtensions('loadedGraphNode', node);
        }

        if (missingNodeTypes.length) {
            this.showMissingNodesError(missingNodeTypes);
        }
        await this.invokeExtensionsAsync('afterConfigureGraph', missingNodeTypes);
    }

    /**
     * Converts the current graph workflow for sending to the API
     * @returns The workflow and node links
     */
    async graphToPrompt() {
        // for (const outerNode of this.graph.computeExecutionOrder(false)) {
        for (const outerNode of this.graph?.computeExecutionOrder(false, false)) {
            if (outerNode.widgets) {
                for (const widget of outerNode.widgets) {
                    // Allow widgets to run callbacks before a prompt has been queued
                    // e.g. random seed before every gen
                    widget.beforeQueued?.();
                }
            }

            const innerNodes = outerNode.getInnerNodes ? outerNode.getInnerNodes() : [outerNode];
            for (const node of innerNodes) {
                if (node.isVirtualNode) {
                    // Don't serialize frontend only nodes but let them make changes
                    if (node.applyToGraph) {
                        node.applyToGraph();
                    }
                }
            }
        }

        const workflow = this.graph?.serialize();
<<<<<<< HEAD
        const output: Record<string, WorkflowStep> = {};
=======
        const output: Record<number, ComfyNode> = {};
>>>>>>> 69720434
        // Process nodes in order of execution
        // for (const outerNode of this.graph.computeExecutionOrder(false)) {
        for (const outerNode of this.graph?.computeExecutionOrder(false, false)) {
            const skipNode = outerNode.mode === 2 || outerNode.mode === 4;
            const innerNodes = !skipNode && outerNode.getInnerNodes ? outerNode.getInnerNodes() : [outerNode];
            for (const node of innerNodes) {
                if (node.isVirtualNode) {
                    continue;
                }

                if (node.mode === 2 || node.mode === 4) {
                    // Don't serialize muted nodes
                    continue;
                }

                const inputs: Record<string, any> = {};
                const widgets = node.widgets;

                // Store all widget values
                if (widgets) {
                    for (const i in widgets) {
                        const widget = widgets[i];
                        if (!widget.options || widget.options.serialize !== false) {
                            inputs[widget.name] = widget.serializeValue
                                ? await widget.serializeValue(node, i)
                                : widget.value;
                        }
                    }
                }

                // Store all node links
                for (let i in node.inputs) {
                    let parent = node.getInputNode(i);
                    if (parent) {
                        let link = node.getInputLink(i);
                        while (parent.mode === 4 || parent.isVirtualNode) {
                            let found = false;
                            if (parent.isVirtualNode) {
                                link = parent.getInputLink(link.origin_slot);
                                if (link) {
                                    parent = parent.getInputNode(link.target_slot);
                                    if (parent) {
                                        found = true;
                                    }
                                }
                            } else if (link && parent.mode === 4) {
                                let all_inputs = [link.origin_slot];
                                if (parent.inputs) {
                                    all_inputs = all_inputs.concat(Object.keys(parent.inputs));
                                    for (let parent_input in all_inputs) {
                                        parent_input = all_inputs[parent_input];
                                        if (parent.inputs[parent_input]?.type === node.inputs[i].type) {
                                            link = parent.getInputLink(parent_input);
                                            if (link) {
                                                parent = parent.getInputNode(parent_input);
                                            }
                                            found = true;
                                            break;
                                        }
                                    }
                                }
                            }

                            if (!found) {
                                break;
                            }
                        }

                        if (link) {
                            if (parent?.updateLink) {
                                link = parent.updateLink(link);
                            }
                            if (link) {
                                inputs[node.inputs[i].name] = [String(link.origin_id), parseInt(link.origin_slot)];
                            }
                        }
                    }
                }

                let node_data: WorkflowStep = {
                    class_type: node.comfyClass,
                    inputs,
                };

                if (this.ui.settings.getSettingValue('Comfy.DevMode')) {
                    // Ignored by the backend.
                    node_data['_meta'] = {
                        title: node.title,
                    };
                }

                output[String(node.id)] = node_data;
            }
        }

        // Remove inputs connected to removed nodes
        // TO DO: we need to console log this to figure out wtf is happening
        for (const o in output) {
            for (const i in output[o].inputs) {
                if (
                    // @ts-expect-error
                    Array.isArray(output[o].inputs[i]) &&
                    // @ts-expect-error
                    output[o].inputs[i].length === 2 &&
                    // @ts-expect-error
                    !output[output[o].inputs[i][0]]
                ) {
                    // @ts-expect-error
                    delete output[o].inputs[i];
                }
            }
        }

        return { workflow, output };
    }

    #formatPromptError(error: ComfyPromptError | string | null) {
        if (error == null) {
            return '(unknown error)';
        } else if (typeof error === 'string') {
            return error;
        } else if (error.stack && error.message) {
            return error.toString();
        } else if (error.response) {
            let message = error.response.error.message;
            if (error.response.error.details) message += ': ' + error.response.error.details;
            for (const [nodeID, nodeError] of Object.entries(error.response.node_errors)) {
                message += '\n' + nodeError.class_type + ':';
                for (const errorReason of nodeError.errors) {
                    message += '\n    - ' + errorReason.message + ': ' + errorReason.details;
                }
            }
            return message;
        }
        return '(unknown error)';
    }

    #formatExecutionError(error: ComfyError | null) {
        if (error == null) {
            return '(unknown error)';
        }

        const traceback = error.traceback.join('');
        const nodeId = error.node_id;
        const nodeType = error.node_type;

        return `Error occurred when executing ${nodeType}:\n\n${error.exception_message}\n\n${traceback}`;
    }

    async queuePrompt(number: number, batchCount = 1) {
        this.#queueItems.push({ number, batchCount });

        // Only have one action process the items so each one gets a unique seed correctly
        if (this.#processingQueue) {
            return;
        }

        this.#processingQueue = true;
        this.lastNodeErrors = null;

        try {
            while (this.#queueItems.length) {
                const queueItem = this.#queueItems.pop();
                if (queueItem) {
                    ({ number, batchCount } = queueItem);

                    for (let i = 0; i < batchCount; i++) {
                        const p = await this.graphToPrompt();

                        try {
                            const res = await this.api.queuePrompt(number, p);
                            this.lastNodeErrors = res.node_errors;

                            if (this.lastNodeErrors) {
                                let errors = Array.isArray(this.lastNodeErrors)
                                    ? this.lastNodeErrors
                                    : Object.keys(this.lastNodeErrors);
                                if (errors.length > 0) {
                                    this.canvas?.draw(true, true);
                                }
                            }
                        } catch (error: unknown) {
                            const err = error as ComfyPromptError;

                            const formattedError = this.#formatPromptError(err);
                            this.ui.dialog.show(formattedError);
                            if (err.response) {
                                this.lastNodeErrors = err.response.node_errors;
                                this.canvas?.draw(true, true);
                            }
                            break;
                        }

                        if (p.workflow) {
                            for (const n of p.workflow.nodes) {
                                const node = this.graph?.getNodeById(n.id);
                                if (node?.widgets) {
                                    for (const widget of node.widgets) {
                                        // Allow widgets to run callbacks after a prompt has been queued
                                        // e.g. random seed after every gen
                                        if (widget.afterQueued) {
                                            widget.afterQueued();
                                        }
                                    }
                                }
                            }
                        }

                        this.canvas?.draw(true, true);
                        await this.ui.queue.update();
                    }
                }
            }
        } finally {
            this.#processingQueue = false;
        }
    }

    /**
     * Loads workflow data from the specified file
     * @param {File} file
     */
    async handleFile(file: File) {
        if (file.type === 'image/png') {
            const pngInfo = await getPngMetadata(file);
            if (pngInfo) {
                if (pngInfo.workflow) {
                    await this.loadGraphData(JSON.parse(pngInfo.workflow));
                } else if (pngInfo.prompt) {
                    this.loadApiJson(JSON.parse(pngInfo.prompt));
                } else if (pngInfo.parameters) {
                    importA1111(this.graph, pngInfo.parameters);
                }
            }
        } else if (file.type === 'image/webp') {
            const pngInfo = await getWebpMetadata(file);
            if (pngInfo) {
                if (pngInfo.workflow) {
                    this.loadGraphData(JSON.parse(pngInfo.workflow));
                } else if (pngInfo.Workflow) {
                    this.loadGraphData(JSON.parse(pngInfo.Workflow)); // Support loading workflows from that webp custom node.
                } else if (pngInfo.prompt) {
                    this.loadApiJson(JSON.parse(pngInfo.prompt));
                }
            }
        } else if (file.type === 'application/json' || file.name?.endsWith('.json')) {
            const reader = new FileReader();
            reader.onload = async () => {
                const jsonContent = JSON.parse(<string>reader.result);
                if (jsonContent?.templates) {
                    this.loadTemplateData(jsonContent);
                } else if (this.isApiJson(jsonContent)) {
                    this.loadApiJson(jsonContent);
                } else {
                    await this.loadGraphData(jsonContent);
                }
            };
            reader.readAsText(file);
        } else if (file.name?.endsWith('.latent') || file.name?.endsWith('.safetensors')) {
            const info = await getLatentMetadata(file);
            if (info.workflow) {
                await this.loadGraphData(JSON.parse(info.workflow));
            } else if (info.prompt) {
                this.loadApiJson(JSON.parse(info.prompt));
            }
        }
    }

    isApiJson(data: Record<string, any>) {
        return Object.values(data).every(v => v.class_type);
    }

    loadApiJson(apiData: Record<string, any>) {
        const missingNodeTypes = Object.values(apiData).filter(n => !LiteGraph.registered_node_types[n.class_type]);
        if (missingNodeTypes.length) {
            this.showMissingNodesError(
                missingNodeTypes.map(t => t.class_type),
                false
            );
            return;
        }

        const ids = Object.keys(apiData);
        this.graph?.clear();
        for (const id of ids) {
            const data = apiData[id];
            const node = LiteGraph.createNode<ComfyNode>(data.class_type);

            // ComfyUI is deliberating assigning node.id as a string, when Litegraph expects a number
            // @ts-expect-error
            node.id = isNaN(+id) ? id : +id;
            this.graph?.add(node);
        }

        for (const id of ids) {
            const data = apiData[id];
            const node = this.graph?.getNodeById(Number(id));

            for (const input in data.inputs ?? {}) {
                const value = data.inputs[input];
                if (value instanceof Array) {
                    const [fromId, fromSlot] = value;
                    const fromNode = this.graph?.getNodeById(fromId);
                    if (node) {
                        const toSlot = node?.inputs?.findIndex(inp => inp.name === input);
                        if (toSlot !== -1) {
                            fromNode?.connect(fromSlot, node, toSlot);
                        }
                    }
                } else {
                    const widget = node?.widgets?.find(w => w.name === input);
                    if (widget) {
                        widget.value = value;
                        widget.callback?.(value);
                    }
                }
            }
        }

        this.graph?.arrange();
    }

    /**
     * Registers a Comfy web extension with the app
     * @param {ComfyExtension} extension
     */
    registerExtension(extension: ComfyExtension) {
        if (!extension.name) {
            throw new Error("Extensions must have a 'name' property.");
        }
        if (this.extensions.find(ext => ext.name === extension.name)) {
            throw new Error(`Extension named '${extension.name}' already registered.`);
        }
        this.extensions.push(extension);
    }

    /**
     * Refresh combo list on whole nodes
     */
    async refreshComboInNodes() {
        const defs = await this.api.getNodeDefs();

        for (const nodeId in defs) {
            this.registerNodeDef(nodeId, defs[nodeId]);
        }

        // for (let nodeNum in this.graph._nodes) {
        for (let nodeNum in this.graph?.nodes) {
            const node = this.graph.nodes[Number(nodeNum)] as ComfyNode;
            const def = defs[node.type!];

            // Allow primitive nodes to handle refresh
            node.refreshComboInNode?.(defs);

            if (!def) continue;

            for (const widgetNum in node.widgets) {
                const widget = node.widgets[widgetNum];
                if (widget.type == 'combo' && def['input']['required'][widget.name] !== undefined) {
                    widget.options.values = def['input']['required'][widget.name][0];

                    if (widget.name != 'image' && !widget.options.values.includes(widget.value)) {
                        widget.value = widget.options.values[0];
                        widget.callback(widget.value);
                    }
                }
            }
        }
    }

    /**
     * Clean current state
     */
    clean() {
        this.nodeOutputs = {};
        this.nodePreviewImages = {};
        this.lastNodeErrors = null;
        this.lastExecutionError = null;
        this.runningNodeId = null;
    }

    /** This should be called when unmounting ComfyUI App */
    cleanup() {
        if (this.graph) {
            this.graph.stop();
        }

        // Clear the save interval
        if (this.saveInterval) {
            clearInterval(this.saveInterval);
            this.saveInterval = null;
        }

        // Remove event listeners added in setup
        this.abortController.abort();
        if (this.canvas) this.canvas.cleanup();

        // Remove the canvas element from the DOM if it was added
        if (this.canvasEl && this.canvasEl.parentNode) {
            this.canvasEl.parentNode.removeChild(this.canvasEl);
        }

        // Reset properties to their initial state
        this.canvasEl = null;
        this.ctx = null;
        this.graph = null;

        // Release any created object URLs
        for (const id in this.nodePreviewImages) {
            const urls = this.nodePreviewImages[id];
            if (Array.isArray(urls)) {
                urls.forEach(URL.revokeObjectURL);
            }
        }
        this.nodePreviewImages = {};

        // Invoke any necessary cleanup methods for extensions
        this.invokeExtensionsAsync('cleanup');

        // If there are any other properties or resources that were set up
        // and need to be cleaned up, do so here.

        // Reset UI elements or settings to their initial state
        if (this.ui) {
            // TODO: looks like the reset method does not exist
            // this.ui.reset(); // ??? this does not exist
        }
    }
}

// Every custom-node is built with the assumption that ComfyApp is a singleton
// class that is already instantiated and can be imported here.
export const app = new ComfyApp();<|MERGE_RESOLUTION|>--- conflicted
+++ resolved
@@ -21,14 +21,8 @@
     TemplateData,
     WorkflowStep,
 } from '../types/many';
-<<<<<<< HEAD
 import { ComfyExtension } from '../types/comfy';
 import { ComfyObjectInfo } from '../types/comfy';
-=======
-import { ComfyExtension } from '../types/comfy.js';
-
-import { ComfyNode } from './comfyNode';
->>>>>>> 69720434
 
 export const ANIM_PREVIEW_WIDGET = '$$comfy_animation_preview';
 
@@ -399,7 +393,6 @@
      * Adds a handler on paste that extracts and loads images or workflows from pasted JSON data
      */
     #addPasteHandler() {
-<<<<<<< HEAD
         document.addEventListener(
             'paste',
             async e => {
@@ -414,27 +407,6 @@
                 for (const item of items) {
                     if (item.type.startsWith('image/')) {
                         let imageNode: ComfyNode | null = null;
-
-                        // If an image node is selected, paste into it
-                        if (
-                            this.canvas?.current_node &&
-                            this.canvas?.current_node.is_selected &&
-                            ComfyApp.isImageNode(this.canvas.current_node as ComfyNode)
-                        ) {
-                            imageNode = this.canvas.current_node as ComfyNode;
-=======
-        document.addEventListener('paste', async e => {
-            // ctrl+shift+v is used to paste nodes with connections
-            // this is handled by litegraph
-            if (this.shiftDown) return;
-
-            let data: DataTransfer | string = e.clipboardData || window.clipboardData;
-            const items = data.items;
-
-            // Look for image paste data
-            for (const item of items) {
-                if (item.type.startsWith('image/')) {
-                    let imageNode: ComfyNode | null = null;
 
                     // If an image node is selected, paste into it
                     if (
@@ -452,7 +424,6 @@
                             if (this.canvas.graph_mouse) {
                                 newNode.pos = [...this.canvas.graph_mouse];
                             }
->>>>>>> 69720434
                         }
 
                         // No image node selected: add a new one
@@ -910,15 +881,8 @@
                 }
             }
 
-<<<<<<< HEAD
             if (this.canvas && typeof maxY === 'number') {
                 this.canvas.graph_mouse[1] = maxY + 50;
-=======
-            if (app.canvas && typeof maxY === "number") {
-                if (app.canvas.graph_mouse) {
-                    app.canvas.graph_mouse[1] = maxY + 50;
-                }
->>>>>>> 69720434
             }
         }
 
@@ -1138,11 +1102,7 @@
         }
 
         const workflow = this.graph?.serialize();
-<<<<<<< HEAD
         const output: Record<string, WorkflowStep> = {};
-=======
-        const output: Record<number, ComfyNode> = {};
->>>>>>> 69720434
         // Process nodes in order of execution
         // for (const outerNode of this.graph.computeExecutionOrder(false)) {
         for (const outerNode of this.graph?.computeExecutionOrder(false, false)) {
